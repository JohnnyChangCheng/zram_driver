// SPDX-License-Identifier: GPL-2.0-only
/*
 *  linux/mm/memory.c
 *
 *  Copyright (C) 1991, 1992, 1993, 1994  Linus Torvalds
 */

/*
 * demand-loading started 01.12.91 - seems it is high on the list of
 * things wanted, and it should be easy to implement. - Linus
 */

/*
 * Ok, demand-loading was easy, shared pages a little bit tricker. Shared
 * pages started 02.12.91, seems to work. - Linus.
 *
 * Tested sharing by executing about 30 /bin/sh: under the old kernel it
 * would have taken more than the 6M I have free, but it worked well as
 * far as I could see.
 *
 * Also corrected some "invalidate()"s - I wasn't doing enough of them.
 */

/*
 * Real VM (paging to/from disk) started 18.12.91. Much more work and
 * thought has to go into this. Oh, well..
 * 19.12.91  -  works, somewhat. Sometimes I get faults, don't know why.
 *		Found it. Everything seems to work now.
 * 20.12.91  -  Ok, making the swap-device changeable like the root.
 */

/*
 * 05.04.94  -  Multi-page memory management added for v1.1.
 *              Idea by Alex Bligh (alex@cconcepts.co.uk)
 *
 * 16.07.99  -  Support of BIGMEM added by Gerhard Wichert, Siemens AG
 *		(Gerhard.Wichert@pdb.siemens.de)
 *
 * Aug/Sep 2004 Changed to four level page tables (Andi Kleen)
 */

#include <linux/kernel_stat.h>
#include <linux/mm.h>
#include <linux/sched/mm.h>
#include <linux/sched/coredump.h>
#include <linux/sched/numa_balancing.h>
#include <linux/sched/task.h>
#include <linux/hugetlb.h>
#include <linux/mman.h>
#include <linux/swap.h>
#include <linux/highmem.h>
#include <linux/pagemap.h>
#include <linux/memremap.h>
#include <linux/ksm.h>
#include <linux/rmap.h>
#include <linux/export.h>
#include <linux/delayacct.h>
#include <linux/init.h>
#include <linux/pfn_t.h>
#include <linux/writeback.h>
#include <linux/memcontrol.h>
#include <linux/mmu_notifier.h>
#include <linux/swapops.h>
#include <linux/elf.h>
#include <linux/gfp.h>
#include <linux/migrate.h>
#include <linux/string.h>
#include <linux/debugfs.h>
#include <linux/userfaultfd_k.h>
#include <linux/dax.h>
#include <linux/oom.h>
#include <linux/numa.h>
#include <linux/perf_event.h>
#include <linux/ptrace.h>
#include <linux/vmalloc.h>
#include <trace/hooks/mm.h>

#include <trace/events/kmem.h>

#include <asm/io.h>
#include <asm/mmu_context.h>
#include <asm/pgalloc.h>
#include <linux/uaccess.h>
#include <asm/tlb.h>
#include <asm/tlbflush.h>

#include "pgalloc-track.h"
#include "internal.h"

#define CREATE_TRACE_POINTS
#include <trace/events/pagefault.h>

#if defined(LAST_CPUPID_NOT_IN_PAGE_FLAGS) && !defined(CONFIG_COMPILE_TEST)
#warning Unfortunate NUMA and NUMA Balancing config, growing page-frame for last_cpupid.
#endif

#ifndef CONFIG_NEED_MULTIPLE_NODES
/* use the per-pgdat data instead for discontigmem - mbligh */
unsigned long max_mapnr;
EXPORT_SYMBOL(max_mapnr);

struct page *mem_map;
EXPORT_SYMBOL(mem_map);
#endif

/*
 * A number of key systems in x86 including ioremap() rely on the assumption
 * that high_memory defines the upper bound on direct map memory, then end
 * of ZONE_NORMAL.  Under CONFIG_DISCONTIG this means that max_low_pfn and
 * highstart_pfn must be the same; there must be no gap between ZONE_NORMAL
 * and ZONE_HIGHMEM.
 */
void *high_memory;
EXPORT_SYMBOL(high_memory);

/*
 * Randomize the address space (stacks, mmaps, brk, etc.).
 *
 * ( When CONFIG_COMPAT_BRK=y we exclude brk from randomization,
 *   as ancient (libc5 based) binaries can segfault. )
 */
int randomize_va_space __read_mostly =
#ifdef CONFIG_COMPAT_BRK
					1;
#else
					2;
#endif

#ifndef arch_faults_on_old_pte
static inline bool arch_faults_on_old_pte(void)
{
	/*
	 * Those arches which don't have hw access flag feature need to
	 * implement their own helper. By default, "true" means pagefault
	 * will be hit on old pte.
	 */
	return true;
}
#endif

static int __init disable_randmaps(char *s)
{
	randomize_va_space = 0;
	return 1;
}
__setup("norandmaps", disable_randmaps);

unsigned long zero_pfn __read_mostly;
EXPORT_SYMBOL(zero_pfn);

unsigned long highest_memmap_pfn __read_mostly;

/*
 * CONFIG_MMU architectures set up ZERO_PAGE in their paging_init()
 */
static int __init init_zero_pfn(void)
{
	zero_pfn = page_to_pfn(ZERO_PAGE(0));
	return 0;
}
core_initcall(init_zero_pfn);

/*
 * Only trace rss_stat when there is a 512kb cross over.
 * Smaller changes may be lost unless every small change is
 * crossing into or returning to a 512kb boundary.
 */
#define TRACE_MM_COUNTER_THRESHOLD 128

void mm_trace_rss_stat(struct mm_struct *mm, int member, long count,
		       long value)
{
	long thresh_mask = ~(TRACE_MM_COUNTER_THRESHOLD - 1);

	/* Threshold roll-over, trace it */
	if ((count & thresh_mask) != ((count - value) & thresh_mask))
		trace_rss_stat(mm, member, count);
}
EXPORT_SYMBOL_GPL(mm_trace_rss_stat);

#if defined(SPLIT_RSS_COUNTING)

void sync_mm_rss(struct mm_struct *mm)
{
	int i;

	for (i = 0; i < NR_MM_COUNTERS; i++) {
		if (current->rss_stat.count[i]) {
			add_mm_counter(mm, i, current->rss_stat.count[i]);
			current->rss_stat.count[i] = 0;
		}
	}
	current->rss_stat.events = 0;
}

static void add_mm_counter_fast(struct mm_struct *mm, int member, int val)
{
	struct task_struct *task = current;

	if (likely(task->mm == mm))
		task->rss_stat.count[member] += val;
	else
		add_mm_counter(mm, member, val);
}
#define inc_mm_counter_fast(mm, member) add_mm_counter_fast(mm, member, 1)
#define dec_mm_counter_fast(mm, member) add_mm_counter_fast(mm, member, -1)

/* sync counter once per 64 page faults */
#define TASK_RSS_EVENTS_THRESH	(64)
static void check_sync_rss_stat(struct task_struct *task)
{
	if (unlikely(task != current))
		return;
	if (unlikely(task->rss_stat.events++ > TASK_RSS_EVENTS_THRESH))
		sync_mm_rss(task->mm);
}
#else /* SPLIT_RSS_COUNTING */

#define inc_mm_counter_fast(mm, member) inc_mm_counter(mm, member)
#define dec_mm_counter_fast(mm, member) dec_mm_counter(mm, member)

static void check_sync_rss_stat(struct task_struct *task)
{
}

#endif /* SPLIT_RSS_COUNTING */

/*
 * Note: this doesn't free the actual pages themselves. That
 * has been handled earlier when unmapping all the memory regions.
 */
static void free_pte_range(struct mmu_gather *tlb, pmd_t *pmd,
			   unsigned long addr)
{
	pgtable_t token = pmd_pgtable(*pmd);
	pmd_clear(pmd);
	pte_free_tlb(tlb, token, addr);
	mm_dec_nr_ptes(tlb->mm);
}

static inline void free_pmd_range(struct mmu_gather *tlb, pud_t *pud,
				unsigned long addr, unsigned long end,
				unsigned long floor, unsigned long ceiling)
{
	pmd_t *pmd;
	unsigned long next;
	unsigned long start;

	start = addr;
	pmd = pmd_offset(pud, addr);
	do {
		next = pmd_addr_end(addr, end);
		if (pmd_none_or_clear_bad(pmd))
			continue;
		free_pte_range(tlb, pmd, addr);
	} while (pmd++, addr = next, addr != end);

	start &= PUD_MASK;
	if (start < floor)
		return;
	if (ceiling) {
		ceiling &= PUD_MASK;
		if (!ceiling)
			return;
	}
	if (end - 1 > ceiling - 1)
		return;

	pmd = pmd_offset(pud, start);
	pud_clear(pud);
	pmd_free_tlb(tlb, pmd, start);
	mm_dec_nr_pmds(tlb->mm);
}

static inline void free_pud_range(struct mmu_gather *tlb, p4d_t *p4d,
				unsigned long addr, unsigned long end,
				unsigned long floor, unsigned long ceiling)
{
	pud_t *pud;
	unsigned long next;
	unsigned long start;

	start = addr;
	pud = pud_offset(p4d, addr);
	do {
		next = pud_addr_end(addr, end);
		if (pud_none_or_clear_bad(pud))
			continue;
		free_pmd_range(tlb, pud, addr, next, floor, ceiling);
	} while (pud++, addr = next, addr != end);

	start &= P4D_MASK;
	if (start < floor)
		return;
	if (ceiling) {
		ceiling &= P4D_MASK;
		if (!ceiling)
			return;
	}
	if (end - 1 > ceiling - 1)
		return;

	pud = pud_offset(p4d, start);
	p4d_clear(p4d);
	pud_free_tlb(tlb, pud, start);
	mm_dec_nr_puds(tlb->mm);
}

static inline void free_p4d_range(struct mmu_gather *tlb, pgd_t *pgd,
				unsigned long addr, unsigned long end,
				unsigned long floor, unsigned long ceiling)
{
	p4d_t *p4d;
	unsigned long next;
	unsigned long start;

	start = addr;
	p4d = p4d_offset(pgd, addr);
	do {
		next = p4d_addr_end(addr, end);
		if (p4d_none_or_clear_bad(p4d))
			continue;
		free_pud_range(tlb, p4d, addr, next, floor, ceiling);
	} while (p4d++, addr = next, addr != end);

	start &= PGDIR_MASK;
	if (start < floor)
		return;
	if (ceiling) {
		ceiling &= PGDIR_MASK;
		if (!ceiling)
			return;
	}
	if (end - 1 > ceiling - 1)
		return;

	p4d = p4d_offset(pgd, start);
	pgd_clear(pgd);
	p4d_free_tlb(tlb, p4d, start);
}

/*
 * This function frees user-level page tables of a process.
 */
void free_pgd_range(struct mmu_gather *tlb,
			unsigned long addr, unsigned long end,
			unsigned long floor, unsigned long ceiling)
{
	pgd_t *pgd;
	unsigned long next;

	/*
	 * The next few lines have given us lots of grief...
	 *
	 * Why are we testing PMD* at this top level?  Because often
	 * there will be no work to do at all, and we'd prefer not to
	 * go all the way down to the bottom just to discover that.
	 *
	 * Why all these "- 1"s?  Because 0 represents both the bottom
	 * of the address space and the top of it (using -1 for the
	 * top wouldn't help much: the masks would do the wrong thing).
	 * The rule is that addr 0 and floor 0 refer to the bottom of
	 * the address space, but end 0 and ceiling 0 refer to the top
	 * Comparisons need to use "end - 1" and "ceiling - 1" (though
	 * that end 0 case should be mythical).
	 *
	 * Wherever addr is brought up or ceiling brought down, we must
	 * be careful to reject "the opposite 0" before it confuses the
	 * subsequent tests.  But what about where end is brought down
	 * by PMD_SIZE below? no, end can't go down to 0 there.
	 *
	 * Whereas we round start (addr) and ceiling down, by different
	 * masks at different levels, in order to test whether a table
	 * now has no other vmas using it, so can be freed, we don't
	 * bother to round floor or end up - the tests don't need that.
	 */

	addr &= PMD_MASK;
	if (addr < floor) {
		addr += PMD_SIZE;
		if (!addr)
			return;
	}
	if (ceiling) {
		ceiling &= PMD_MASK;
		if (!ceiling)
			return;
	}
	if (end - 1 > ceiling - 1)
		end -= PMD_SIZE;
	if (addr > end - 1)
		return;
	/*
	 * We add page table cache pages with PAGE_SIZE,
	 * (see pte_free_tlb()), flush the tlb if we need
	 */
	tlb_change_page_size(tlb, PAGE_SIZE);
	pgd = pgd_offset(tlb->mm, addr);
	do {
		next = pgd_addr_end(addr, end);
		if (pgd_none_or_clear_bad(pgd))
			continue;
		free_p4d_range(tlb, pgd, addr, next, floor, ceiling);
	} while (pgd++, addr = next, addr != end);
}

void free_pgtables(struct mmu_gather *tlb, struct vm_area_struct *vma,
		unsigned long floor, unsigned long ceiling)
{
	while (vma) {
		struct vm_area_struct *next = vma->vm_next;
		unsigned long addr = vma->vm_start;

		/*
		 * Hide vma from rmap and truncate_pagecache before freeing
		 * pgtables
		 */
		vm_write_begin(vma);
		unlink_anon_vmas(vma);
		vm_write_end(vma);
		unlink_file_vma(vma);

		if (is_vm_hugetlb_page(vma)) {
			hugetlb_free_pgd_range(tlb, addr, vma->vm_end,
				floor, next ? next->vm_start : ceiling);
		} else {
			/*
			 * Optimization: gather nearby vmas into one call down
			 */
			while (next && next->vm_start <= vma->vm_end + PMD_SIZE
			       && !is_vm_hugetlb_page(next)) {
				vma = next;
				next = vma->vm_next;
				vm_write_begin(vma);
				unlink_anon_vmas(vma);
				vm_write_end(vma);
				unlink_file_vma(vma);
			}
			free_pgd_range(tlb, addr, vma->vm_end,
				floor, next ? next->vm_start : ceiling);
		}
		vma = next;
	}
}

int __pte_alloc(struct mm_struct *mm, pmd_t *pmd)
{
	spinlock_t *ptl;
	pgtable_t new = pte_alloc_one(mm);
	if (!new)
		return -ENOMEM;

	/*
	 * Ensure all pte setup (eg. pte page lock and page clearing) are
	 * visible before the pte is made visible to other CPUs by being
	 * put into page tables.
	 *
	 * The other side of the story is the pointer chasing in the page
	 * table walking code (when walking the page table without locking;
	 * ie. most of the time). Fortunately, these data accesses consist
	 * of a chain of data-dependent loads, meaning most CPUs (alpha
	 * being the notable exception) will already guarantee loads are
	 * seen in-order. See the alpha page table accessors for the
	 * smp_rmb() barriers in page table walking code.
	 */
	smp_wmb(); /* Could be smp_wmb__xxx(before|after)_spin_lock */

	ptl = pmd_lock(mm, pmd);
	if (likely(pmd_none(*pmd))) {	/* Has another populated it ? */
		mm_inc_nr_ptes(mm);
		pmd_populate(mm, pmd, new);
		new = NULL;
	}
	spin_unlock(ptl);
	if (new)
		pte_free(mm, new);
	return 0;
}

int __pte_alloc_kernel(pmd_t *pmd)
{
	pte_t *new = pte_alloc_one_kernel(&init_mm);
	if (!new)
		return -ENOMEM;

	smp_wmb(); /* See comment in __pte_alloc */

	spin_lock(&init_mm.page_table_lock);
	if (likely(pmd_none(*pmd))) {	/* Has another populated it ? */
		pmd_populate_kernel(&init_mm, pmd, new);
		new = NULL;
	}
	spin_unlock(&init_mm.page_table_lock);
	if (new)
		pte_free_kernel(&init_mm, new);
	return 0;
}

static inline void init_rss_vec(int *rss)
{
	memset(rss, 0, sizeof(int) * NR_MM_COUNTERS);
}

static inline void add_mm_rss_vec(struct mm_struct *mm, int *rss)
{
	int i;

	if (current->mm == mm)
		sync_mm_rss(mm);
	for (i = 0; i < NR_MM_COUNTERS; i++)
		if (rss[i])
			add_mm_counter(mm, i, rss[i]);
}

/*
 * This function is called to print an error when a bad pte
 * is found. For example, we might have a PFN-mapped pte in
 * a region that doesn't allow it.
 *
 * The calling function must still handle the error.
 */
static void print_bad_pte(struct vm_area_struct *vma, unsigned long addr,
			  pte_t pte, struct page *page)
{
	pgd_t *pgd = pgd_offset(vma->vm_mm, addr);
	p4d_t *p4d = p4d_offset(pgd, addr);
	pud_t *pud = pud_offset(p4d, addr);
	pmd_t *pmd = pmd_offset(pud, addr);
	struct address_space *mapping;
	pgoff_t index;
	static unsigned long resume;
	static unsigned long nr_shown;
	static unsigned long nr_unshown;

	/*
	 * Allow a burst of 60 reports, then keep quiet for that minute;
	 * or allow a steady drip of one report per second.
	 */
	if (nr_shown == 60) {
		if (time_before(jiffies, resume)) {
			nr_unshown++;
			return;
		}
		if (nr_unshown) {
			pr_alert("BUG: Bad page map: %lu messages suppressed\n",
				 nr_unshown);
			nr_unshown = 0;
		}
		nr_shown = 0;
	}
	if (nr_shown++ == 0)
		resume = jiffies + 60 * HZ;

	mapping = vma->vm_file ? vma->vm_file->f_mapping : NULL;
	index = linear_page_index(vma, addr);

	pr_alert("BUG: Bad page map in process %s  pte:%08llx pmd:%08llx\n",
		 current->comm,
		 (long long)pte_val(pte), (long long)pmd_val(*pmd));
	if (page)
		dump_page(page, "bad pte");
	pr_alert("addr:%px vm_flags:%08lx anon_vma:%px mapping:%px index:%lx\n",
		 (void *)addr, READ_ONCE(vma->vm_flags), vma->anon_vma, mapping, index);
	pr_alert("file:%pD fault:%ps mmap:%ps readpage:%ps\n",
		 vma->vm_file,
		 vma->vm_ops ? vma->vm_ops->fault : NULL,
		 vma->vm_file ? vma->vm_file->f_op->mmap : NULL,
		 mapping ? mapping->a_ops->readpage : NULL);
	dump_stack();
	add_taint(TAINT_BAD_PAGE, LOCKDEP_NOW_UNRELIABLE);
}

/*
 * __vm_normal_page -- This function gets the "struct page" associated with
 * a pte.
 *
 * "Special" mappings do not wish to be associated with a "struct page" (either
 * it doesn't exist, or it exists but they don't want to touch it). In this
 * case, NULL is returned here. "Normal" mappings do have a struct page.
 *
 * There are 2 broad cases. Firstly, an architecture may define a pte_special()
 * pte bit, in which case this function is trivial. Secondly, an architecture
 * may not have a spare pte bit, which requires a more complicated scheme,
 * described below.
 *
 * A raw VM_PFNMAP mapping (ie. one that is not COWed) is always considered a
 * special mapping (even if there are underlying and valid "struct pages").
 * COWed pages of a VM_PFNMAP are always normal.
 *
 * The way we recognize COWed pages within VM_PFNMAP mappings is through the
 * rules set up by "remap_pfn_range()": the vma will have the VM_PFNMAP bit
 * set, and the vm_pgoff will point to the first PFN mapped: thus every special
 * mapping will always honor the rule
 *
 *	pfn_of_page == vma->vm_pgoff + ((addr - vma->vm_start) >> PAGE_SHIFT)
 *
 * And for normal mappings this is false.
 *
 * This restricts such mappings to be a linear translation from virtual address
 * to pfn. To get around this restriction, we allow arbitrary mappings so long
 * as the vma is not a COW mapping; in that case, we know that all ptes are
 * special (because none can have been COWed).
 *
 *
 * In order to support COW of arbitrary special mappings, we have VM_MIXEDMAP.
 *
 * VM_MIXEDMAP mappings can likewise contain memory with or without "struct
 * page" backing, however the difference is that _all_ pages with a struct
 * page (that is, those where pfn_valid is true) are refcounted and considered
 * normal pages by the VM. The disadvantage is that pages are refcounted
 * (which can be slower and simply not an option for some PFNMAP users). The
 * advantage is that we don't have to follow the strict linearity rule of
 * PFNMAP mappings in order to support COWable mappings.
 *
 */
struct page *_vm_normal_page(struct vm_area_struct *vma, unsigned long addr,
			      pte_t pte, unsigned long vma_flags)
{
	unsigned long pfn = pte_pfn(pte);

	if (IS_ENABLED(CONFIG_ARCH_HAS_PTE_SPECIAL)) {
		if (likely(!pte_special(pte)))
			goto check_pfn;
		if (vma->vm_ops && vma->vm_ops->find_special_page)
			return vma->vm_ops->find_special_page(vma, addr);
		if (vma_flags & (VM_PFNMAP | VM_MIXEDMAP))
			return NULL;
		if (is_zero_pfn(pfn))
			return NULL;
		if (pte_devmap(pte))
			return NULL;

		print_bad_pte(vma, addr, pte, NULL);
		return NULL;
	}

	/* !CONFIG_ARCH_HAS_PTE_SPECIAL case follows: */
	/*
	 * This part should never get called when CONFIG_SPECULATIVE_PAGE_FAULT
	 * is set. This is mainly because we can't rely on vm_start.
	 */

	if (unlikely(vma_flags & (VM_PFNMAP|VM_MIXEDMAP))) {
		if (vma_flags & VM_MIXEDMAP) {
			if (!pfn_valid(pfn))
				return NULL;
			goto out;
		} else {
			unsigned long off;
			off = (addr - vma->vm_start) >> PAGE_SHIFT;
			if (pfn == vma->vm_pgoff + off)
				return NULL;
			if (!is_cow_mapping(vma_flags))
				return NULL;
		}
	}

	if (is_zero_pfn(pfn))
		return NULL;

check_pfn:
	if (unlikely(pfn > highest_memmap_pfn)) {
		print_bad_pte(vma, addr, pte, NULL);
		return NULL;
	}

	/*
	 * NOTE! We still have PageReserved() pages in the page tables.
	 * eg. VDSO mappings can cause them to exist.
	 */
out:
	return pfn_to_page(pfn);
}

#ifdef CONFIG_TRANSPARENT_HUGEPAGE
struct page *vm_normal_page_pmd(struct vm_area_struct *vma, unsigned long addr,
				pmd_t pmd)
{
	unsigned long pfn = pmd_pfn(pmd);

	/*
	 * There is no pmd_special() but there may be special pmds, e.g.
	 * in a direct-access (dax) mapping, so let's just replicate the
	 * !CONFIG_ARCH_HAS_PTE_SPECIAL case from vm_normal_page() here.
	 */
	if (unlikely(vma->vm_flags & (VM_PFNMAP|VM_MIXEDMAP))) {
		if (vma->vm_flags & VM_MIXEDMAP) {
			if (!pfn_valid(pfn))
				return NULL;
			goto out;
		} else {
			unsigned long off;
			off = (addr - vma->vm_start) >> PAGE_SHIFT;
			if (pfn == vma->vm_pgoff + off)
				return NULL;
			if (!is_cow_mapping(vma->vm_flags))
				return NULL;
		}
	}

	if (pmd_devmap(pmd))
		return NULL;
	if (is_huge_zero_pmd(pmd))
		return NULL;
	if (unlikely(pfn > highest_memmap_pfn))
		return NULL;

	/*
	 * NOTE! We still have PageReserved() pages in the page tables.
	 * eg. VDSO mappings can cause them to exist.
	 */
out:
	return pfn_to_page(pfn);
}
#endif

/*
 * copy one vm_area from one task to the other. Assumes the page tables
 * already present in the new task to be cleared in the whole range
 * covered by this vma.
 */

static unsigned long
copy_nonpresent_pte(struct mm_struct *dst_mm, struct mm_struct *src_mm,
		pte_t *dst_pte, pte_t *src_pte, struct vm_area_struct *vma,
		unsigned long addr, int *rss)
{
	unsigned long vm_flags = vma->vm_flags;
	pte_t pte = *src_pte;
	struct page *page;
	swp_entry_t entry = pte_to_swp_entry(pte);

	if (likely(!non_swap_entry(entry))) {
		if (swap_duplicate(entry) < 0)
			return entry.val;

		/* make sure dst_mm is on swapoff's mmlist. */
		if (unlikely(list_empty(&dst_mm->mmlist))) {
			spin_lock(&mmlist_lock);
			if (list_empty(&dst_mm->mmlist))
				list_add(&dst_mm->mmlist,
						&src_mm->mmlist);
			spin_unlock(&mmlist_lock);
		}
		rss[MM_SWAPENTS]++;
	} else if (is_migration_entry(entry)) {
		page = migration_entry_to_page(entry);

		rss[mm_counter(page)]++;

		if (is_write_migration_entry(entry) &&
				is_cow_mapping(vm_flags)) {
			/*
			 * COW mappings require pages in both
			 * parent and child to be set to read.
			 */
			make_migration_entry_read(&entry);
			pte = swp_entry_to_pte(entry);
			if (pte_swp_soft_dirty(*src_pte))
				pte = pte_swp_mksoft_dirty(pte);
			if (pte_swp_uffd_wp(*src_pte))
				pte = pte_swp_mkuffd_wp(pte);
			set_pte_at(src_mm, addr, src_pte, pte);
		}
	} else if (is_device_private_entry(entry)) {
		page = device_private_entry_to_page(entry);

		/*
		 * Update rss count even for unaddressable pages, as
		 * they should treated just like normal pages in this
		 * respect.
		 *
		 * We will likely want to have some new rss counters
		 * for unaddressable pages, at some point. But for now
		 * keep things as they are.
		 */
		get_page(page);
		rss[mm_counter(page)]++;
		page_dup_rmap(page, false);

		/*
		 * We do not preserve soft-dirty information, because so
		 * far, checkpoint/restore is the only feature that
		 * requires that. And checkpoint/restore does not work
		 * when a device driver is involved (you cannot easily
		 * save and restore device driver state).
		 */
		if (is_write_device_private_entry(entry) &&
		    is_cow_mapping(vm_flags)) {
			make_device_private_entry_read(&entry);
			pte = swp_entry_to_pte(entry);
			if (pte_swp_uffd_wp(*src_pte))
				pte = pte_swp_mkuffd_wp(pte);
			set_pte_at(src_mm, addr, src_pte, pte);
		}
	}
	set_pte_at(dst_mm, addr, dst_pte, pte);
	return 0;
}

/*
 * Copy a present and normal page if necessary.
 *
 * NOTE! The usual case is that this doesn't need to do
 * anything, and can just return a positive value. That
 * will let the caller know that it can just increase
 * the page refcount and re-use the pte the traditional
 * way.
 *
 * But _if_ we need to copy it because it needs to be
 * pinned in the parent (and the child should get its own
 * copy rather than just a reference to the same page),
 * we'll do that here and return zero to let the caller
 * know we're done.
 *
 * And if we need a pre-allocated page but don't yet have
 * one, return a negative error to let the preallocation
 * code know so that it can do so outside the page table
 * lock.
 */
static inline int
copy_present_page(struct vm_area_struct *dst_vma, struct vm_area_struct *src_vma,
		  pte_t *dst_pte, pte_t *src_pte, unsigned long addr, int *rss,
		  struct page **prealloc, pte_t pte, struct page *page)
{
	struct mm_struct *src_mm = src_vma->vm_mm;
	struct page *new_page;

	if (!is_cow_mapping(src_vma->vm_flags))
		return 1;

	/*
	 * What we want to do is to check whether this page may
	 * have been pinned by the parent process.  If so,
	 * instead of wrprotect the pte on both sides, we copy
	 * the page immediately so that we'll always guarantee
	 * the pinned page won't be randomly replaced in the
	 * future.
	 *
	 * The page pinning checks are just "has this mm ever
	 * seen pinning", along with the (inexact) check of
	 * the page count. That might give false positives for
	 * for pinning, but it will work correctly.
	 */
	if (likely(!atomic_read(&src_mm->has_pinned)))
		return 1;
	if (likely(!page_maybe_dma_pinned(page)))
		return 1;

	new_page = *prealloc;
	if (!new_page)
		return -EAGAIN;

	/*
	 * We have a prealloc page, all good!  Take it
	 * over and copy the page & arm it.
	 */
	*prealloc = NULL;
	copy_user_highpage(new_page, page, addr, src_vma);
	__SetPageUptodate(new_page);
	page_add_new_anon_rmap(new_page, dst_vma, addr, false);
	lru_cache_add_inactive_or_unevictable(new_page, dst_vma);
	rss[mm_counter(new_page)]++;

	/* All done, just insert the new page copy in the child */
	pte = mk_pte(new_page, dst_vma->vm_page_prot);
<<<<<<< HEAD
	pte = maybe_mkwrite(pte_mkdirty(pte), dst_vma);
=======
	pte = maybe_mkwrite(pte_mkdirty(pte), dst_vma->vm_flags);
>>>>>>> c70595ea
	set_pte_at(dst_vma->vm_mm, addr, dst_pte, pte);
	return 0;
}

/*
 * Copy one pte.  Returns 0 if succeeded, or -EAGAIN if one preallocated page
 * is required to copy this pte.
 */
static inline int
copy_present_pte(struct vm_area_struct *dst_vma, struct vm_area_struct *src_vma,
		 pte_t *dst_pte, pte_t *src_pte, unsigned long addr, int *rss,
		 struct page **prealloc)
{
	struct mm_struct *src_mm = src_vma->vm_mm;
	unsigned long vm_flags = src_vma->vm_flags;
	pte_t pte = *src_pte;
	struct page *page;

	page = vm_normal_page(src_vma, addr, pte);
	if (page) {
		int retval;

		retval = copy_present_page(dst_vma, src_vma, dst_pte, src_pte,
					   addr, rss, prealloc, pte, page);
		if (retval <= 0)
			return retval;

		get_page(page);
		page_dup_rmap(page, false);
		rss[mm_counter(page)]++;
	}

	/*
	 * If it's a COW mapping, write protect it both
	 * in the parent and the child
	 */
	if (is_cow_mapping(vm_flags) && pte_write(pte)) {
		ptep_set_wrprotect(src_mm, addr, src_pte);
		pte = pte_wrprotect(pte);
	}

	/*
	 * If it's a shared mapping, mark it clean in
	 * the child
	 */
	if (vm_flags & VM_SHARED)
		pte = pte_mkclean(pte);
	pte = pte_mkold(pte);

	/*
	 * Make sure the _PAGE_UFFD_WP bit is cleared if the new VMA
	 * does not have the VM_UFFD_WP, which means that the uffd
	 * fork event is not enabled.
	 */
	if (!(vm_flags & VM_UFFD_WP))
		pte = pte_clear_uffd_wp(pte);

	set_pte_at(dst_vma->vm_mm, addr, dst_pte, pte);
	return 0;
}

static inline struct page *
page_copy_prealloc(struct mm_struct *src_mm, struct vm_area_struct *vma,
		   unsigned long addr)
{
	struct page *new_page;

	new_page = alloc_page_vma(GFP_HIGHUSER_MOVABLE, vma, addr);
	if (!new_page)
		return NULL;

	if (mem_cgroup_charge(new_page, src_mm, GFP_KERNEL)) {
		put_page(new_page);
		return NULL;
	}
	cgroup_throttle_swaprate(new_page, GFP_KERNEL);

	return new_page;
}

static int
copy_pte_range(struct vm_area_struct *dst_vma, struct vm_area_struct *src_vma,
	       pmd_t *dst_pmd, pmd_t *src_pmd, unsigned long addr,
	       unsigned long end)
{
	struct mm_struct *dst_mm = dst_vma->vm_mm;
	struct mm_struct *src_mm = src_vma->vm_mm;
	pte_t *orig_src_pte, *orig_dst_pte;
	pte_t *src_pte, *dst_pte;
	spinlock_t *src_ptl, *dst_ptl;
	int progress, ret = 0;
	int rss[NR_MM_COUNTERS];
	swp_entry_t entry = (swp_entry_t){0};
	struct page *prealloc = NULL;

again:
	progress = 0;
	init_rss_vec(rss);

	dst_pte = pte_alloc_map_lock(dst_mm, dst_pmd, addr, &dst_ptl);
	if (!dst_pte) {
		ret = -ENOMEM;
		goto out;
	}
	src_pte = pte_offset_map(src_pmd, addr);
	src_ptl = pte_lockptr(src_mm, src_pmd);
	spin_lock_nested(src_ptl, SINGLE_DEPTH_NESTING);
	orig_src_pte = src_pte;
	orig_dst_pte = dst_pte;
	arch_enter_lazy_mmu_mode();

	do {
		/*
		 * We are holding two locks at this point - either of them
		 * could generate latencies in another task on another CPU.
		 */
		if (progress >= 32) {
			progress = 0;
			if (need_resched() ||
			    spin_needbreak(src_ptl) || spin_needbreak(dst_ptl))
				break;
		}
		if (pte_none(*src_pte)) {
			progress++;
			continue;
		}
		if (unlikely(!pte_present(*src_pte))) {
			entry.val = copy_nonpresent_pte(dst_mm, src_mm,
							dst_pte, src_pte,
							src_vma, addr, rss);
			if (entry.val)
				break;
			progress += 8;
			continue;
		}
		/* copy_present_pte() will clear `*prealloc' if consumed */
		ret = copy_present_pte(dst_vma, src_vma, dst_pte, src_pte,
				       addr, rss, &prealloc);
		/*
		 * If we need a pre-allocated page for this pte, drop the
		 * locks, allocate, and try again.
		 */
		if (unlikely(ret == -EAGAIN))
			break;
		if (unlikely(prealloc)) {
			/*
			 * pre-alloc page cannot be reused by next time so as
			 * to strictly follow mempolicy (e.g., alloc_page_vma()
			 * will allocate page according to address).  This
			 * could only happen if one pinned pte changed.
			 */
			put_page(prealloc);
			prealloc = NULL;
		}
		progress += 8;
	} while (dst_pte++, src_pte++, addr += PAGE_SIZE, addr != end);

	arch_leave_lazy_mmu_mode();
	spin_unlock(src_ptl);
	pte_unmap(orig_src_pte);
	add_mm_rss_vec(dst_mm, rss);
	pte_unmap_unlock(orig_dst_pte, dst_ptl);
	cond_resched();

	if (entry.val) {
		if (add_swap_count_continuation(entry, GFP_KERNEL) < 0) {
			ret = -ENOMEM;
			goto out;
		}
		entry.val = 0;
	} else if (ret) {
		WARN_ON_ONCE(ret != -EAGAIN);
		prealloc = page_copy_prealloc(src_mm, src_vma, addr);
		if (!prealloc)
			return -ENOMEM;
		/* We've captured and resolved the error. Reset, try again. */
		ret = 0;
	}
	if (addr != end)
		goto again;
out:
	if (unlikely(prealloc))
		put_page(prealloc);
	return ret;
}

static inline int
copy_pmd_range(struct vm_area_struct *dst_vma, struct vm_area_struct *src_vma,
	       pud_t *dst_pud, pud_t *src_pud, unsigned long addr,
	       unsigned long end)
{
	struct mm_struct *dst_mm = dst_vma->vm_mm;
	struct mm_struct *src_mm = src_vma->vm_mm;
	pmd_t *src_pmd, *dst_pmd;
	unsigned long next;

	dst_pmd = pmd_alloc(dst_mm, dst_pud, addr);
	if (!dst_pmd)
		return -ENOMEM;
	src_pmd = pmd_offset(src_pud, addr);
	do {
		next = pmd_addr_end(addr, end);
		if (is_swap_pmd(*src_pmd) || pmd_trans_huge(*src_pmd)
			|| pmd_devmap(*src_pmd)) {
			int err;
			VM_BUG_ON_VMA(next-addr != HPAGE_PMD_SIZE, src_vma);
			err = copy_huge_pmd(dst_mm, src_mm,
					    dst_pmd, src_pmd, addr, src_vma);
			if (err == -ENOMEM)
				return -ENOMEM;
			if (!err)
				continue;
			/* fall through */
		}
		if (pmd_none_or_clear_bad(src_pmd))
			continue;
		if (copy_pte_range(dst_vma, src_vma, dst_pmd, src_pmd,
				   addr, next))
			return -ENOMEM;
	} while (dst_pmd++, src_pmd++, addr = next, addr != end);
	return 0;
}

static inline int
copy_pud_range(struct vm_area_struct *dst_vma, struct vm_area_struct *src_vma,
	       p4d_t *dst_p4d, p4d_t *src_p4d, unsigned long addr,
	       unsigned long end)
{
	struct mm_struct *dst_mm = dst_vma->vm_mm;
	struct mm_struct *src_mm = src_vma->vm_mm;
	pud_t *src_pud, *dst_pud;
	unsigned long next;

	dst_pud = pud_alloc(dst_mm, dst_p4d, addr);
	if (!dst_pud)
		return -ENOMEM;
	src_pud = pud_offset(src_p4d, addr);
	do {
		next = pud_addr_end(addr, end);
		if (pud_trans_huge(*src_pud) || pud_devmap(*src_pud)) {
			int err;

			VM_BUG_ON_VMA(next-addr != HPAGE_PUD_SIZE, src_vma);
			err = copy_huge_pud(dst_mm, src_mm,
					    dst_pud, src_pud, addr, src_vma);
			if (err == -ENOMEM)
				return -ENOMEM;
			if (!err)
				continue;
			/* fall through */
		}
		if (pud_none_or_clear_bad(src_pud))
			continue;
		if (copy_pmd_range(dst_vma, src_vma, dst_pud, src_pud,
				   addr, next))
			return -ENOMEM;
	} while (dst_pud++, src_pud++, addr = next, addr != end);
	return 0;
}

static inline int
copy_p4d_range(struct vm_area_struct *dst_vma, struct vm_area_struct *src_vma,
	       pgd_t *dst_pgd, pgd_t *src_pgd, unsigned long addr,
	       unsigned long end)
{
	struct mm_struct *dst_mm = dst_vma->vm_mm;
	p4d_t *src_p4d, *dst_p4d;
	unsigned long next;

	dst_p4d = p4d_alloc(dst_mm, dst_pgd, addr);
	if (!dst_p4d)
		return -ENOMEM;
	src_p4d = p4d_offset(src_pgd, addr);
	do {
		next = p4d_addr_end(addr, end);
		if (p4d_none_or_clear_bad(src_p4d))
			continue;
		if (copy_pud_range(dst_vma, src_vma, dst_p4d, src_p4d,
				   addr, next))
			return -ENOMEM;
	} while (dst_p4d++, src_p4d++, addr = next, addr != end);
	return 0;
}

int
copy_page_range(struct vm_area_struct *dst_vma, struct vm_area_struct *src_vma)
{
	pgd_t *src_pgd, *dst_pgd;
	unsigned long next;
	unsigned long addr = src_vma->vm_start;
	unsigned long end = src_vma->vm_end;
	struct mm_struct *dst_mm = dst_vma->vm_mm;
	struct mm_struct *src_mm = src_vma->vm_mm;
	struct mmu_notifier_range range;
	bool is_cow;
	int ret;

	/*
	 * Don't copy ptes where a page fault will fill them correctly.
	 * Fork becomes much lighter when there are big shared or private
	 * readonly mappings. The tradeoff is that copy_page_range is more
	 * efficient than faulting.
	 */
	if (!(src_vma->vm_flags & (VM_HUGETLB | VM_PFNMAP | VM_MIXEDMAP)) &&
	    !src_vma->anon_vma)
		return 0;

	if (is_vm_hugetlb_page(src_vma))
		return copy_hugetlb_page_range(dst_mm, src_mm, src_vma);

	if (unlikely(src_vma->vm_flags & VM_PFNMAP)) {
		/*
		 * We do not free on error cases below as remove_vma
		 * gets called on error from higher level routine
		 */
		ret = track_pfn_copy(src_vma);
		if (ret)
			return ret;
	}

	/*
	 * We need to invalidate the secondary MMU mappings only when
	 * there could be a permission downgrade on the ptes of the
	 * parent mm. And a permission downgrade will only happen if
	 * is_cow_mapping() returns true.
	 */
	is_cow = is_cow_mapping(src_vma->vm_flags);

	if (is_cow) {
		mmu_notifier_range_init(&range, MMU_NOTIFY_PROTECTION_PAGE,
					0, src_vma, src_mm, addr, end);
		mmu_notifier_invalidate_range_start(&range);
		/*
		 * Disabling preemption is not needed for the write side, as
		 * the read side doesn't spin, but goes to the mmap_lock.
		 *
		 * Use the raw variant of the seqcount_t write API to avoid
		 * lockdep complaining about preemptibility.
		 */
		mmap_assert_write_locked(src_mm);
		raw_write_seqcount_begin(&src_mm->write_protect_seq);
	}

	ret = 0;
	dst_pgd = pgd_offset(dst_mm, addr);
	src_pgd = pgd_offset(src_mm, addr);
	do {
		next = pgd_addr_end(addr, end);
		if (pgd_none_or_clear_bad(src_pgd))
			continue;
		if (unlikely(copy_p4d_range(dst_vma, src_vma, dst_pgd, src_pgd,
					    addr, next))) {
			ret = -ENOMEM;
			break;
		}
	} while (dst_pgd++, src_pgd++, addr = next, addr != end);

	if (is_cow) {
		raw_write_seqcount_end(&src_mm->write_protect_seq);
		mmu_notifier_invalidate_range_end(&range);
	}
	return ret;
}

static unsigned long zap_pte_range(struct mmu_gather *tlb,
				struct vm_area_struct *vma, pmd_t *pmd,
				unsigned long addr, unsigned long end,
				struct zap_details *details)
{
	struct mm_struct *mm = tlb->mm;
	int force_flush = 0;
	int rss[NR_MM_COUNTERS];
	spinlock_t *ptl;
	pte_t *start_pte;
	pte_t *pte;
	swp_entry_t entry;

	tlb_change_page_size(tlb, PAGE_SIZE);
again:
	init_rss_vec(rss);
	start_pte = pte_offset_map_lock(mm, pmd, addr, &ptl);
	pte = start_pte;
	flush_tlb_batched_pending(mm);
	arch_enter_lazy_mmu_mode();
	do {
		pte_t ptent = *pte;
		if (pte_none(ptent))
			continue;

		if (need_resched())
			break;

		if (pte_present(ptent)) {
			struct page *page;

			page = vm_normal_page(vma, addr, ptent);
			if (unlikely(details) && page) {
				/*
				 * unmap_shared_mapping_pages() wants to
				 * invalidate cache without truncating:
				 * unmap shared but keep private pages.
				 */
				if (details->check_mapping &&
				    details->check_mapping != page_rmapping(page))
					continue;
			}
			ptent = ptep_get_and_clear_full(mm, addr, pte,
							tlb->fullmm);
			tlb_remove_tlb_entry(tlb, pte, addr);
			if (unlikely(!page))
				continue;

			if (!PageAnon(page)) {
				if (pte_dirty(ptent)) {
					force_flush = 1;
					set_page_dirty(page);
				}
				if (pte_young(ptent) &&
				    likely(!(vma->vm_flags & VM_SEQ_READ)))
					mark_page_accessed(page);
			}
			rss[mm_counter(page)]--;
			page_remove_rmap(page, false);
			if (unlikely(page_mapcount(page) < 0))
				print_bad_pte(vma, addr, ptent, page);
			if (unlikely(__tlb_remove_page(tlb, page))) {
				force_flush = 1;
				addr += PAGE_SIZE;
				break;
			}
			continue;
		}

		entry = pte_to_swp_entry(ptent);
		if (is_device_private_entry(entry)) {
			struct page *page = device_private_entry_to_page(entry);

			if (unlikely(details && details->check_mapping)) {
				/*
				 * unmap_shared_mapping_pages() wants to
				 * invalidate cache without truncating:
				 * unmap shared but keep private pages.
				 */
				if (details->check_mapping !=
				    page_rmapping(page))
					continue;
			}

			pte_clear_not_present_full(mm, addr, pte, tlb->fullmm);
			rss[mm_counter(page)]--;
			page_remove_rmap(page, false);
			put_page(page);
			continue;
		}

		/* If details->check_mapping, we leave swap entries. */
		if (unlikely(details))
			continue;

		if (!non_swap_entry(entry))
			rss[MM_SWAPENTS]--;
		else if (is_migration_entry(entry)) {
			struct page *page;

			page = migration_entry_to_page(entry);
			rss[mm_counter(page)]--;
		}
		if (unlikely(!free_swap_and_cache(entry)))
			print_bad_pte(vma, addr, ptent, NULL);
		pte_clear_not_present_full(mm, addr, pte, tlb->fullmm);
	} while (pte++, addr += PAGE_SIZE, addr != end);

	add_mm_rss_vec(mm, rss);
	arch_leave_lazy_mmu_mode();

	/* Do the actual TLB flush before dropping ptl */
	if (force_flush)
		tlb_flush_mmu_tlbonly(tlb);
	pte_unmap_unlock(start_pte, ptl);

	/*
	 * If we forced a TLB flush (either due to running out of
	 * batch buffers or because we needed to flush dirty TLB
	 * entries before releasing the ptl), free the batched
	 * memory too. Restart if we didn't do everything.
	 */
	if (force_flush) {
		force_flush = 0;
		tlb_flush_mmu(tlb);
	}

	if (addr != end) {
		cond_resched();
		goto again;
	}

	return addr;
}

static inline unsigned long zap_pmd_range(struct mmu_gather *tlb,
				struct vm_area_struct *vma, pud_t *pud,
				unsigned long addr, unsigned long end,
				struct zap_details *details)
{
	pmd_t *pmd;
	unsigned long next;

	pmd = pmd_offset(pud, addr);
	do {
		next = pmd_addr_end(addr, end);
		if (is_swap_pmd(*pmd) || pmd_trans_huge(*pmd) || pmd_devmap(*pmd)) {
			if (next - addr != HPAGE_PMD_SIZE)
				__split_huge_pmd(vma, pmd, addr, false, NULL);
			else if (zap_huge_pmd(tlb, vma, pmd, addr))
				goto next;
			/* fall through */
		}
		/*
		 * Here there can be other concurrent MADV_DONTNEED or
		 * trans huge page faults running, and if the pmd is
		 * none or trans huge it can change under us. This is
		 * because MADV_DONTNEED holds the mmap_lock in read
		 * mode.
		 */
		if (pmd_none_or_trans_huge_or_clear_bad(pmd))
			goto next;
		next = zap_pte_range(tlb, vma, pmd, addr, next, details);
next:
		cond_resched();
	} while (pmd++, addr = next, addr != end);

	return addr;
}

static inline unsigned long zap_pud_range(struct mmu_gather *tlb,
				struct vm_area_struct *vma, p4d_t *p4d,
				unsigned long addr, unsigned long end,
				struct zap_details *details)
{
	pud_t *pud;
	unsigned long next;

	pud = pud_offset(p4d, addr);
	do {
		next = pud_addr_end(addr, end);
		if (pud_trans_huge(*pud) || pud_devmap(*pud)) {
			if (next - addr != HPAGE_PUD_SIZE) {
				mmap_assert_locked(tlb->mm);
				split_huge_pud(vma, pud, addr);
			} else if (zap_huge_pud(tlb, vma, pud, addr))
				goto next;
			/* fall through */
		}
		if (pud_none_or_clear_bad(pud))
			continue;
		next = zap_pmd_range(tlb, vma, pud, addr, next, details);
next:
		cond_resched();
	} while (pud++, addr = next, addr != end);

	return addr;
}

static inline unsigned long zap_p4d_range(struct mmu_gather *tlb,
				struct vm_area_struct *vma, pgd_t *pgd,
				unsigned long addr, unsigned long end,
				struct zap_details *details)
{
	p4d_t *p4d;
	unsigned long next;

	p4d = p4d_offset(pgd, addr);
	do {
		next = p4d_addr_end(addr, end);
		if (p4d_none_or_clear_bad(p4d))
			continue;
		next = zap_pud_range(tlb, vma, p4d, addr, next, details);
	} while (p4d++, addr = next, addr != end);

	return addr;
}

void unmap_page_range(struct mmu_gather *tlb,
			     struct vm_area_struct *vma,
			     unsigned long addr, unsigned long end,
			     struct zap_details *details)
{
	pgd_t *pgd;
	unsigned long next;

	BUG_ON(addr >= end);
	vm_write_begin(vma);
	tlb_start_vma(tlb, vma);
	pgd = pgd_offset(vma->vm_mm, addr);
	do {
		next = pgd_addr_end(addr, end);
		if (pgd_none_or_clear_bad(pgd))
			continue;
		next = zap_p4d_range(tlb, vma, pgd, addr, next, details);
	} while (pgd++, addr = next, addr != end);
	tlb_end_vma(tlb, vma);
	vm_write_end(vma);
}


static void unmap_single_vma(struct mmu_gather *tlb,
		struct vm_area_struct *vma, unsigned long start_addr,
		unsigned long end_addr,
		struct zap_details *details)
{
	unsigned long start = max(vma->vm_start, start_addr);
	unsigned long end;

	if (start >= vma->vm_end)
		return;
	end = min(vma->vm_end, end_addr);
	if (end <= vma->vm_start)
		return;

	if (vma->vm_file)
		uprobe_munmap(vma, start, end);

	if (unlikely(vma->vm_flags & VM_PFNMAP))
		untrack_pfn(vma, 0, 0);

	if (start != end) {
		if (unlikely(is_vm_hugetlb_page(vma))) {
			/*
			 * It is undesirable to test vma->vm_file as it
			 * should be non-null for valid hugetlb area.
			 * However, vm_file will be NULL in the error
			 * cleanup path of mmap_region. When
			 * hugetlbfs ->mmap method fails,
			 * mmap_region() nullifies vma->vm_file
			 * before calling this function to clean up.
			 * Since no pte has actually been setup, it is
			 * safe to do nothing in this case.
			 */
			if (vma->vm_file) {
				i_mmap_lock_write(vma->vm_file->f_mapping);
				__unmap_hugepage_range_final(tlb, vma, start, end, NULL);
				i_mmap_unlock_write(vma->vm_file->f_mapping);
			}
		} else
			unmap_page_range(tlb, vma, start, end, details);
	}
}

/**
 * unmap_vmas - unmap a range of memory covered by a list of vma's
 * @tlb: address of the caller's struct mmu_gather
 * @vma: the starting vma
 * @start_addr: virtual address at which to start unmapping
 * @end_addr: virtual address at which to end unmapping
 *
 * Unmap all pages in the vma list.
 *
 * Only addresses between `start' and `end' will be unmapped.
 *
 * The VMA list must be sorted in ascending virtual address order.
 *
 * unmap_vmas() assumes that the caller will flush the whole unmapped address
 * range after unmap_vmas() returns.  So the only responsibility here is to
 * ensure that any thus-far unmapped pages are flushed before unmap_vmas()
 * drops the lock and schedules.
 */
void unmap_vmas(struct mmu_gather *tlb,
		struct vm_area_struct *vma, unsigned long start_addr,
		unsigned long end_addr)
{
	struct mmu_notifier_range range;

	mmu_notifier_range_init(&range, MMU_NOTIFY_UNMAP, 0, vma, vma->vm_mm,
				start_addr, end_addr);
	mmu_notifier_invalidate_range_start(&range);
	for ( ; vma && vma->vm_start < end_addr; vma = vma->vm_next)
		unmap_single_vma(tlb, vma, start_addr, end_addr, NULL);
	mmu_notifier_invalidate_range_end(&range);
}

/**
 * zap_page_range - remove user pages in a given range
 * @vma: vm_area_struct holding the applicable pages
 * @start: starting address of pages to zap
 * @size: number of bytes to zap
 *
 * Caller must protect the VMA list
 */
void zap_page_range(struct vm_area_struct *vma, unsigned long start,
		unsigned long size)
{
	struct mmu_notifier_range range;
	struct mmu_gather tlb;

	lru_add_drain();
	mmu_notifier_range_init(&range, MMU_NOTIFY_CLEAR, 0, vma, vma->vm_mm,
				start, start + size);
	tlb_gather_mmu(&tlb, vma->vm_mm, start, range.end);
	update_hiwater_rss(vma->vm_mm);
	mmu_notifier_invalidate_range_start(&range);
	for ( ; vma && vma->vm_start < range.end; vma = vma->vm_next)
		unmap_single_vma(&tlb, vma, start, range.end, NULL);
	mmu_notifier_invalidate_range_end(&range);
	tlb_finish_mmu(&tlb, start, range.end);
}

/**
 * zap_page_range_single - remove user pages in a given range
 * @vma: vm_area_struct holding the applicable pages
 * @address: starting address of pages to zap
 * @size: number of bytes to zap
 * @details: details of shared cache invalidation
 *
 * The range must fit into one VMA.
 */
static void zap_page_range_single(struct vm_area_struct *vma, unsigned long address,
		unsigned long size, struct zap_details *details)
{
	struct mmu_notifier_range range;
	struct mmu_gather tlb;

	lru_add_drain();
	mmu_notifier_range_init(&range, MMU_NOTIFY_CLEAR, 0, vma, vma->vm_mm,
				address, address + size);
	tlb_gather_mmu(&tlb, vma->vm_mm, address, range.end);
	update_hiwater_rss(vma->vm_mm);
	mmu_notifier_invalidate_range_start(&range);
	unmap_single_vma(&tlb, vma, address, range.end, details);
	mmu_notifier_invalidate_range_end(&range);
	tlb_finish_mmu(&tlb, address, range.end);
}

/**
 * zap_vma_ptes - remove ptes mapping the vma
 * @vma: vm_area_struct holding ptes to be zapped
 * @address: starting address of pages to zap
 * @size: number of bytes to zap
 *
 * This function only unmaps ptes assigned to VM_PFNMAP vmas.
 *
 * The entire address range must be fully contained within the vma.
 *
 */
void zap_vma_ptes(struct vm_area_struct *vma, unsigned long address,
		unsigned long size)
{
	if (address < vma->vm_start || address + size > vma->vm_end ||
	    		!(vma->vm_flags & VM_PFNMAP))
		return;

	zap_page_range_single(vma, address, size, NULL);
}
EXPORT_SYMBOL_GPL(zap_vma_ptes);

static pmd_t *walk_to_pmd(struct mm_struct *mm, unsigned long addr)
{
	pgd_t *pgd;
	p4d_t *p4d;
	pud_t *pud;
	pmd_t *pmd;

	pgd = pgd_offset(mm, addr);
	p4d = p4d_alloc(mm, pgd, addr);
	if (!p4d)
		return NULL;
	pud = pud_alloc(mm, p4d, addr);
	if (!pud)
		return NULL;
	pmd = pmd_alloc(mm, pud, addr);
	if (!pmd)
		return NULL;

	VM_BUG_ON(pmd_trans_huge(*pmd));
	return pmd;
}

pte_t *__get_locked_pte(struct mm_struct *mm, unsigned long addr,
			spinlock_t **ptl)
{
	pmd_t *pmd = walk_to_pmd(mm, addr);

	if (!pmd)
		return NULL;
	return pte_alloc_map_lock(mm, pmd, addr, ptl);
}

static int validate_page_before_insert(struct page *page)
{
	if (PageAnon(page) || PageSlab(page) || page_has_type(page))
		return -EINVAL;
	flush_dcache_page(page);
	return 0;
}

static int insert_page_into_pte_locked(struct mm_struct *mm, pte_t *pte,
			unsigned long addr, struct page *page, pgprot_t prot)
{
	if (!pte_none(*pte))
		return -EBUSY;
	/* Ok, finally just insert the thing.. */
	get_page(page);
	inc_mm_counter_fast(mm, mm_counter_file(page));
	page_add_file_rmap(page, false);
	set_pte_at(mm, addr, pte, mk_pte(page, prot));
	return 0;
}

/*
 * This is the old fallback for page remapping.
 *
 * For historical reasons, it only allows reserved pages. Only
 * old drivers should use this, and they needed to mark their
 * pages reserved for the old functions anyway.
 */
static int insert_page(struct vm_area_struct *vma, unsigned long addr,
			struct page *page, pgprot_t prot)
{
	struct mm_struct *mm = vma->vm_mm;
	int retval;
	pte_t *pte;
	spinlock_t *ptl;

	retval = validate_page_before_insert(page);
	if (retval)
		goto out;
	retval = -ENOMEM;
	pte = get_locked_pte(mm, addr, &ptl);
	if (!pte)
		goto out;
	retval = insert_page_into_pte_locked(mm, pte, addr, page, prot);
	pte_unmap_unlock(pte, ptl);
out:
	return retval;
}

#ifdef pte_index
static int insert_page_in_batch_locked(struct mm_struct *mm, pte_t *pte,
			unsigned long addr, struct page *page, pgprot_t prot)
{
	int err;

	if (!page_count(page))
		return -EINVAL;
	err = validate_page_before_insert(page);
	if (err)
		return err;
	return insert_page_into_pte_locked(mm, pte, addr, page, prot);
}

/* insert_pages() amortizes the cost of spinlock operations
 * when inserting pages in a loop. Arch *must* define pte_index.
 */
static int insert_pages(struct vm_area_struct *vma, unsigned long addr,
			struct page **pages, unsigned long *num, pgprot_t prot)
{
	pmd_t *pmd = NULL;
	pte_t *start_pte, *pte;
	spinlock_t *pte_lock;
	struct mm_struct *const mm = vma->vm_mm;
	unsigned long curr_page_idx = 0;
	unsigned long remaining_pages_total = *num;
	unsigned long pages_to_write_in_pmd;
	int ret;
more:
	ret = -EFAULT;
	pmd = walk_to_pmd(mm, addr);
	if (!pmd)
		goto out;

	pages_to_write_in_pmd = min_t(unsigned long,
		remaining_pages_total, PTRS_PER_PTE - pte_index(addr));

	/* Allocate the PTE if necessary; takes PMD lock once only. */
	ret = -ENOMEM;
	if (pte_alloc(mm, pmd))
		goto out;

	while (pages_to_write_in_pmd) {
		int pte_idx = 0;
		const int batch_size = min_t(int, pages_to_write_in_pmd, 8);

		start_pte = pte_offset_map_lock(mm, pmd, addr, &pte_lock);
		for (pte = start_pte; pte_idx < batch_size; ++pte, ++pte_idx) {
			int err = insert_page_in_batch_locked(mm, pte,
				addr, pages[curr_page_idx], prot);
			if (unlikely(err)) {
				pte_unmap_unlock(start_pte, pte_lock);
				ret = err;
				remaining_pages_total -= pte_idx;
				goto out;
			}
			addr += PAGE_SIZE;
			++curr_page_idx;
		}
		pte_unmap_unlock(start_pte, pte_lock);
		pages_to_write_in_pmd -= batch_size;
		remaining_pages_total -= batch_size;
	}
	if (remaining_pages_total)
		goto more;
	ret = 0;
out:
	*num = remaining_pages_total;
	return ret;
}
#endif  /* ifdef pte_index */

/**
 * vm_insert_pages - insert multiple pages into user vma, batching the pmd lock.
 * @vma: user vma to map to
 * @addr: target start user address of these pages
 * @pages: source kernel pages
 * @num: in: number of pages to map. out: number of pages that were *not*
 * mapped. (0 means all pages were successfully mapped).
 *
 * Preferred over vm_insert_page() when inserting multiple pages.
 *
 * In case of error, we may have mapped a subset of the provided
 * pages. It is the caller's responsibility to account for this case.
 *
 * The same restrictions apply as in vm_insert_page().
 */
int vm_insert_pages(struct vm_area_struct *vma, unsigned long addr,
			struct page **pages, unsigned long *num)
{
#ifdef pte_index
	const unsigned long end_addr = addr + (*num * PAGE_SIZE) - 1;

	if (addr < vma->vm_start || end_addr >= vma->vm_end)
		return -EFAULT;
	if (!(vma->vm_flags & VM_MIXEDMAP)) {
		BUG_ON(mmap_read_trylock(vma->vm_mm));
		BUG_ON(vma->vm_flags & VM_PFNMAP);
		vma->vm_flags |= VM_MIXEDMAP;
	}
	/* Defer page refcount checking till we're about to map that page. */
	return insert_pages(vma, addr, pages, num, vma->vm_page_prot);
#else
	unsigned long idx = 0, pgcount = *num;
	int err = -EINVAL;

	for (; idx < pgcount; ++idx) {
		err = vm_insert_page(vma, addr + (PAGE_SIZE * idx), pages[idx]);
		if (err)
			break;
	}
	*num = pgcount - idx;
	return err;
#endif  /* ifdef pte_index */
}
EXPORT_SYMBOL(vm_insert_pages);

/**
 * vm_insert_page - insert single page into user vma
 * @vma: user vma to map to
 * @addr: target user address of this page
 * @page: source kernel page
 *
 * This allows drivers to insert individual pages they've allocated
 * into a user vma.
 *
 * The page has to be a nice clean _individual_ kernel allocation.
 * If you allocate a compound page, you need to have marked it as
 * such (__GFP_COMP), or manually just split the page up yourself
 * (see split_page()).
 *
 * NOTE! Traditionally this was done with "remap_pfn_range()" which
 * took an arbitrary page protection parameter. This doesn't allow
 * that. Your vma protection will have to be set up correctly, which
 * means that if you want a shared writable mapping, you'd better
 * ask for a shared writable mapping!
 *
 * The page does not need to be reserved.
 *
 * Usually this function is called from f_op->mmap() handler
 * under mm->mmap_lock write-lock, so it can change vma->vm_flags.
 * Caller must set VM_MIXEDMAP on vma if it wants to call this
 * function from other places, for example from page-fault handler.
 *
 * Return: %0 on success, negative error code otherwise.
 */
int vm_insert_page(struct vm_area_struct *vma, unsigned long addr,
			struct page *page)
{
	if (addr < vma->vm_start || addr >= vma->vm_end)
		return -EFAULT;
	if (!page_count(page))
		return -EINVAL;
	if (!(vma->vm_flags & VM_MIXEDMAP)) {
		BUG_ON(mmap_read_trylock(vma->vm_mm));
		BUG_ON(vma->vm_flags & VM_PFNMAP);
		vma->vm_flags |= VM_MIXEDMAP;
	}
	return insert_page(vma, addr, page, vma->vm_page_prot);
}
EXPORT_SYMBOL(vm_insert_page);

/*
 * __vm_map_pages - maps range of kernel pages into user vma
 * @vma: user vma to map to
 * @pages: pointer to array of source kernel pages
 * @num: number of pages in page array
 * @offset: user's requested vm_pgoff
 *
 * This allows drivers to map range of kernel pages into a user vma.
 *
 * Return: 0 on success and error code otherwise.
 */
static int __vm_map_pages(struct vm_area_struct *vma, struct page **pages,
				unsigned long num, unsigned long offset)
{
	unsigned long count = vma_pages(vma);
	unsigned long uaddr = vma->vm_start;
	int ret, i;

	/* Fail if the user requested offset is beyond the end of the object */
	if (offset >= num)
		return -ENXIO;

	/* Fail if the user requested size exceeds available object size */
	if (count > num - offset)
		return -ENXIO;

	for (i = 0; i < count; i++) {
		ret = vm_insert_page(vma, uaddr, pages[offset + i]);
		if (ret < 0)
			return ret;
		uaddr += PAGE_SIZE;
	}

	return 0;
}

/**
 * vm_map_pages - maps range of kernel pages starts with non zero offset
 * @vma: user vma to map to
 * @pages: pointer to array of source kernel pages
 * @num: number of pages in page array
 *
 * Maps an object consisting of @num pages, catering for the user's
 * requested vm_pgoff
 *
 * If we fail to insert any page into the vma, the function will return
 * immediately leaving any previously inserted pages present.  Callers
 * from the mmap handler may immediately return the error as their caller
 * will destroy the vma, removing any successfully inserted pages. Other
 * callers should make their own arrangements for calling unmap_region().
 *
 * Context: Process context. Called by mmap handlers.
 * Return: 0 on success and error code otherwise.
 */
int vm_map_pages(struct vm_area_struct *vma, struct page **pages,
				unsigned long num)
{
	return __vm_map_pages(vma, pages, num, vma->vm_pgoff);
}
EXPORT_SYMBOL(vm_map_pages);

/**
 * vm_map_pages_zero - map range of kernel pages starts with zero offset
 * @vma: user vma to map to
 * @pages: pointer to array of source kernel pages
 * @num: number of pages in page array
 *
 * Similar to vm_map_pages(), except that it explicitly sets the offset
 * to 0. This function is intended for the drivers that did not consider
 * vm_pgoff.
 *
 * Context: Process context. Called by mmap handlers.
 * Return: 0 on success and error code otherwise.
 */
int vm_map_pages_zero(struct vm_area_struct *vma, struct page **pages,
				unsigned long num)
{
	return __vm_map_pages(vma, pages, num, 0);
}
EXPORT_SYMBOL(vm_map_pages_zero);

static vm_fault_t insert_pfn(struct vm_area_struct *vma, unsigned long addr,
			pfn_t pfn, pgprot_t prot, bool mkwrite)
{
	struct mm_struct *mm = vma->vm_mm;
	pte_t *pte, entry;
	spinlock_t *ptl;

	pte = get_locked_pte(mm, addr, &ptl);
	if (!pte)
		return VM_FAULT_OOM;
	if (!pte_none(*pte)) {
		if (mkwrite) {
			/*
			 * For read faults on private mappings the PFN passed
			 * in may not match the PFN we have mapped if the
			 * mapped PFN is a writeable COW page.  In the mkwrite
			 * case we are creating a writable PTE for a shared
			 * mapping and we expect the PFNs to match. If they
			 * don't match, we are likely racing with block
			 * allocation and mapping invalidation so just skip the
			 * update.
			 */
			if (pte_pfn(*pte) != pfn_t_to_pfn(pfn)) {
				WARN_ON_ONCE(!is_zero_pfn(pte_pfn(*pte)));
				goto out_unlock;
			}
			entry = pte_mkyoung(*pte);
			entry = maybe_mkwrite(pte_mkdirty(entry),
							vma->vm_flags);
			if (ptep_set_access_flags(vma, addr, pte, entry, 1))
				update_mmu_cache(vma, addr, pte);
		}
		goto out_unlock;
	}

	/* Ok, finally just insert the thing.. */
	if (pfn_t_devmap(pfn))
		entry = pte_mkdevmap(pfn_t_pte(pfn, prot));
	else
		entry = pte_mkspecial(pfn_t_pte(pfn, prot));

	if (mkwrite) {
		entry = pte_mkyoung(entry);
		entry = maybe_mkwrite(pte_mkdirty(entry), vma->vm_flags);
	}

	set_pte_at(mm, addr, pte, entry);
	update_mmu_cache(vma, addr, pte); /* XXX: why not for insert_page? */

out_unlock:
	pte_unmap_unlock(pte, ptl);
	return VM_FAULT_NOPAGE;
}

/**
 * vmf_insert_pfn_prot - insert single pfn into user vma with specified pgprot
 * @vma: user vma to map to
 * @addr: target user address of this page
 * @pfn: source kernel pfn
 * @pgprot: pgprot flags for the inserted page
 *
 * This is exactly like vmf_insert_pfn(), except that it allows drivers
 * to override pgprot on a per-page basis.
 *
 * This only makes sense for IO mappings, and it makes no sense for
 * COW mappings.  In general, using multiple vmas is preferable;
 * vmf_insert_pfn_prot should only be used if using multiple VMAs is
 * impractical.
 *
 * See vmf_insert_mixed_prot() for a discussion of the implication of using
 * a value of @pgprot different from that of @vma->vm_page_prot.
 *
 * Context: Process context.  May allocate using %GFP_KERNEL.
 * Return: vm_fault_t value.
 */
vm_fault_t vmf_insert_pfn_prot(struct vm_area_struct *vma, unsigned long addr,
			unsigned long pfn, pgprot_t pgprot)
{
	/*
	 * Technically, architectures with pte_special can avoid all these
	 * restrictions (same for remap_pfn_range).  However we would like
	 * consistency in testing and feature parity among all, so we should
	 * try to keep these invariants in place for everybody.
	 */
	BUG_ON(!(vma->vm_flags & (VM_PFNMAP|VM_MIXEDMAP)));
	BUG_ON((vma->vm_flags & (VM_PFNMAP|VM_MIXEDMAP)) ==
						(VM_PFNMAP|VM_MIXEDMAP));
	BUG_ON((vma->vm_flags & VM_PFNMAP) && is_cow_mapping(vma->vm_flags));
	BUG_ON((vma->vm_flags & VM_MIXEDMAP) && pfn_valid(pfn));

	if (addr < vma->vm_start || addr >= vma->vm_end)
		return VM_FAULT_SIGBUS;

	if (!pfn_modify_allowed(pfn, pgprot))
		return VM_FAULT_SIGBUS;

	track_pfn_insert(vma, &pgprot, __pfn_to_pfn_t(pfn, PFN_DEV));

	return insert_pfn(vma, addr, __pfn_to_pfn_t(pfn, PFN_DEV), pgprot,
			false);
}
EXPORT_SYMBOL(vmf_insert_pfn_prot);

/**
 * vmf_insert_pfn - insert single pfn into user vma
 * @vma: user vma to map to
 * @addr: target user address of this page
 * @pfn: source kernel pfn
 *
 * Similar to vm_insert_page, this allows drivers to insert individual pages
 * they've allocated into a user vma. Same comments apply.
 *
 * This function should only be called from a vm_ops->fault handler, and
 * in that case the handler should return the result of this function.
 *
 * vma cannot be a COW mapping.
 *
 * As this is called only for pages that do not currently exist, we
 * do not need to flush old virtual caches or the TLB.
 *
 * Context: Process context.  May allocate using %GFP_KERNEL.
 * Return: vm_fault_t value.
 */
vm_fault_t vmf_insert_pfn(struct vm_area_struct *vma, unsigned long addr,
			unsigned long pfn)
{
	return vmf_insert_pfn_prot(vma, addr, pfn, vma->vm_page_prot);
}
EXPORT_SYMBOL(vmf_insert_pfn);

static bool vm_mixed_ok(struct vm_area_struct *vma, pfn_t pfn)
{
	/* these checks mirror the abort conditions in vm_normal_page */
	if (vma->vm_flags & VM_MIXEDMAP)
		return true;
	if (pfn_t_devmap(pfn))
		return true;
	if (pfn_t_special(pfn))
		return true;
	if (is_zero_pfn(pfn_t_to_pfn(pfn)))
		return true;
	return false;
}

static vm_fault_t __vm_insert_mixed(struct vm_area_struct *vma,
		unsigned long addr, pfn_t pfn, pgprot_t pgprot,
		bool mkwrite)
{
	int err;

	BUG_ON(!vm_mixed_ok(vma, pfn));

	if (addr < vma->vm_start || addr >= vma->vm_end)
		return VM_FAULT_SIGBUS;

	track_pfn_insert(vma, &pgprot, pfn);

	if (!pfn_modify_allowed(pfn_t_to_pfn(pfn), pgprot))
		return VM_FAULT_SIGBUS;

	/*
	 * If we don't have pte special, then we have to use the pfn_valid()
	 * based VM_MIXEDMAP scheme (see vm_normal_page), and thus we *must*
	 * refcount the page if pfn_valid is true (hence insert_page rather
	 * than insert_pfn).  If a zero_pfn were inserted into a VM_MIXEDMAP
	 * without pte special, it would there be refcounted as a normal page.
	 */
	if (!IS_ENABLED(CONFIG_ARCH_HAS_PTE_SPECIAL) &&
	    !pfn_t_devmap(pfn) && pfn_t_valid(pfn)) {
		struct page *page;

		/*
		 * At this point we are committed to insert_page()
		 * regardless of whether the caller specified flags that
		 * result in pfn_t_has_page() == false.
		 */
		page = pfn_to_page(pfn_t_to_pfn(pfn));
		err = insert_page(vma, addr, page, pgprot);
	} else {
		return insert_pfn(vma, addr, pfn, pgprot, mkwrite);
	}

	if (err == -ENOMEM)
		return VM_FAULT_OOM;
	if (err < 0 && err != -EBUSY)
		return VM_FAULT_SIGBUS;

	return VM_FAULT_NOPAGE;
}

/**
 * vmf_insert_mixed_prot - insert single pfn into user vma with specified pgprot
 * @vma: user vma to map to
 * @addr: target user address of this page
 * @pfn: source kernel pfn
 * @pgprot: pgprot flags for the inserted page
 *
 * This is exactly like vmf_insert_mixed(), except that it allows drivers
 * to override pgprot on a per-page basis.
 *
 * Typically this function should be used by drivers to set caching- and
 * encryption bits different than those of @vma->vm_page_prot, because
 * the caching- or encryption mode may not be known at mmap() time.
 * This is ok as long as @vma->vm_page_prot is not used by the core vm
 * to set caching and encryption bits for those vmas (except for COW pages).
 * This is ensured by core vm only modifying these page table entries using
 * functions that don't touch caching- or encryption bits, using pte_modify()
 * if needed. (See for example mprotect()).
 * Also when new page-table entries are created, this is only done using the
 * fault() callback, and never using the value of vma->vm_page_prot,
 * except for page-table entries that point to anonymous pages as the result
 * of COW.
 *
 * Context: Process context.  May allocate using %GFP_KERNEL.
 * Return: vm_fault_t value.
 */
vm_fault_t vmf_insert_mixed_prot(struct vm_area_struct *vma, unsigned long addr,
				 pfn_t pfn, pgprot_t pgprot)
{
	return __vm_insert_mixed(vma, addr, pfn, pgprot, false);
}
EXPORT_SYMBOL(vmf_insert_mixed_prot);

vm_fault_t vmf_insert_mixed(struct vm_area_struct *vma, unsigned long addr,
		pfn_t pfn)
{
	return __vm_insert_mixed(vma, addr, pfn, vma->vm_page_prot, false);
}
EXPORT_SYMBOL(vmf_insert_mixed);

/*
 *  If the insertion of PTE failed because someone else already added a
 *  different entry in the mean time, we treat that as success as we assume
 *  the same entry was actually inserted.
 */
vm_fault_t vmf_insert_mixed_mkwrite(struct vm_area_struct *vma,
		unsigned long addr, pfn_t pfn)
{
	return __vm_insert_mixed(vma, addr, pfn, vma->vm_page_prot, true);
}
EXPORT_SYMBOL(vmf_insert_mixed_mkwrite);

/*
 * maps a range of physical memory into the requested pages. the old
 * mappings are removed. any references to nonexistent pages results
 * in null mappings (currently treated as "copy-on-access")
 */
static int remap_pte_range(struct mm_struct *mm, pmd_t *pmd,
			unsigned long addr, unsigned long end,
			unsigned long pfn, pgprot_t prot)
{
	pte_t *pte;
	spinlock_t *ptl;
	int err = 0;

	pte = pte_alloc_map_lock(mm, pmd, addr, &ptl);
	if (!pte)
		return -ENOMEM;
	arch_enter_lazy_mmu_mode();
	do {
		BUG_ON(!pte_none(*pte));
		if (!pfn_modify_allowed(pfn, prot)) {
			err = -EACCES;
			break;
		}
		set_pte_at(mm, addr, pte, pte_mkspecial(pfn_pte(pfn, prot)));
		pfn++;
	} while (pte++, addr += PAGE_SIZE, addr != end);
	arch_leave_lazy_mmu_mode();
	pte_unmap_unlock(pte - 1, ptl);
	return err;
}

static inline int remap_pmd_range(struct mm_struct *mm, pud_t *pud,
			unsigned long addr, unsigned long end,
			unsigned long pfn, pgprot_t prot)
{
	pmd_t *pmd;
	unsigned long next;
	int err;

	pfn -= addr >> PAGE_SHIFT;
	pmd = pmd_alloc(mm, pud, addr);
	if (!pmd)
		return -ENOMEM;
	VM_BUG_ON(pmd_trans_huge(*pmd));
	do {
		next = pmd_addr_end(addr, end);
		err = remap_pte_range(mm, pmd, addr, next,
				pfn + (addr >> PAGE_SHIFT), prot);
		if (err)
			return err;
	} while (pmd++, addr = next, addr != end);
	return 0;
}

static inline int remap_pud_range(struct mm_struct *mm, p4d_t *p4d,
			unsigned long addr, unsigned long end,
			unsigned long pfn, pgprot_t prot)
{
	pud_t *pud;
	unsigned long next;
	int err;

	pfn -= addr >> PAGE_SHIFT;
	pud = pud_alloc(mm, p4d, addr);
	if (!pud)
		return -ENOMEM;
	do {
		next = pud_addr_end(addr, end);
		err = remap_pmd_range(mm, pud, addr, next,
				pfn + (addr >> PAGE_SHIFT), prot);
		if (err)
			return err;
	} while (pud++, addr = next, addr != end);
	return 0;
}

static inline int remap_p4d_range(struct mm_struct *mm, pgd_t *pgd,
			unsigned long addr, unsigned long end,
			unsigned long pfn, pgprot_t prot)
{
	p4d_t *p4d;
	unsigned long next;
	int err;

	pfn -= addr >> PAGE_SHIFT;
	p4d = p4d_alloc(mm, pgd, addr);
	if (!p4d)
		return -ENOMEM;
	do {
		next = p4d_addr_end(addr, end);
		err = remap_pud_range(mm, p4d, addr, next,
				pfn + (addr >> PAGE_SHIFT), prot);
		if (err)
			return err;
	} while (p4d++, addr = next, addr != end);
	return 0;
}

/**
 * remap_pfn_range - remap kernel memory to userspace
 * @vma: user vma to map to
 * @addr: target page aligned user address to start at
 * @pfn: page frame number of kernel physical memory address
 * @size: size of mapping area
 * @prot: page protection flags for this mapping
 *
 * Note: this is only safe if the mm semaphore is held when called.
 *
 * Return: %0 on success, negative error code otherwise.
 */
int remap_pfn_range(struct vm_area_struct *vma, unsigned long addr,
		    unsigned long pfn, unsigned long size, pgprot_t prot)
{
	pgd_t *pgd;
	unsigned long next;
	unsigned long end = addr + PAGE_ALIGN(size);
	struct mm_struct *mm = vma->vm_mm;
	unsigned long remap_pfn = pfn;
	int err;

	if (WARN_ON_ONCE(!PAGE_ALIGNED(addr)))
		return -EINVAL;

	/*
	 * Physically remapped pages are special. Tell the
	 * rest of the world about it:
	 *   VM_IO tells people not to look at these pages
	 *	(accesses can have side effects).
	 *   VM_PFNMAP tells the core MM that the base pages are just
	 *	raw PFN mappings, and do not have a "struct page" associated
	 *	with them.
	 *   VM_DONTEXPAND
	 *      Disable vma merging and expanding with mremap().
	 *   VM_DONTDUMP
	 *      Omit vma from core dump, even when VM_IO turned off.
	 *
	 * There's a horrible special case to handle copy-on-write
	 * behaviour that some programs depend on. We mark the "original"
	 * un-COW'ed pages by matching them up with "vma->vm_pgoff".
	 * See vm_normal_page() for details.
	 */
	if (is_cow_mapping(vma->vm_flags)) {
		if (addr != vma->vm_start || end != vma->vm_end)
			return -EINVAL;
		vma->vm_pgoff = pfn;
	}

	err = track_pfn_remap(vma, &prot, remap_pfn, addr, PAGE_ALIGN(size));
	if (err)
		return -EINVAL;

	vma->vm_flags |= VM_IO | VM_PFNMAP | VM_DONTEXPAND | VM_DONTDUMP;

	BUG_ON(addr >= end);
	pfn -= addr >> PAGE_SHIFT;
	pgd = pgd_offset(mm, addr);
	flush_cache_range(vma, addr, end);
	do {
		next = pgd_addr_end(addr, end);
		err = remap_p4d_range(mm, pgd, addr, next,
				pfn + (addr >> PAGE_SHIFT), prot);
		if (err)
			break;
	} while (pgd++, addr = next, addr != end);

	if (err)
		untrack_pfn(vma, remap_pfn, PAGE_ALIGN(size));

	return err;
}
EXPORT_SYMBOL(remap_pfn_range);

/**
 * vm_iomap_memory - remap memory to userspace
 * @vma: user vma to map to
 * @start: start of the physical memory to be mapped
 * @len: size of area
 *
 * This is a simplified io_remap_pfn_range() for common driver use. The
 * driver just needs to give us the physical memory range to be mapped,
 * we'll figure out the rest from the vma information.
 *
 * NOTE! Some drivers might want to tweak vma->vm_page_prot first to get
 * whatever write-combining details or similar.
 *
 * Return: %0 on success, negative error code otherwise.
 */
int vm_iomap_memory(struct vm_area_struct *vma, phys_addr_t start, unsigned long len)
{
	unsigned long vm_len, pfn, pages;

	/* Check that the physical memory area passed in looks valid */
	if (start + len < start)
		return -EINVAL;
	/*
	 * You *really* shouldn't map things that aren't page-aligned,
	 * but we've historically allowed it because IO memory might
	 * just have smaller alignment.
	 */
	len += start & ~PAGE_MASK;
	pfn = start >> PAGE_SHIFT;
	pages = (len + ~PAGE_MASK) >> PAGE_SHIFT;
	if (pfn + pages < pfn)
		return -EINVAL;

	/* We start the mapping 'vm_pgoff' pages into the area */
	if (vma->vm_pgoff > pages)
		return -EINVAL;
	pfn += vma->vm_pgoff;
	pages -= vma->vm_pgoff;

	/* Can we fit all of the mapping? */
	vm_len = vma->vm_end - vma->vm_start;
	if (vm_len >> PAGE_SHIFT > pages)
		return -EINVAL;

	/* Ok, let it rip */
	return io_remap_pfn_range(vma, vma->vm_start, pfn, vm_len, vma->vm_page_prot);
}
EXPORT_SYMBOL(vm_iomap_memory);

static int apply_to_pte_range(struct mm_struct *mm, pmd_t *pmd,
				     unsigned long addr, unsigned long end,
				     pte_fn_t fn, void *data, bool create,
				     pgtbl_mod_mask *mask)
{
	pte_t *pte;
	int err = 0;
	spinlock_t *ptl;

	if (create) {
		pte = (mm == &init_mm) ?
			pte_alloc_kernel_track(pmd, addr, mask) :
			pte_alloc_map_lock(mm, pmd, addr, &ptl);
		if (!pte)
			return -ENOMEM;
	} else {
		pte = (mm == &init_mm) ?
			pte_offset_kernel(pmd, addr) :
			pte_offset_map_lock(mm, pmd, addr, &ptl);
	}

	BUG_ON(pmd_huge(*pmd));

	arch_enter_lazy_mmu_mode();

	if (fn) {
		do {
			if (create || !pte_none(*pte)) {
				err = fn(pte++, addr, data);
				if (err)
					break;
			}
		} while (addr += PAGE_SIZE, addr != end);
	}
	*mask |= PGTBL_PTE_MODIFIED;

	arch_leave_lazy_mmu_mode();

	if (mm != &init_mm)
		pte_unmap_unlock(pte-1, ptl);
	return err;
}

static int apply_to_pmd_range(struct mm_struct *mm, pud_t *pud,
				     unsigned long addr, unsigned long end,
				     pte_fn_t fn, void *data, bool create,
				     pgtbl_mod_mask *mask)
{
	pmd_t *pmd;
	unsigned long next;
	int err = 0;

	BUG_ON(pud_huge(*pud));

	if (create) {
		pmd = pmd_alloc_track(mm, pud, addr, mask);
		if (!pmd)
			return -ENOMEM;
	} else {
		pmd = pmd_offset(pud, addr);
	}
	do {
		next = pmd_addr_end(addr, end);
		if (create || !pmd_none_or_clear_bad(pmd)) {
			err = apply_to_pte_range(mm, pmd, addr, next, fn, data,
						 create, mask);
			if (err)
				break;
		}
	} while (pmd++, addr = next, addr != end);
	return err;
}

static int apply_to_pud_range(struct mm_struct *mm, p4d_t *p4d,
				     unsigned long addr, unsigned long end,
				     pte_fn_t fn, void *data, bool create,
				     pgtbl_mod_mask *mask)
{
	pud_t *pud;
	unsigned long next;
	int err = 0;

	if (create) {
		pud = pud_alloc_track(mm, p4d, addr, mask);
		if (!pud)
			return -ENOMEM;
	} else {
		pud = pud_offset(p4d, addr);
	}
	do {
		next = pud_addr_end(addr, end);
		if (create || !pud_none_or_clear_bad(pud)) {
			err = apply_to_pmd_range(mm, pud, addr, next, fn, data,
						 create, mask);
			if (err)
				break;
		}
	} while (pud++, addr = next, addr != end);
	return err;
}

static int apply_to_p4d_range(struct mm_struct *mm, pgd_t *pgd,
				     unsigned long addr, unsigned long end,
				     pte_fn_t fn, void *data, bool create,
				     pgtbl_mod_mask *mask)
{
	p4d_t *p4d;
	unsigned long next;
	int err = 0;

	if (create) {
		p4d = p4d_alloc_track(mm, pgd, addr, mask);
		if (!p4d)
			return -ENOMEM;
	} else {
		p4d = p4d_offset(pgd, addr);
	}
	do {
		next = p4d_addr_end(addr, end);
		if (create || !p4d_none_or_clear_bad(p4d)) {
			err = apply_to_pud_range(mm, p4d, addr, next, fn, data,
						 create, mask);
			if (err)
				break;
		}
	} while (p4d++, addr = next, addr != end);
	return err;
}

static int __apply_to_page_range(struct mm_struct *mm, unsigned long addr,
				 unsigned long size, pte_fn_t fn,
				 void *data, bool create)
{
	pgd_t *pgd;
	unsigned long start = addr, next;
	unsigned long end = addr + size;
	pgtbl_mod_mask mask = 0;
	int err = 0;

	if (WARN_ON(addr >= end))
		return -EINVAL;

	pgd = pgd_offset(mm, addr);
	do {
		next = pgd_addr_end(addr, end);
		if (!create && pgd_none_or_clear_bad(pgd))
			continue;
		err = apply_to_p4d_range(mm, pgd, addr, next, fn, data, create, &mask);
		if (err)
			break;
	} while (pgd++, addr = next, addr != end);

	if (mask & ARCH_PAGE_TABLE_SYNC_MASK)
		arch_sync_kernel_mappings(start, start + size);

	return err;
}

/*
 * Scan a region of virtual memory, filling in page tables as necessary
 * and calling a provided function on each leaf page table.
 */
int apply_to_page_range(struct mm_struct *mm, unsigned long addr,
			unsigned long size, pte_fn_t fn, void *data)
{
	return __apply_to_page_range(mm, addr, size, fn, data, true);
}
EXPORT_SYMBOL_GPL(apply_to_page_range);

#ifdef CONFIG_SPECULATIVE_PAGE_FAULT
static bool pte_spinlock(struct vm_fault *vmf)
{
	bool ret = false;
#ifdef CONFIG_TRANSPARENT_HUGEPAGE
	pmd_t pmdval;
#endif

	/* Check if vma is still valid */
	if (!(vmf->flags & FAULT_FLAG_SPECULATIVE)) {
		vmf->ptl = pte_lockptr(vmf->vma->vm_mm, vmf->pmd);
		spin_lock(vmf->ptl);
		return true;
	}

	local_irq_disable();
	if (vma_has_changed(vmf)) {
		trace_spf_vma_changed(_RET_IP_, vmf->vma, vmf->address);
		goto out;
	}

#ifdef CONFIG_TRANSPARENT_HUGEPAGE
	/*
	 * We check if the pmd value is still the same to ensure that there
	 * is not a huge collapse operation in progress in our back.
	 */
	pmdval = READ_ONCE(*vmf->pmd);
	if (!pmd_same(pmdval, vmf->orig_pmd)) {
		trace_spf_pmd_changed(_RET_IP_, vmf->vma, vmf->address);
		goto out;
	}
#endif

	vmf->ptl = pte_lockptr(vmf->vma->vm_mm, vmf->pmd);
	if (unlikely(!spin_trylock(vmf->ptl))) {
		trace_spf_pte_lock(_RET_IP_, vmf->vma, vmf->address);
		goto out;
	}

	if (vma_has_changed(vmf)) {
		spin_unlock(vmf->ptl);
		trace_spf_vma_changed(_RET_IP_, vmf->vma, vmf->address);
		goto out;
	}

	ret = true;
out:
	local_irq_enable();
	return ret;
}

static bool pte_map_lock(struct vm_fault *vmf)
{
	bool ret = false;
	pte_t *pte;
	spinlock_t *ptl;
#ifdef CONFIG_TRANSPARENT_HUGEPAGE
	pmd_t pmdval;
#endif

	if (!(vmf->flags & FAULT_FLAG_SPECULATIVE)) {
		vmf->pte = pte_offset_map_lock(vmf->vma->vm_mm, vmf->pmd,
					       vmf->address, &vmf->ptl);
		return true;
	}

	/*
	 * The first vma_has_changed() guarantees the page-tables are still
	 * valid, having IRQs disabled ensures they stay around, hence the
	 * second vma_has_changed() to make sure they are still valid once
	 * we've got the lock. After that a concurrent zap_pte_range() will
	 * block on the PTL and thus we're safe.
	 */
	local_irq_disable();
	if (vma_has_changed(vmf)) {
		trace_spf_vma_changed(_RET_IP_, vmf->vma, vmf->address);
		goto out;
	}

#ifdef CONFIG_TRANSPARENT_HUGEPAGE
	/*
	 * We check if the pmd value is still the same to ensure that there
	 * is not a huge collapse operation in progress in our back.
	 */
	pmdval = READ_ONCE(*vmf->pmd);
	if (!pmd_same(pmdval, vmf->orig_pmd)) {
		trace_spf_pmd_changed(_RET_IP_, vmf->vma, vmf->address);
		goto out;
	}
#endif

	/*
	 * Same as pte_offset_map_lock() except that we call
	 * spin_trylock() in place of spin_lock() to avoid race with
	 * unmap path which may have the lock and wait for this CPU
	 * to invalidate TLB but this CPU has irq disabled.
	 * Since we are in a speculative patch, accept it could fail
	 */
	ptl = pte_lockptr(vmf->vma->vm_mm, vmf->pmd);
	pte = pte_offset_map(vmf->pmd, vmf->address);
	if (unlikely(!spin_trylock(ptl))) {
		pte_unmap(pte);
		trace_spf_pte_lock(_RET_IP_, vmf->vma, vmf->address);
		goto out;
	}

	if (vma_has_changed(vmf)) {
		pte_unmap_unlock(pte, ptl);
		trace_spf_vma_changed(_RET_IP_, vmf->vma, vmf->address);
		goto out;
	}

	vmf->pte = pte;
	vmf->ptl = ptl;
	ret = true;
out:
	local_irq_enable();
	return ret;
}
#else
static inline bool pte_spinlock(struct vm_fault *vmf)
{
	vmf->ptl = pte_lockptr(vmf->vma->vm_mm, vmf->pmd);
	spin_lock(vmf->ptl);
	return true;
}

static inline bool pte_map_lock(struct vm_fault *vmf)
{
	vmf->pte = pte_offset_map_lock(vmf->vma->vm_mm, vmf->pmd,
				       vmf->address, &vmf->ptl);
	return true;
}
#endif /* CONFIG_SPECULATIVE_PAGE_FAULT */

/*
 * Scan a region of virtual memory, calling a provided function on
 * each leaf page table where it exists.
 *
 * Unlike apply_to_page_range, this does _not_ fill in page tables
 * where they are absent.
 */
int apply_to_existing_page_range(struct mm_struct *mm, unsigned long addr,
				 unsigned long size, pte_fn_t fn, void *data)
{
	return __apply_to_page_range(mm, addr, size, fn, data, false);
}
EXPORT_SYMBOL_GPL(apply_to_existing_page_range);

/*
 * handle_pte_fault chooses page fault handler according to an entry which was
 * read non-atomically.  Before making any commitment, on those architectures
 * or configurations (e.g. i386 with PAE) which might give a mix of unmatched
 * parts, do_swap_page must check under lock before unmapping the pte and
 * proceeding (but do_wp_page is only called after already making such a check;
 * and do_anonymous_page can safely check later on).
 *
 * pte_unmap_same() returns:
 *	0			if the PTE are the same
 *	VM_FAULT_PTNOTSAME	if the PTE are different
 *	VM_FAULT_RETRY		if the VMA has changed in our back during
 *				a speculative page fault handling.
 */
static inline int pte_unmap_same(struct vm_fault *vmf)
{
	int ret = 0;

#if defined(CONFIG_SMP) || defined(CONFIG_PREEMPT)
	if (sizeof(pte_t) > sizeof(unsigned long)) {
		if (pte_spinlock(vmf)) {
			if (!pte_same(*vmf->pte, vmf->orig_pte))
				ret = VM_FAULT_PTNOTSAME;
			spin_unlock(vmf->ptl);
		} else
			ret = VM_FAULT_RETRY;
	}
#endif
	pte_unmap(vmf->pte);
	return ret;
}

static inline bool cow_user_page(struct page *dst, struct page *src,
				 struct vm_fault *vmf)
{
	bool ret;
	void *kaddr;
	void __user *uaddr;
	bool locked = false;
	struct vm_area_struct *vma = vmf->vma;
	struct mm_struct *mm = vma->vm_mm;
	unsigned long addr = vmf->address;

	if (likely(src)) {
		copy_user_highpage(dst, src, addr, vma);
		return true;
	}

	/*
	 * If the source page was a PFN mapping, we don't have
	 * a "struct page" for it. We do a best-effort copy by
	 * just copying from the original user address. If that
	 * fails, we just zero-fill it. Live with it.
	 */
	kaddr = kmap_atomic(dst);
	uaddr = (void __user *)(addr & PAGE_MASK);

	/*
	 * On architectures with software "accessed" bits, we would
	 * take a double page fault, so mark it accessed here.
	 */
	if (arch_faults_on_old_pte() && !pte_young(vmf->orig_pte)) {
		pte_t entry;

		vmf->pte = pte_offset_map_lock(mm, vmf->pmd, addr, &vmf->ptl);
		locked = true;
		if (!likely(pte_same(*vmf->pte, vmf->orig_pte))) {
			/*
			 * Other thread has already handled the fault
			 * and update local tlb only
			 */
			update_mmu_tlb(vma, addr, vmf->pte);
			ret = false;
			goto pte_unlock;
		}

		entry = pte_mkyoung(vmf->orig_pte);
		if (ptep_set_access_flags(vma, addr, vmf->pte, entry, 0))
			update_mmu_cache(vma, addr, vmf->pte);
	}

	/*
	 * This really shouldn't fail, because the page is there
	 * in the page tables. But it might just be unreadable,
	 * in which case we just give up and fill the result with
	 * zeroes.
	 */
	if (__copy_from_user_inatomic(kaddr, uaddr, PAGE_SIZE)) {
		if (locked)
			goto warn;

		/* Re-validate under PTL if the page is still mapped */
		vmf->pte = pte_offset_map_lock(mm, vmf->pmd, addr, &vmf->ptl);
		locked = true;
		if (!likely(pte_same(*vmf->pte, vmf->orig_pte))) {
			/* The PTE changed under us, update local tlb */
			update_mmu_tlb(vma, addr, vmf->pte);
			ret = false;
			goto pte_unlock;
		}

		/*
		 * The same page can be mapped back since last copy attempt.
		 * Try to copy again under PTL.
		 */
		if (__copy_from_user_inatomic(kaddr, uaddr, PAGE_SIZE)) {
			/*
			 * Give a warn in case there can be some obscure
			 * use-case
			 */
warn:
			WARN_ON_ONCE(1);
			clear_page(kaddr);
		}
	}

	ret = true;

pte_unlock:
	if (locked)
		pte_unmap_unlock(vmf->pte, vmf->ptl);
	kunmap_atomic(kaddr);
	flush_dcache_page(dst);

	return ret;
}

static gfp_t __get_fault_gfp_mask(struct vm_area_struct *vma)
{
	struct file *vm_file = vma->vm_file;

	if (vm_file)
		return mapping_gfp_mask(vm_file->f_mapping) | __GFP_FS | __GFP_IO;

	/*
	 * Special mappings (e.g. VDSO) do not have any file so fake
	 * a default GFP_KERNEL for them.
	 */
	return GFP_KERNEL;
}

/*
 * Notify the address space that the page is about to become writable so that
 * it can prohibit this or wait for the page to get into an appropriate state.
 *
 * We do this without the lock held, so that it can sleep if it needs to.
 */
static vm_fault_t do_page_mkwrite(struct vm_fault *vmf)
{
	vm_fault_t ret;
	struct page *page = vmf->page;
	unsigned int old_flags = vmf->flags;

	vmf->flags = FAULT_FLAG_WRITE|FAULT_FLAG_MKWRITE;

	if (vmf->vma->vm_file &&
	    IS_SWAPFILE(vmf->vma->vm_file->f_mapping->host))
		return VM_FAULT_SIGBUS;

	ret = vmf->vma->vm_ops->page_mkwrite(vmf);
	/* Restore original flags so that caller is not surprised */
	vmf->flags = old_flags;
	if (unlikely(ret & (VM_FAULT_ERROR | VM_FAULT_NOPAGE)))
		return ret;
	if (unlikely(!(ret & VM_FAULT_LOCKED))) {
		lock_page(page);
		if (!page->mapping) {
			unlock_page(page);
			return 0; /* retry */
		}
		ret |= VM_FAULT_LOCKED;
	} else
		VM_BUG_ON_PAGE(!PageLocked(page), page);
	return ret;
}

/*
 * Handle dirtying of a page in shared file mapping on a write fault.
 *
 * The function expects the page to be locked and unlocks it.
 */
static vm_fault_t fault_dirty_shared_page(struct vm_fault *vmf)
{
	struct vm_area_struct *vma = vmf->vma;
	struct address_space *mapping;
	struct page *page = vmf->page;
	bool dirtied;
	bool page_mkwrite = vma->vm_ops && vma->vm_ops->page_mkwrite;

	dirtied = set_page_dirty(page);
	VM_BUG_ON_PAGE(PageAnon(page), page);
	/*
	 * Take a local copy of the address_space - page.mapping may be zeroed
	 * by truncate after unlock_page().   The address_space itself remains
	 * pinned by vma->vm_file's reference.  We rely on unlock_page()'s
	 * release semantics to prevent the compiler from undoing this copying.
	 */
	mapping = page_rmapping(page);
	unlock_page(page);

	if (!page_mkwrite)
		file_update_time(vma->vm_file);

	/*
	 * Throttle page dirtying rate down to writeback speed.
	 *
	 * mapping may be NULL here because some device drivers do not
	 * set page.mapping but still dirty their pages
	 *
	 * Drop the mmap_lock before waiting on IO, if we can. The file
	 * is pinning the mapping, as per above.
	 */
	if ((dirtied || page_mkwrite) && mapping) {
		struct file *fpin;

		fpin = maybe_unlock_mmap_for_io(vmf, NULL);
		balance_dirty_pages_ratelimited(mapping);
		if (fpin) {
			fput(fpin);
			return VM_FAULT_RETRY;
		}
	}

	return 0;
}

/*
 * Handle write page faults for pages that can be reused in the current vma
 *
 * This can happen either due to the mapping being with the VM_SHARED flag,
 * or due to us being the last reference standing to the page. In either
 * case, all we need to do here is to mark the page as writable and update
 * any related book-keeping.
 */
static inline void wp_page_reuse(struct vm_fault *vmf)
	__releases(vmf->ptl)
{
	struct vm_area_struct *vma = vmf->vma;
	struct page *page = vmf->page;
	pte_t entry;
	/*
	 * Clear the pages cpupid information as the existing
	 * information potentially belongs to a now completely
	 * unrelated process.
	 */
	if (page)
		page_cpupid_xchg_last(page, (1 << LAST_CPUPID_SHIFT) - 1);

	flush_cache_page(vma, vmf->address, pte_pfn(vmf->orig_pte));
	entry = pte_mkyoung(vmf->orig_pte);
	entry = maybe_mkwrite(pte_mkdirty(entry), vmf->vma_flags);
	if (ptep_set_access_flags(vma, vmf->address, vmf->pte, entry, 1))
		update_mmu_cache(vma, vmf->address, vmf->pte);
	pte_unmap_unlock(vmf->pte, vmf->ptl);
	count_vm_event(PGREUSE);
}

/*
 * Handle the case of a page which we actually need to copy to a new page.
 *
 * Called with mmap_lock locked and the old page referenced, but
 * without the ptl held.
 *
 * High level logic flow:
 *
 * - Allocate a page, copy the content of the old page to the new one.
 * - Handle book keeping and accounting - cgroups, mmu-notifiers, etc.
 * - Take the PTL. If the pte changed, bail out and release the allocated page
 * - If the pte is still the way we remember it, update the page table and all
 *   relevant references. This includes dropping the reference the page-table
 *   held to the old page, as well as updating the rmap.
 * - In any case, unlock the PTL and drop the reference we took to the old page.
 */
static vm_fault_t wp_page_copy(struct vm_fault *vmf)
{
	struct vm_area_struct *vma = vmf->vma;
	struct mm_struct *mm = vma->vm_mm;
	struct page *old_page = vmf->page;
	struct page *new_page = NULL;
	pte_t entry;
	int page_copied = 0;
	struct mmu_notifier_range range;
	vm_fault_t ret = VM_FAULT_OOM;

	if (unlikely(anon_vma_prepare(vma)))
		goto out;

	if (is_zero_pfn(pte_pfn(vmf->orig_pte))) {
		new_page = alloc_zeroed_user_highpage_movable(vma,
							      vmf->address);
		if (!new_page)
			goto out;
	} else {
		new_page = alloc_page_vma(GFP_HIGHUSER_MOVABLE, vma,
				vmf->address);
		if (!new_page)
			goto out;

		if (!cow_user_page(new_page, old_page, vmf)) {
			/*
			 * COW failed, if the fault was solved by other,
			 * it's fine. If not, userspace would re-fault on
			 * the same address and we will handle the fault
			 * from the second attempt.
			 */
			put_page(new_page);
			if (old_page)
				put_page(old_page);
			return 0;
		}
	}

	if (mem_cgroup_charge(new_page, mm, GFP_KERNEL))
		goto out_free_new;
	cgroup_throttle_swaprate(new_page, GFP_KERNEL);

	__SetPageUptodate(new_page);

	mmu_notifier_range_init(&range, MMU_NOTIFY_CLEAR, 0, vma, mm,
				vmf->address & PAGE_MASK,
				(vmf->address & PAGE_MASK) + PAGE_SIZE);
	mmu_notifier_invalidate_range_start(&range);

	/*
	 * Re-check the pte - we dropped the lock
	 */
	if (!pte_map_lock(vmf)) {
		ret = VM_FAULT_RETRY;
		goto out_free_new;
	}
	if (likely(pte_same(*vmf->pte, vmf->orig_pte))) {
		if (old_page) {
			if (!PageAnon(old_page)) {
				dec_mm_counter_fast(mm,
						mm_counter_file(old_page));
				inc_mm_counter_fast(mm, MM_ANONPAGES);
			}
		} else {
			inc_mm_counter_fast(mm, MM_ANONPAGES);
		}
		flush_cache_page(vma, vmf->address, pte_pfn(vmf->orig_pte));
		entry = mk_pte(new_page, vmf->vma_page_prot);
		entry = pte_sw_mkyoung(entry);
		entry = maybe_mkwrite(pte_mkdirty(entry), vmf->vma_flags);
		/*
		 * Clear the pte entry and flush it first, before updating the
		 * pte with the new entry. This will avoid a race condition
		 * seen in the presence of one thread doing SMC and another
		 * thread doing COW.
		 */
		ptep_clear_flush_notify(vma, vmf->address, vmf->pte);
		__page_add_new_anon_rmap(new_page, vma, vmf->address, false);
		__lru_cache_add_inactive_or_unevictable(new_page, vmf->vma_flags);
		/*
		 * We call the notify macro here because, when using secondary
		 * mmu page tables (such as kvm shadow page tables), we want the
		 * new page to be mapped directly into the secondary page table.
		 */
		set_pte_at_notify(mm, vmf->address, vmf->pte, entry);
		update_mmu_cache(vma, vmf->address, vmf->pte);
		if (old_page) {
			/*
			 * Only after switching the pte to the new page may
			 * we remove the mapcount here. Otherwise another
			 * process may come and find the rmap count decremented
			 * before the pte is switched to the new page, and
			 * "reuse" the old page writing into it while our pte
			 * here still points into it and can be read by other
			 * threads.
			 *
			 * The critical issue is to order this
			 * page_remove_rmap with the ptp_clear_flush above.
			 * Those stores are ordered by (if nothing else,)
			 * the barrier present in the atomic_add_negative
			 * in page_remove_rmap.
			 *
			 * Then the TLB flush in ptep_clear_flush ensures that
			 * no process can access the old page before the
			 * decremented mapcount is visible. And the old page
			 * cannot be reused until after the decremented
			 * mapcount is visible. So transitively, TLBs to
			 * old page will be flushed before it can be reused.
			 */
			page_remove_rmap(old_page, false);
		}

		/* Free the old page.. */
		new_page = old_page;
		page_copied = 1;
	} else {
		update_mmu_tlb(vma, vmf->address, vmf->pte);
	}

	if (new_page)
		put_page(new_page);

	pte_unmap_unlock(vmf->pte, vmf->ptl);
	/*
	 * No need to double call mmu_notifier->invalidate_range() callback as
	 * the above ptep_clear_flush_notify() did already call it.
	 */
	mmu_notifier_invalidate_range_only_end(&range);
	if (old_page) {
		/*
		 * Don't let another task, with possibly unlocked vma,
		 * keep the mlocked page.
		 */
		if (page_copied && (vmf->vma_flags & VM_LOCKED)) {
			lock_page(old_page);	/* LRU manipulation */
			if (PageMlocked(old_page))
				munlock_vma_page(old_page);
			unlock_page(old_page);
		}
		put_page(old_page);
	}
	return page_copied ? VM_FAULT_WRITE : 0;
out_free_new:
	put_page(new_page);
out:
	if (old_page)
		put_page(old_page);
	return ret;
}

/**
 * finish_mkwrite_fault - finish page fault for a shared mapping, making PTE
 *			  writeable once the page is prepared
 *
 * @vmf: structure describing the fault
 *
 * This function handles all that is needed to finish a write page fault in a
 * shared mapping due to PTE being read-only once the mapped page is prepared.
 * It handles locking of PTE and modifying it.
 *
 * The function expects the page to be locked or other protection against
 * concurrent faults / writeback (such as DAX radix tree locks).
 *
 * Return: %VM_FAULT_WRITE on success, %0 when PTE got changed before
 * we acquired PTE lock.
 */
vm_fault_t finish_mkwrite_fault(struct vm_fault *vmf)
{
	WARN_ON_ONCE(!(vmf->vma_flags & VM_SHARED));
	if (!pte_map_lock(vmf))
		return VM_FAULT_RETRY;
	/*
	 * We might have raced with another page fault while we released the
	 * pte_offset_map_lock.
	 */
	if (!pte_same(*vmf->pte, vmf->orig_pte)) {
		update_mmu_tlb(vmf->vma, vmf->address, vmf->pte);
		pte_unmap_unlock(vmf->pte, vmf->ptl);
		return VM_FAULT_NOPAGE;
	}
	wp_page_reuse(vmf);
	return 0;
}

/*
 * Handle write page faults for VM_MIXEDMAP or VM_PFNMAP for a VM_SHARED
 * mapping
 */
static vm_fault_t wp_pfn_shared(struct vm_fault *vmf)
{
	struct vm_area_struct *vma = vmf->vma;

	if (vma->vm_ops && vma->vm_ops->pfn_mkwrite) {
		vm_fault_t ret;

		pte_unmap_unlock(vmf->pte, vmf->ptl);
		vmf->flags |= FAULT_FLAG_MKWRITE;
		ret = vma->vm_ops->pfn_mkwrite(vmf);
		if (ret & (VM_FAULT_ERROR | VM_FAULT_NOPAGE))
			return ret;
		return finish_mkwrite_fault(vmf);
	}
	wp_page_reuse(vmf);
	return VM_FAULT_WRITE;
}

static vm_fault_t wp_page_shared(struct vm_fault *vmf)
	__releases(vmf->ptl)
{
	struct vm_area_struct *vma = vmf->vma;
	vm_fault_t ret = VM_FAULT_WRITE;

	get_page(vmf->page);

	if (vma->vm_ops && vma->vm_ops->page_mkwrite) {
		vm_fault_t tmp;

		pte_unmap_unlock(vmf->pte, vmf->ptl);
		tmp = do_page_mkwrite(vmf);
		if (unlikely(!tmp || (tmp &
				      (VM_FAULT_ERROR | VM_FAULT_NOPAGE)))) {
			put_page(vmf->page);
			return tmp;
		}
		tmp = finish_mkwrite_fault(vmf);
		if (unlikely(tmp & (VM_FAULT_ERROR | VM_FAULT_NOPAGE))) {
			unlock_page(vmf->page);
			put_page(vmf->page);
			return tmp;
		}
	} else {
		wp_page_reuse(vmf);
		lock_page(vmf->page);
	}
	ret |= fault_dirty_shared_page(vmf);
	put_page(vmf->page);

	return ret;
}

/*
 * This routine handles present pages, when users try to write
 * to a shared page. It is done by copying the page to a new address
 * and decrementing the shared-page counter for the old page.
 *
 * Note that this routine assumes that the protection checks have been
 * done by the caller (the low-level page fault routine in most cases).
 * Thus we can safely just mark it writable once we've done any necessary
 * COW.
 *
 * We also mark the page dirty at this point even though the page will
 * change only once the write actually happens. This avoids a few races,
 * and potentially makes it more efficient.
 *
 * We enter with non-exclusive mmap_lock (to exclude vma changes,
 * but allow concurrent faults), with pte both mapped and locked.
 * We return with mmap_lock still held, but pte unmapped and unlocked.
 */
static vm_fault_t do_wp_page(struct vm_fault *vmf)
	__releases(vmf->ptl)
{
	struct vm_area_struct *vma = vmf->vma;

	if (userfaultfd_pte_wp(vma, *vmf->pte)) {
		pte_unmap_unlock(vmf->pte, vmf->ptl);
		return handle_userfault(vmf, VM_UFFD_WP);
	}

	vmf->page = _vm_normal_page(vma, vmf->address, vmf->orig_pte,
					vmf->vma_flags);
	if (!vmf->page) {
		/*
		 * VM_MIXEDMAP !pfn_valid() case, or VM_SOFTDIRTY clear on a
		 * VM_PFNMAP VMA.
		 *
		 * We should not cow pages in a shared writeable mapping.
		 * Just mark the pages writable and/or call ops->pfn_mkwrite.
		 */
		if ((vmf->vma_flags & (VM_WRITE|VM_SHARED)) ==
				     (VM_WRITE|VM_SHARED))
			return wp_pfn_shared(vmf);

		pte_unmap_unlock(vmf->pte, vmf->ptl);
		return wp_page_copy(vmf);
	}

	/*
	 * Take out anonymous pages first, anonymous shared vmas are
	 * not dirty accountable.
	 */
	if (PageAnon(vmf->page)) {
		struct page *page = vmf->page;

		/* PageKsm() doesn't necessarily raise the page refcount */
		if (PageKsm(page) || page_count(page) != 1)
			goto copy;
		if (!trylock_page(page))
			goto copy;
		if (PageKsm(page) || page_mapcount(page) != 1 || page_count(page) != 1) {
			unlock_page(page);
			goto copy;
		}
		/*
		 * Ok, we've got the only map reference, and the only
		 * page count reference, and the page is locked,
		 * it's dark out, and we're wearing sunglasses. Hit it.
		 */
		unlock_page(page);
		wp_page_reuse(vmf);
		return VM_FAULT_WRITE;
	} else if (unlikely((vmf->vma_flags & (VM_WRITE|VM_SHARED)) ==
					(VM_WRITE|VM_SHARED))) {
		return wp_page_shared(vmf);
	}
copy:
	/*
	 * Ok, we need to copy. Oh, well..
	 */
	get_page(vmf->page);

	pte_unmap_unlock(vmf->pte, vmf->ptl);
	return wp_page_copy(vmf);
}

static void unmap_mapping_range_vma(struct vm_area_struct *vma,
		unsigned long start_addr, unsigned long end_addr,
		struct zap_details *details)
{
	zap_page_range_single(vma, start_addr, end_addr - start_addr, details);
}

static inline void unmap_mapping_range_tree(struct rb_root_cached *root,
					    struct zap_details *details)
{
	struct vm_area_struct *vma;
	pgoff_t vba, vea, zba, zea;

	vma_interval_tree_foreach(vma, root,
			details->first_index, details->last_index) {

		vba = vma->vm_pgoff;
		vea = vba + vma_pages(vma) - 1;
		zba = details->first_index;
		if (zba < vba)
			zba = vba;
		zea = details->last_index;
		if (zea > vea)
			zea = vea;

		unmap_mapping_range_vma(vma,
			((zba - vba) << PAGE_SHIFT) + vma->vm_start,
			((zea - vba + 1) << PAGE_SHIFT) + vma->vm_start,
				details);
	}
}

/**
 * unmap_mapping_pages() - Unmap pages from processes.
 * @mapping: The address space containing pages to be unmapped.
 * @start: Index of first page to be unmapped.
 * @nr: Number of pages to be unmapped.  0 to unmap to end of file.
 * @even_cows: Whether to unmap even private COWed pages.
 *
 * Unmap the pages in this address space from any userspace process which
 * has them mmaped.  Generally, you want to remove COWed pages as well when
 * a file is being truncated, but not when invalidating pages from the page
 * cache.
 */
void unmap_mapping_pages(struct address_space *mapping, pgoff_t start,
		pgoff_t nr, bool even_cows)
{
	struct zap_details details = { };

	details.check_mapping = even_cows ? NULL : mapping;
	details.first_index = start;
	details.last_index = start + nr - 1;
	if (details.last_index < details.first_index)
		details.last_index = ULONG_MAX;

	i_mmap_lock_write(mapping);
	if (unlikely(!RB_EMPTY_ROOT(&mapping->i_mmap.rb_root)))
		unmap_mapping_range_tree(&mapping->i_mmap, &details);
	i_mmap_unlock_write(mapping);
}

/**
 * unmap_mapping_range - unmap the portion of all mmaps in the specified
 * address_space corresponding to the specified byte range in the underlying
 * file.
 *
 * @mapping: the address space containing mmaps to be unmapped.
 * @holebegin: byte in first page to unmap, relative to the start of
 * the underlying file.  This will be rounded down to a PAGE_SIZE
 * boundary.  Note that this is different from truncate_pagecache(), which
 * must keep the partial page.  In contrast, we must get rid of
 * partial pages.
 * @holelen: size of prospective hole in bytes.  This will be rounded
 * up to a PAGE_SIZE boundary.  A holelen of zero truncates to the
 * end of the file.
 * @even_cows: 1 when truncating a file, unmap even private COWed pages;
 * but 0 when invalidating pagecache, don't throw away private data.
 */
void unmap_mapping_range(struct address_space *mapping,
		loff_t const holebegin, loff_t const holelen, int even_cows)
{
	pgoff_t hba = holebegin >> PAGE_SHIFT;
	pgoff_t hlen = (holelen + PAGE_SIZE - 1) >> PAGE_SHIFT;

	/* Check for overflow. */
	if (sizeof(holelen) > sizeof(hlen)) {
		long long holeend =
			(holebegin + holelen + PAGE_SIZE - 1) >> PAGE_SHIFT;
		if (holeend & ~(long long)ULONG_MAX)
			hlen = ULONG_MAX - hba + 1;
	}

	unmap_mapping_pages(mapping, hba, hlen, even_cows);
}
EXPORT_SYMBOL(unmap_mapping_range);

/*
 * We enter with non-exclusive mmap_lock (to exclude vma changes,
 * but allow concurrent faults), and pte mapped but not yet locked.
 * We return with pte unmapped and unlocked.
 *
 * We return with the mmap_lock locked or unlocked in the same cases
 * as does filemap_fault().
 */
vm_fault_t do_swap_page(struct vm_fault *vmf)
{
	struct vm_area_struct *vma = vmf->vma;
	struct page *page = NULL, *swapcache;
	swp_entry_t entry;
	pte_t pte;
	int locked;
	int exclusive = 0;
	vm_fault_t ret;
	void *shadow = NULL;

	ret = pte_unmap_same(vmf);
	if (ret) {
		/*
		 * If pte != orig_pte, this means another thread did the
		 * swap operation in our back.
		 * So nothing else to do.
		 */
		if (ret == VM_FAULT_PTNOTSAME)
			ret = 0;
		goto out;
	}

	entry = pte_to_swp_entry(vmf->orig_pte);
	if (unlikely(non_swap_entry(entry))) {
		if (is_migration_entry(entry)) {
			migration_entry_wait(vma->vm_mm, vmf->pmd,
					     vmf->address);
		} else if (is_device_private_entry(entry)) {
			vmf->page = device_private_entry_to_page(entry);
			ret = vmf->page->pgmap->ops->migrate_to_ram(vmf);
		} else if (is_hwpoison_entry(entry)) {
			ret = VM_FAULT_HWPOISON;
		} else {
			print_bad_pte(vma, vmf->address, vmf->orig_pte, NULL);
			ret = VM_FAULT_SIGBUS;
		}
		goto out;
	}


	delayacct_set_flag(DELAYACCT_PF_SWAPIN);
	page = lookup_swap_cache(entry, vma, vmf->address);
	swapcache = page;

	if (!page) {
		struct swap_info_struct *si = swp_swap_info(entry);

		if (data_race(si->flags & SWP_SYNCHRONOUS_IO) &&
		    __swap_count(entry) == 1) {
			/* skip swapcache */
			gfp_t flags = GFP_HIGHUSER_MOVABLE;

			trace_android_rvh_set_skip_swapcache_flags(&flags);
			page = alloc_page_vma(flags, vma, vmf->address);
			if (page) {
				int err;

				__SetPageLocked(page);
				__SetPageSwapBacked(page);
				set_page_private(page, entry.val);

				/* Tell memcg to use swap ownership records */
				SetPageSwapCache(page);
				err = mem_cgroup_charge(page, vma->vm_mm,
							GFP_KERNEL);
				ClearPageSwapCache(page);
				if (err) {
					ret = VM_FAULT_OOM;
					goto out_page;
				}

				shadow = get_shadow_from_swap_cache(entry);
				if (shadow)
					workingset_refault(page, shadow);

				lru_cache_add(page);
				swap_readpage(page, true);
			}
		} else if (vmf->flags & FAULT_FLAG_SPECULATIVE) {
			/*
			 * Don't try readahead during a speculative page fault
			 * as the VMA's boundaries may change in our back.
			 * If the page is not in the swap cache and synchronous
			 * read is disabled, fall back to the regular page fault
			 * mechanism.
			 */
			delayacct_clear_flag(DELAYACCT_PF_SWAPIN);
			ret = VM_FAULT_RETRY;
			goto out;
		} else {
			page = swapin_readahead(entry, GFP_HIGHUSER_MOVABLE,
						vmf);
			swapcache = page;
		}

		if (!page) {
			/*
			 * Back out if the VMA has changed in our back during
			 * a speculative page fault or if somebody else
			 * faulted in this pte while we released the pte lock.
			 */
			if (!pte_map_lock(vmf)) {
				delayacct_clear_flag(DELAYACCT_PF_SWAPIN);
				ret = VM_FAULT_RETRY;
				goto out;
			}

			if (likely(pte_same(*vmf->pte, vmf->orig_pte)))
				ret = VM_FAULT_OOM;
			delayacct_clear_flag(DELAYACCT_PF_SWAPIN);
			goto unlock;
		}

		/* Had to read the page from swap area: Major fault */
		ret = VM_FAULT_MAJOR;
		count_vm_event(PGMAJFAULT);
		count_memcg_event_mm(vma->vm_mm, PGMAJFAULT);
	} else if (PageHWPoison(page)) {
		/*
		 * hwpoisoned dirty swapcache pages are kept for killing
		 * owner processes (which may be unknown at hwpoison time)
		 */
		ret = VM_FAULT_HWPOISON;
		delayacct_clear_flag(DELAYACCT_PF_SWAPIN);
		goto out_release;
	}

	locked = lock_page_or_retry(page, vma->vm_mm, vmf->flags);

	delayacct_clear_flag(DELAYACCT_PF_SWAPIN);
	if (!locked) {
		ret |= VM_FAULT_RETRY;
		goto out_release;
	}

	/*
	 * Make sure try_to_free_swap or reuse_swap_page or swapoff did not
	 * release the swapcache from under us.  The page pin, and pte_same
	 * test below, are not enough to exclude that.  Even if it is still
	 * swapcache, we need to check that the page's swap has not changed.
	 */
	if (unlikely((!PageSwapCache(page) ||
			page_private(page) != entry.val)) && swapcache)
		goto out_page;

	page = ksm_might_need_to_copy(page, vma, vmf->address);
	if (unlikely(!page)) {
		ret = VM_FAULT_OOM;
		page = swapcache;
		goto out_page;
	}

	cgroup_throttle_swaprate(page, GFP_KERNEL);

	/*
	 * Back out if the VMA has changed in our back during a speculative
	 * page fault or if somebody else already faulted in this pte.
	 */
	if (!pte_map_lock(vmf)) {
		ret = VM_FAULT_RETRY;
		goto out_page;
	}
	if (unlikely(!pte_same(*vmf->pte, vmf->orig_pte)))
		goto out_nomap;

	if (unlikely(!PageUptodate(page))) {
		ret = VM_FAULT_SIGBUS;
		goto out_nomap;
	}

	/*
	 * The page isn't present yet, go ahead with the fault.
	 *
	 * Be careful about the sequence of operations here.
	 * To get its accounting right, reuse_swap_page() must be called
	 * while the page is counted on swap but not yet in mapcount i.e.
	 * before page_add_anon_rmap() and swap_free(); try_to_free_swap()
	 * must be called after the swap_free(), or it will never succeed.
	 */

	inc_mm_counter_fast(vma->vm_mm, MM_ANONPAGES);
	dec_mm_counter_fast(vma->vm_mm, MM_SWAPENTS);
	pte = mk_pte(page, vmf->vma_page_prot);
	if ((vmf->flags & FAULT_FLAG_WRITE) && reuse_swap_page(page, NULL)) {
		pte = maybe_mkwrite(pte_mkdirty(pte), vmf->vma_flags);
		vmf->flags &= ~FAULT_FLAG_WRITE;
		ret |= VM_FAULT_WRITE;
		exclusive = RMAP_EXCLUSIVE;
	}
	flush_icache_page(vma, page);
	if (pte_swp_soft_dirty(vmf->orig_pte))
		pte = pte_mksoft_dirty(pte);
	if (pte_swp_uffd_wp(vmf->orig_pte)) {
		pte = pte_mkuffd_wp(pte);
		pte = pte_wrprotect(pte);
	}
	set_pte_at(vma->vm_mm, vmf->address, vmf->pte, pte);
	arch_do_swap_page(vma->vm_mm, vma, vmf->address, pte, vmf->orig_pte);
	vmf->orig_pte = pte;

	/* ksm created a completely new copy */
	if (unlikely(page != swapcache && swapcache)) {
		__page_add_new_anon_rmap(page, vma, vmf->address, false);
		__lru_cache_add_inactive_or_unevictable(page, vmf->vma_flags);
	} else {
		do_page_add_anon_rmap(page, vma, vmf->address, exclusive);
	}

	swap_free(entry);
	if (mem_cgroup_swap_full(page) ||
	    (vmf->vma_flags & VM_LOCKED) || PageMlocked(page))
		try_to_free_swap(page);
	unlock_page(page);
	if (page != swapcache && swapcache) {
		/*
		 * Hold the lock to avoid the swap entry to be reused
		 * until we take the PT lock for the pte_same() check
		 * (to avoid false positives from pte_same). For
		 * further safety release the lock after the swap_free
		 * so that the swap count won't change under a
		 * parallel locked swapcache.
		 */
		unlock_page(swapcache);
		put_page(swapcache);
	}

	if (vmf->flags & FAULT_FLAG_WRITE) {
		ret |= do_wp_page(vmf);
		if (ret & VM_FAULT_ERROR)
			ret &= VM_FAULT_ERROR;
		goto out;
	}

	/* No need to invalidate - it was non-present before */
	update_mmu_cache(vma, vmf->address, vmf->pte);
unlock:
	pte_unmap_unlock(vmf->pte, vmf->ptl);
out:
	return ret;
out_nomap:
	pte_unmap_unlock(vmf->pte, vmf->ptl);
out_page:
	unlock_page(page);
out_release:
	put_page(page);
	if (page != swapcache && swapcache) {
		unlock_page(swapcache);
		put_page(swapcache);
	}
	return ret;
}

/*
 * We enter with non-exclusive mmap_lock (to exclude vma changes,
 * but allow concurrent faults), and pte mapped but not yet locked.
 * We return with mmap_lock still held, but pte unmapped and unlocked.
 */
static vm_fault_t do_anonymous_page(struct vm_fault *vmf)
{
	struct vm_area_struct *vma = vmf->vma;
	struct page *page;
	vm_fault_t ret = 0;
	pte_t entry;

	/* File mapping without ->vm_ops ? */
	if (vmf->vma_flags & VM_SHARED)
		return VM_FAULT_SIGBUS;

	/*
	 * Use pte_alloc() instead of pte_alloc_map().  We can't run
	 * pte_offset_map() on pmds where a huge pmd might be created
	 * from a different thread.
	 *
	 * pte_alloc_map() is safe to use under mmap_write_lock(mm) or when
	 * parallel threads are excluded by other means.
	 *
	 * Here we only have mmap_read_lock(mm).
	 */
	if (pte_alloc(vma->vm_mm, vmf->pmd))
		return VM_FAULT_OOM;

	/* See the comment in pte_alloc_one_map() */
	if (unlikely(pmd_trans_unstable(vmf->pmd)))
		return 0;

	/* Use the zero-page for reads */
	if (!(vmf->flags & FAULT_FLAG_WRITE) &&
			!mm_forbids_zeropage(vma->vm_mm)) {
		entry = pte_mkspecial(pfn_pte(my_zero_pfn(vmf->address),
						vmf->vma_page_prot));
		if (!pte_map_lock(vmf))
			return VM_FAULT_RETRY;
		if (!pte_none(*vmf->pte)) {
			update_mmu_tlb(vma, vmf->address, vmf->pte);
			goto unlock;
		}
		ret = check_stable_address_space(vma->vm_mm);
		if (ret)
			goto unlock;
		/*
		 * Don't call the userfaultfd during the speculative path.
		 * We already checked for the VMA to not be managed through
		 * userfaultfd, but it may be set in our back once we have lock
		 * the pte. In such a case we can ignore it this time.
		 */
		if (vmf->flags & FAULT_FLAG_SPECULATIVE)
			goto setpte;
		/* Deliver the page fault to userland, check inside PT lock */
		if (userfaultfd_missing(vma)) {
			pte_unmap_unlock(vmf->pte, vmf->ptl);
			return handle_userfault(vmf, VM_UFFD_MISSING);
		}
		goto setpte;
	}

	/* Allocate our own private page. */
	if (unlikely(anon_vma_prepare(vma)))
		goto oom;
	page = alloc_zeroed_user_highpage_movable(vma, vmf->address);
	if (!page)
		goto oom;

	if (mem_cgroup_charge(page, vma->vm_mm, GFP_KERNEL))
		goto oom_free_page;
	cgroup_throttle_swaprate(page, GFP_KERNEL);

	/*
	 * The memory barrier inside __SetPageUptodate makes sure that
	 * preceding stores to the page contents become visible before
	 * the set_pte_at() write.
	 */
	__SetPageUptodate(page);

	entry = mk_pte(page, vmf->vma_page_prot);
	entry = pte_sw_mkyoung(entry);
	if (vmf->vma_flags & VM_WRITE)
		entry = pte_mkwrite(pte_mkdirty(entry));

	if (!pte_map_lock(vmf)) {
		ret = VM_FAULT_RETRY;
		goto release;
	}

	if (!pte_none(*vmf->pte)) {
		update_mmu_cache(vma, vmf->address, vmf->pte);
		goto unlock_and_release;
	}

	ret = check_stable_address_space(vma->vm_mm);
	if (ret)
		goto unlock_and_release;

	/* Deliver the page fault to userland, check inside PT lock */
	if (!(vmf->flags & FAULT_FLAG_SPECULATIVE) &&
				userfaultfd_missing(vma)) {
		pte_unmap_unlock(vmf->pte, vmf->ptl);
		put_page(page);
		return handle_userfault(vmf, VM_UFFD_MISSING);
	}

	inc_mm_counter_fast(vma->vm_mm, MM_ANONPAGES);
	__page_add_new_anon_rmap(page, vma, vmf->address, false);
	__lru_cache_add_inactive_or_unevictable(page, vmf->vma_flags);
setpte:
	set_pte_at(vma->vm_mm, vmf->address, vmf->pte, entry);

	/* No need to invalidate - it was non-present before */
	update_mmu_cache(vma, vmf->address, vmf->pte);
unlock:
	pte_unmap_unlock(vmf->pte, vmf->ptl);
	return ret;
unlock_and_release:
	pte_unmap_unlock(vmf->pte, vmf->ptl);
release:
	put_page(page);
	return ret;
oom_free_page:
	put_page(page);
oom:
	return VM_FAULT_OOM;
}

/*
 * The mmap_lock must have been held on entry, and may have been
 * released depending on flags and vma->vm_ops->fault() return value.
 * See filemap_fault() and __lock_page_retry().
 */
static vm_fault_t __do_fault(struct vm_fault *vmf)
{
	struct vm_area_struct *vma = vmf->vma;
	vm_fault_t ret;

	/*
	 * Preallocate pte before we take page_lock because this might lead to
	 * deadlocks for memcg reclaim which waits for pages under writeback:
	 *				lock_page(A)
	 *				SetPageWriteback(A)
	 *				unlock_page(A)
	 * lock_page(B)
	 *				lock_page(B)
	 * pte_alloc_one
	 *   shrink_page_list
	 *     wait_on_page_writeback(A)
	 *				SetPageWriteback(B)
	 *				unlock_page(B)
	 *				# flush A, B to clear the writeback
	 */
	if (pmd_none(*vmf->pmd) && !vmf->prealloc_pte) {
		vmf->prealloc_pte = pte_alloc_one(vma->vm_mm);
		if (!vmf->prealloc_pte)
			return VM_FAULT_OOM;
		smp_wmb(); /* See comment in __pte_alloc() */
	}

	ret = vma->vm_ops->fault(vmf);
	if (unlikely(ret & (VM_FAULT_ERROR | VM_FAULT_NOPAGE | VM_FAULT_RETRY |
			    VM_FAULT_DONE_COW)))
		return ret;

	if (unlikely(PageHWPoison(vmf->page))) {
		if (ret & VM_FAULT_LOCKED)
			unlock_page(vmf->page);
		put_page(vmf->page);
		vmf->page = NULL;
		return VM_FAULT_HWPOISON;
	}

	if (unlikely(!(ret & VM_FAULT_LOCKED)))
		lock_page(vmf->page);
	else
		VM_BUG_ON_PAGE(!PageLocked(vmf->page), vmf->page);

	return ret;
}

/*
 * The ordering of these checks is important for pmds with _PAGE_DEVMAP set.
 * If we check pmd_trans_unstable() first we will trip the bad_pmd() check
 * inside of pmd_none_or_trans_huge_or_clear_bad(). This will end up correctly
 * returning 1 but not before it spams dmesg with the pmd_clear_bad() output.
 */
static int pmd_devmap_trans_unstable(pmd_t *pmd)
{
	return pmd_devmap(*pmd) || pmd_trans_unstable(pmd);
}

static vm_fault_t pte_alloc_one_map(struct vm_fault *vmf)
{
	struct vm_area_struct *vma = vmf->vma;

	if (!pmd_none(*vmf->pmd) || (vmf->flags & FAULT_FLAG_SPECULATIVE))
		goto map_pte;
	if (vmf->prealloc_pte) {
		vmf->ptl = pmd_lock(vma->vm_mm, vmf->pmd);
		if (unlikely(!pmd_none(*vmf->pmd))) {
			spin_unlock(vmf->ptl);
			goto map_pte;
		}

		mm_inc_nr_ptes(vma->vm_mm);
		pmd_populate(vma->vm_mm, vmf->pmd, vmf->prealloc_pte);
		spin_unlock(vmf->ptl);
		vmf->prealloc_pte = NULL;
	} else if (unlikely(pte_alloc(vma->vm_mm, vmf->pmd))) {
		return VM_FAULT_OOM;
	}
map_pte:
	/*
	 * If a huge pmd materialized under us just retry later.  Use
	 * pmd_trans_unstable() via pmd_devmap_trans_unstable() instead of
	 * pmd_trans_huge() to ensure the pmd didn't become pmd_trans_huge
	 * under us and then back to pmd_none, as a result of MADV_DONTNEED
	 * running immediately after a huge pmd fault in a different thread of
	 * this mm, in turn leading to a misleading pmd_trans_huge() retval.
	 * All we have to ensure is that it is a regular pmd that we can walk
	 * with pte_offset_map() and we can do that through an atomic read in
	 * C, which is what pmd_trans_unstable() provides.
	 */
	if (pmd_devmap_trans_unstable(vmf->pmd))
		return VM_FAULT_NOPAGE;

	/*
	 * At this point we know that our vmf->pmd points to a page of ptes
	 * and it cannot become pmd_none(), pmd_devmap() or pmd_trans_huge()
	 * for the duration of the fault.  If a racing MADV_DONTNEED runs and
	 * we zap the ptes pointed to by our vmf->pmd, the vmf->ptl will still
	 * be valid and we will re-check to make sure the vmf->pte isn't
	 * pte_none() under vmf->ptl protection when we return to
	 * alloc_set_pte().
	 */
	if (!pte_map_lock(vmf))
		return VM_FAULT_RETRY;

	return 0;
}

#ifdef CONFIG_TRANSPARENT_HUGEPAGE
static void deposit_prealloc_pte(struct vm_fault *vmf)
{
	struct vm_area_struct *vma = vmf->vma;

	pgtable_trans_huge_deposit(vma->vm_mm, vmf->pmd, vmf->prealloc_pte);
	/*
	 * We are going to consume the prealloc table,
	 * count that as nr_ptes.
	 */
	mm_inc_nr_ptes(vma->vm_mm);
	vmf->prealloc_pte = NULL;
}

static vm_fault_t do_set_pmd(struct vm_fault *vmf, struct page *page)
{
	struct vm_area_struct *vma = vmf->vma;
	bool write = vmf->flags & FAULT_FLAG_WRITE;
	unsigned long haddr = vmf->address & HPAGE_PMD_MASK;
	pmd_t entry;
	int i;
	vm_fault_t ret = VM_FAULT_FALLBACK;

	if (!transhuge_vma_suitable(vma, haddr))
		return ret;

	page = compound_head(page);
	if (compound_order(page) != HPAGE_PMD_ORDER)
		return ret;

	/*
	 * Archs like ppc64 need additonal space to store information
	 * related to pte entry. Use the preallocated table for that.
	 */
	if (arch_needs_pgtable_deposit() && !vmf->prealloc_pte) {
		vmf->prealloc_pte = pte_alloc_one(vma->vm_mm);
		if (!vmf->prealloc_pte)
			return VM_FAULT_OOM;
		smp_wmb(); /* See comment in __pte_alloc() */
	}

	vmf->ptl = pmd_lock(vma->vm_mm, vmf->pmd);
	if (unlikely(!pmd_none(*vmf->pmd)))
		goto out;

	for (i = 0; i < HPAGE_PMD_NR; i++)
		flush_icache_page(vma, page + i);

	entry = mk_huge_pmd(page, vmf->vma_page_prot);
	if (write)
		entry = maybe_pmd_mkwrite(pmd_mkdirty(entry), vma);

	add_mm_counter(vma->vm_mm, mm_counter_file(page), HPAGE_PMD_NR);
	page_add_file_rmap(page, true);
	/*
	 * deposit and withdraw with pmd lock held
	 */
	if (arch_needs_pgtable_deposit())
		deposit_prealloc_pte(vmf);

	set_pmd_at(vma->vm_mm, haddr, vmf->pmd, entry);

	update_mmu_cache_pmd(vma, haddr, vmf->pmd);

	/* fault is handled */
	ret = 0;
	count_vm_event(THP_FILE_MAPPED);
out:
	spin_unlock(vmf->ptl);
	return ret;
}
#else
static vm_fault_t do_set_pmd(struct vm_fault *vmf, struct page *page)
{
	BUILD_BUG();
	return 0;
}
#endif

/**
 * alloc_set_pte - setup new PTE entry for given page and add reverse page
 * mapping. If needed, the function allocates page table or use pre-allocated.
 *
 * @vmf: fault environment
 * @page: page to map
 *
 * Caller must take care of unlocking vmf->ptl, if vmf->pte is non-NULL on
 * return.
 *
 * Target users are page handler itself and implementations of
 * vm_ops->map_pages.
 *
 * Return: %0 on success, %VM_FAULT_ code in case of error.
 */
vm_fault_t alloc_set_pte(struct vm_fault *vmf, struct page *page)
{
	struct vm_area_struct *vma = vmf->vma;
	bool write = vmf->flags & FAULT_FLAG_WRITE;
	pte_t entry;
	vm_fault_t ret;

	if (pmd_none(*vmf->pmd) && PageTransCompound(page)) {
		ret = do_set_pmd(vmf, page);
		if (ret != VM_FAULT_FALLBACK)
			return ret;
	}

	if (!vmf->pte) {
		ret = pte_alloc_one_map(vmf);
		if (ret)
			return ret;
	}

	/* Re-check under ptl */
	if (unlikely(!pte_none(*vmf->pte))) {
		update_mmu_tlb(vma, vmf->address, vmf->pte);
		return VM_FAULT_NOPAGE;
	}

	flush_icache_page(vma, page);
	entry = mk_pte(page, vmf->vma_page_prot);
	entry = pte_sw_mkyoung(entry);
	if (write)
		entry = maybe_mkwrite(pte_mkdirty(entry), vmf->vma_flags);
	/* copy-on-write page */
	if (write && !(vmf->vma_flags & VM_SHARED)) {
		inc_mm_counter_fast(vma->vm_mm, MM_ANONPAGES);
		__page_add_new_anon_rmap(page, vma, vmf->address, false);
		__lru_cache_add_inactive_or_unevictable(page, vmf->vma_flags);
	} else {
		inc_mm_counter_fast(vma->vm_mm, mm_counter_file(page));
		page_add_file_rmap(page, false);
	}
	set_pte_at(vma->vm_mm, vmf->address, vmf->pte, entry);

	/* no need to invalidate: a not-present page won't be cached */
	update_mmu_cache(vma, vmf->address, vmf->pte);

	return 0;
}


/**
 * finish_fault - finish page fault once we have prepared the page to fault
 *
 * @vmf: structure describing the fault
 *
 * This function handles all that is needed to finish a page fault once the
 * page to fault in is prepared. It handles locking of PTEs, inserts PTE for
 * given page, adds reverse page mapping, handles memcg charges and LRU
 * addition.
 *
 * The function expects the page to be locked and on success it consumes a
 * reference of a page being mapped (for the PTE which maps it).
 *
 * Return: %0 on success, %VM_FAULT_ code in case of error.
 */
vm_fault_t finish_fault(struct vm_fault *vmf)
{
	struct page *page;
	vm_fault_t ret = 0;

	/* Did we COW the page? */
	if ((vmf->flags & FAULT_FLAG_WRITE) &&
	    !(vmf->vma_flags & VM_SHARED))
		page = vmf->cow_page;
	else
		page = vmf->page;

	/*
	 * check even for read faults because we might have lost our CoWed
	 * page
	 */
	if (!(vmf->vma->vm_flags & VM_SHARED))
		ret = check_stable_address_space(vmf->vma->vm_mm);
	if (!ret)
		ret = alloc_set_pte(vmf, page);
	if (vmf->pte)
		pte_unmap_unlock(vmf->pte, vmf->ptl);
	return ret;
}

static unsigned long fault_around_bytes __read_mostly =
	rounddown_pow_of_two(65536);

#ifdef CONFIG_DEBUG_FS
static int fault_around_bytes_get(void *data, u64 *val)
{
	*val = fault_around_bytes;
	return 0;
}

/*
 * fault_around_bytes must be rounded down to the nearest page order as it's
 * what do_fault_around() expects to see.
 */
static int fault_around_bytes_set(void *data, u64 val)
{
	if (val / PAGE_SIZE > PTRS_PER_PTE)
		return -EINVAL;
	if (val > PAGE_SIZE)
		fault_around_bytes = rounddown_pow_of_two(val);
	else
		fault_around_bytes = PAGE_SIZE; /* rounddown_pow_of_two(0) is undefined */
	return 0;
}
DEFINE_DEBUGFS_ATTRIBUTE(fault_around_bytes_fops,
		fault_around_bytes_get, fault_around_bytes_set, "%llu\n");

static int __init fault_around_debugfs(void)
{
	debugfs_create_file_unsafe("fault_around_bytes", 0644, NULL, NULL,
				   &fault_around_bytes_fops);
	return 0;
}
late_initcall(fault_around_debugfs);
#endif

/*
 * do_fault_around() tries to map few pages around the fault address. The hope
 * is that the pages will be needed soon and this will lower the number of
 * faults to handle.
 *
 * It uses vm_ops->map_pages() to map the pages, which skips the page if it's
 * not ready to be mapped: not up-to-date, locked, etc.
 *
 * This function is called with the page table lock taken. In the split ptlock
 * case the page table lock only protects only those entries which belong to
 * the page table corresponding to the fault address.
 *
 * This function doesn't cross the VMA boundaries, in order to call map_pages()
 * only once.
 *
 * fault_around_bytes defines how many bytes we'll try to map.
 * do_fault_around() expects it to be set to a power of two less than or equal
 * to PTRS_PER_PTE.
 *
 * The virtual address of the area that we map is naturally aligned to
 * fault_around_bytes rounded down to the machine page size
 * (and therefore to page order).  This way it's easier to guarantee
 * that we don't cross page table boundaries.
 */
static vm_fault_t do_fault_around(struct vm_fault *vmf)
{
	unsigned long address = vmf->address, nr_pages, mask;
	pgoff_t start_pgoff = vmf->pgoff;
	pgoff_t end_pgoff;
	int off;
	vm_fault_t ret = 0;

	nr_pages = READ_ONCE(fault_around_bytes) >> PAGE_SHIFT;
	mask = ~(nr_pages * PAGE_SIZE - 1) & PAGE_MASK;

	vmf->address = max(address & mask, vmf->vma->vm_start);
	off = ((address - vmf->address) >> PAGE_SHIFT) & (PTRS_PER_PTE - 1);
	start_pgoff -= off;

	/*
	 *  end_pgoff is either the end of the page table, the end of
	 *  the vma or nr_pages from start_pgoff, depending what is nearest.
	 */
	end_pgoff = start_pgoff -
		((vmf->address >> PAGE_SHIFT) & (PTRS_PER_PTE - 1)) +
		PTRS_PER_PTE - 1;
	end_pgoff = min3(end_pgoff, vma_pages(vmf->vma) + vmf->vma->vm_pgoff - 1,
			start_pgoff + nr_pages - 1);

	if (pmd_none(*vmf->pmd)) {
		vmf->prealloc_pte = pte_alloc_one(vmf->vma->vm_mm);
		if (!vmf->prealloc_pte)
			goto out;
		smp_wmb(); /* See comment in __pte_alloc() */
	}

	vmf->vma->vm_ops->map_pages(vmf, start_pgoff, end_pgoff);

	/* Huge page is mapped? Page fault is solved */
	if (pmd_trans_huge(*vmf->pmd)) {
		ret = VM_FAULT_NOPAGE;
		goto out;
	}

	/* ->map_pages() haven't done anything useful. Cold page cache? */
	if (!vmf->pte)
		goto out;

	/* check if the page fault is solved */
	vmf->pte -= (vmf->address >> PAGE_SHIFT) - (address >> PAGE_SHIFT);
	if (!pte_none(*vmf->pte))
		ret = VM_FAULT_NOPAGE;
	pte_unmap_unlock(vmf->pte, vmf->ptl);
out:
	vmf->address = address;
	vmf->pte = NULL;
	return ret;
}

static vm_fault_t do_read_fault(struct vm_fault *vmf)
{
	struct vm_area_struct *vma = vmf->vma;
	vm_fault_t ret = 0;

	/*
	 * Let's call ->map_pages() first and use ->fault() as fallback
	 * if page by the offset is not ready to be mapped (cold cache or
	 * something).
	 */
	if (vma->vm_ops->map_pages && fault_around_bytes >> PAGE_SHIFT > 1) {
		ret = do_fault_around(vmf);
		if (ret)
			return ret;
	}

	ret = __do_fault(vmf);
	if (unlikely(ret & (VM_FAULT_ERROR | VM_FAULT_NOPAGE | VM_FAULT_RETRY)))
		return ret;

	ret |= finish_fault(vmf);
	unlock_page(vmf->page);
	if (unlikely(ret & (VM_FAULT_ERROR | VM_FAULT_NOPAGE | VM_FAULT_RETRY)))
		put_page(vmf->page);
	return ret;
}

static vm_fault_t do_cow_fault(struct vm_fault *vmf)
{
	struct vm_area_struct *vma = vmf->vma;
	vm_fault_t ret;

	if (unlikely(anon_vma_prepare(vma)))
		return VM_FAULT_OOM;

	vmf->cow_page = alloc_page_vma(GFP_HIGHUSER_MOVABLE, vma, vmf->address);
	if (!vmf->cow_page)
		return VM_FAULT_OOM;

	if (mem_cgroup_charge(vmf->cow_page, vma->vm_mm, GFP_KERNEL)) {
		put_page(vmf->cow_page);
		return VM_FAULT_OOM;
	}
	cgroup_throttle_swaprate(vmf->cow_page, GFP_KERNEL);

	ret = __do_fault(vmf);
	if (unlikely(ret & (VM_FAULT_ERROR | VM_FAULT_NOPAGE | VM_FAULT_RETRY)))
		goto uncharge_out;
	if (ret & VM_FAULT_DONE_COW)
		return ret;

	copy_user_highpage(vmf->cow_page, vmf->page, vmf->address, vma);
	__SetPageUptodate(vmf->cow_page);

	ret |= finish_fault(vmf);
	unlock_page(vmf->page);
	put_page(vmf->page);
	if (unlikely(ret & (VM_FAULT_ERROR | VM_FAULT_NOPAGE | VM_FAULT_RETRY)))
		goto uncharge_out;
	return ret;
uncharge_out:
	put_page(vmf->cow_page);
	return ret;
}

static vm_fault_t do_shared_fault(struct vm_fault *vmf)
{
	struct vm_area_struct *vma = vmf->vma;
	vm_fault_t ret, tmp;

	ret = __do_fault(vmf);
	if (unlikely(ret & (VM_FAULT_ERROR | VM_FAULT_NOPAGE | VM_FAULT_RETRY)))
		return ret;

	/*
	 * Check if the backing address space wants to know that the page is
	 * about to become writable
	 */
	if (vma->vm_ops->page_mkwrite) {
		unlock_page(vmf->page);
		tmp = do_page_mkwrite(vmf);
		if (unlikely(!tmp ||
				(tmp & (VM_FAULT_ERROR | VM_FAULT_NOPAGE)))) {
			put_page(vmf->page);
			return tmp;
		}
	}

	ret |= finish_fault(vmf);
	if (unlikely(ret & (VM_FAULT_ERROR | VM_FAULT_NOPAGE |
					VM_FAULT_RETRY))) {
		unlock_page(vmf->page);
		put_page(vmf->page);
		return ret;
	}

	ret |= fault_dirty_shared_page(vmf);
	return ret;
}

/*
 * We enter with non-exclusive mmap_lock (to exclude vma changes,
 * but allow concurrent faults).
 * The mmap_lock may have been released depending on flags and our
 * return value.  See filemap_fault() and __lock_page_or_retry().
 * If mmap_lock is released, vma may become invalid (for example
 * by other thread calling munmap()).
 */
static vm_fault_t do_fault(struct vm_fault *vmf)
{
	struct vm_area_struct *vma = vmf->vma;
	struct mm_struct *vm_mm = vma->vm_mm;
	vm_fault_t ret;

	/*
	 * The VMA was not fully populated on mmap() or missing VM_DONTEXPAND
	 */
	if (!vma->vm_ops->fault) {
		/*
		 * If we find a migration pmd entry or a none pmd entry, which
		 * should never happen, return SIGBUS
		 */
		if (unlikely(!pmd_present(*vmf->pmd)))
			ret = VM_FAULT_SIGBUS;
		else {
			vmf->pte = pte_offset_map_lock(vmf->vma->vm_mm,
						       vmf->pmd,
						       vmf->address,
						       &vmf->ptl);
			/*
			 * Make sure this is not a temporary clearing of pte
			 * by holding ptl and checking again. A R/M/W update
			 * of pte involves: take ptl, clearing the pte so that
			 * we don't have concurrent modification by hardware
			 * followed by an update.
			 */
			if (unlikely(pte_none(*vmf->pte)))
				ret = VM_FAULT_SIGBUS;
			else
				ret = VM_FAULT_NOPAGE;

			pte_unmap_unlock(vmf->pte, vmf->ptl);
		}
	} else if (!(vmf->flags & FAULT_FLAG_WRITE))
		ret = do_read_fault(vmf);
	else if (!(vmf->vma_flags & VM_SHARED))
		ret = do_cow_fault(vmf);
	else
		ret = do_shared_fault(vmf);

	/* preallocated pagetable is unused: free it */
	if (vmf->prealloc_pte) {
		pte_free(vm_mm, vmf->prealloc_pte);
		vmf->prealloc_pte = NULL;
	}
	return ret;
}

static int numa_migrate_prep(struct page *page, struct vm_area_struct *vma,
				unsigned long addr, int page_nid,
				int *flags)
{
	get_page(page);

	count_vm_numa_event(NUMA_HINT_FAULTS);
	if (page_nid == numa_node_id()) {
		count_vm_numa_event(NUMA_HINT_FAULTS_LOCAL);
		*flags |= TNF_FAULT_LOCAL;
	}

	return mpol_misplaced(page, vma, addr);
}

static vm_fault_t do_numa_page(struct vm_fault *vmf)
{
	struct vm_area_struct *vma = vmf->vma;
	struct page *page = NULL;
	int page_nid = NUMA_NO_NODE;
	int last_cpupid;
	int target_nid;
	bool migrated = false;
	pte_t pte, old_pte;
	bool was_writable = pte_savedwrite(vmf->orig_pte);
	int flags = 0;

	/*
	 * The "pte" at this point cannot be used safely without
	 * validation through pte_unmap_same(). It's of NUMA type but
	 * the pfn may be screwed if the read is non atomic.
	 */
	if (!pte_spinlock(vmf))
		return VM_FAULT_RETRY;
	if (unlikely(!pte_same(*vmf->pte, vmf->orig_pte))) {
		pte_unmap_unlock(vmf->pte, vmf->ptl);
		goto out;
	}

	/*
	 * Make it present again, Depending on how arch implementes non
	 * accessible ptes, some can allow access by kernel mode.
	 */
	old_pte = ptep_modify_prot_start(vma, vmf->address, vmf->pte);
	pte = pte_modify(old_pte, vmf->vma_page_prot);
	pte = pte_mkyoung(pte);
	if (was_writable)
		pte = pte_mkwrite(pte);
	ptep_modify_prot_commit(vma, vmf->address, vmf->pte, old_pte, pte);
	update_mmu_cache(vma, vmf->address, vmf->pte);

	page = _vm_normal_page(vma, vmf->address, pte, vmf->vma_flags);
	if (!page) {
		pte_unmap_unlock(vmf->pte, vmf->ptl);
		return 0;
	}

	/* TODO: handle PTE-mapped THP */
	if (PageCompound(page)) {
		pte_unmap_unlock(vmf->pte, vmf->ptl);
		return 0;
	}

	/*
	 * Avoid grouping on RO pages in general. RO pages shouldn't hurt as
	 * much anyway since they can be in shared cache state. This misses
	 * the case where a mapping is writable but the process never writes
	 * to it but pte_write gets cleared during protection updates and
	 * pte_dirty has unpredictable behaviour between PTE scan updates,
	 * background writeback, dirty balancing and application behaviour.
	 */
	if (!pte_write(pte))
		flags |= TNF_NO_GROUP;

	/*
	 * Flag if the page is shared between multiple address spaces. This
	 * is later used when determining whether to group tasks together
	 */
	if (page_mapcount(page) > 1 && (vmf->vma_flags & VM_SHARED))
		flags |= TNF_SHARED;

	last_cpupid = page_cpupid_last(page);
	page_nid = page_to_nid(page);
	target_nid = numa_migrate_prep(page, vma, vmf->address, page_nid,
			&flags);
	pte_unmap_unlock(vmf->pte, vmf->ptl);
	if (target_nid == NUMA_NO_NODE) {
		put_page(page);
		goto out;
	}

	/* Migrate to the requested node */
	migrated = migrate_misplaced_page(page, vmf, target_nid);
	if (migrated) {
		page_nid = target_nid;
		flags |= TNF_MIGRATED;
	} else
		flags |= TNF_MIGRATE_FAIL;

out:
	if (page_nid != NUMA_NO_NODE)
		task_numa_fault(last_cpupid, page_nid, 1, flags);
	return 0;
}

static inline vm_fault_t create_huge_pmd(struct vm_fault *vmf)
{
	if (vma_is_anonymous(vmf->vma))
		return do_huge_pmd_anonymous_page(vmf);
	if (vmf->vma->vm_ops->huge_fault)
		return vmf->vma->vm_ops->huge_fault(vmf, PE_SIZE_PMD);
	return VM_FAULT_FALLBACK;
}

/* `inline' is required to avoid gcc 4.1.2 build error */
static inline vm_fault_t wp_huge_pmd(struct vm_fault *vmf, pmd_t orig_pmd)
{
	if (vma_is_anonymous(vmf->vma)) {
		if (userfaultfd_huge_pmd_wp(vmf->vma, orig_pmd))
			return handle_userfault(vmf, VM_UFFD_WP);
		return do_huge_pmd_wp_page(vmf, orig_pmd);
	}
	if (vmf->vma->vm_ops->huge_fault) {
		vm_fault_t ret = vmf->vma->vm_ops->huge_fault(vmf, PE_SIZE_PMD);

		if (!(ret & VM_FAULT_FALLBACK))
			return ret;
	}

	/* COW or write-notify handled on pte level: split pmd. */
	__split_huge_pmd(vmf->vma, vmf->pmd, vmf->address, false, NULL);

	return VM_FAULT_FALLBACK;
}

static vm_fault_t create_huge_pud(struct vm_fault *vmf)
{
#if defined(CONFIG_TRANSPARENT_HUGEPAGE) &&			\
	defined(CONFIG_HAVE_ARCH_TRANSPARENT_HUGEPAGE_PUD)
	/* No support for anonymous transparent PUD pages yet */
	if (vma_is_anonymous(vmf->vma))
		goto split;
	if (vmf->vma->vm_ops->huge_fault) {
		vm_fault_t ret = vmf->vma->vm_ops->huge_fault(vmf, PE_SIZE_PUD);

		if (!(ret & VM_FAULT_FALLBACK))
			return ret;
	}
split:
	/* COW or write-notify not handled on PUD level: split pud.*/
	__split_huge_pud(vmf->vma, vmf->pud, vmf->address);
#endif /* CONFIG_TRANSPARENT_HUGEPAGE */
	return VM_FAULT_FALLBACK;
}

static vm_fault_t wp_huge_pud(struct vm_fault *vmf, pud_t orig_pud)
{
#ifdef CONFIG_TRANSPARENT_HUGEPAGE
	/* No support for anonymous transparent PUD pages yet */
	if (vma_is_anonymous(vmf->vma))
		return VM_FAULT_FALLBACK;
	if (vmf->vma->vm_ops->huge_fault)
		return vmf->vma->vm_ops->huge_fault(vmf, PE_SIZE_PUD);
#endif /* CONFIG_TRANSPARENT_HUGEPAGE */
	return VM_FAULT_FALLBACK;
}

/*
 * These routines also need to handle stuff like marking pages dirty
 * and/or accessed for architectures that don't do it in hardware (most
 * RISC architectures).  The early dirtying is also good on the i386.
 *
 * There is also a hook called "update_mmu_cache()" that architectures
 * with external mmu caches can use to update those (ie the Sparc or
 * PowerPC hashed page tables that act as extended TLBs).
 *
 * We enter with non-exclusive mmap_lock (to exclude vma changes, but allow
 * concurrent faults).
 *
 * The mmap_lock may have been released depending on flags and our return value.
 * See filemap_fault() and __lock_page_or_retry().
 */
static vm_fault_t handle_pte_fault(struct vm_fault *vmf)
{
	pte_t entry;

	if (unlikely(pmd_none(*vmf->pmd))) {
		/*
		 * In the case of the speculative page fault handler we abort
		 * the speculative path immediately as the pmd is probably
		 * in the way to be converted in a huge one. We will try
		 * again holding the mmap_sem (which implies that the collapse
		 * operation is done).
		 */
		if (vmf->flags & FAULT_FLAG_SPECULATIVE)
			return VM_FAULT_RETRY;
		/*
		 * Leave __pte_alloc() until later: because vm_ops->fault may
		 * want to allocate huge page, and if we expose page table
		 * for an instant, it will be difficult to retract from
		 * concurrent faults and from rmap lookups.
		 */
		vmf->pte = NULL;
	} else if (!(vmf->flags & FAULT_FLAG_SPECULATIVE)) {
		/* See comment in pte_alloc_one_map() */
		if (pmd_devmap_trans_unstable(vmf->pmd))
			return 0;
		/*
		 * A regular pmd is established and it can't morph into a huge
		 * pmd from under us anymore at this point because we hold the
		 * mmap_lock read mode and khugepaged takes it in write mode.
		 * So now it's safe to run pte_offset_map().
		 * This is not applicable to the speculative page fault handler
		 * but in that case, the pte is fetched earlier in
		 * handle_speculative_fault().
		 */
		vmf->pte = pte_offset_map(vmf->pmd, vmf->address);
		vmf->orig_pte = *vmf->pte;

		/*
		 * some architectures can have larger ptes than wordsize,
		 * e.g.ppc44x-defconfig has CONFIG_PTE_64BIT=y and
		 * CONFIG_32BIT=y, so READ_ONCE cannot guarantee atomic
		 * accesses.  The code below just needs a consistent view
		 * for the ifs and we later double check anyway with the
		 * ptl lock held. So here a barrier will do.
		 */
		barrier();
		if (pte_none(vmf->orig_pte)) {
			pte_unmap(vmf->pte);
			vmf->pte = NULL;
		}
	}

	if (!vmf->pte) {
		if (vma_is_anonymous(vmf->vma))
			return do_anonymous_page(vmf);
		else if (vmf->flags & FAULT_FLAG_SPECULATIVE)
			return VM_FAULT_RETRY;
		else
			return do_fault(vmf);
	}

	if (!pte_present(vmf->orig_pte))
		return do_swap_page(vmf);

	if (pte_protnone(vmf->orig_pte) && vma_is_accessible(vmf->vma))
		return do_numa_page(vmf);

	if (!pte_spinlock(vmf))
		return VM_FAULT_RETRY;
	entry = vmf->orig_pte;
	if (unlikely(!pte_same(*vmf->pte, entry))) {
		update_mmu_tlb(vmf->vma, vmf->address, vmf->pte);
		goto unlock;
	}
	if (vmf->flags & FAULT_FLAG_WRITE) {
		if (!pte_write(entry))
			return do_wp_page(vmf);
		entry = pte_mkdirty(entry);
	}
	entry = pte_mkyoung(entry);
	if (ptep_set_access_flags(vmf->vma, vmf->address, vmf->pte, entry,
				vmf->flags & FAULT_FLAG_WRITE)) {
		update_mmu_cache(vmf->vma, vmf->address, vmf->pte);
	} else {
		/* Skip spurious TLB flush for retried page fault */
		if (vmf->flags & FAULT_FLAG_TRIED)
			goto unlock;
		/*
		 * This is needed only for protection faults but the arch code
		 * is not yet telling us if this is a protection fault or not.
		 * This still avoids useless tlb flushes for .text page faults
		 * with threads.
		 */
		if (vmf->flags & FAULT_FLAG_WRITE)
			flush_tlb_fix_spurious_fault(vmf->vma, vmf->address);
	}
unlock:
	pte_unmap_unlock(vmf->pte, vmf->ptl);
	return 0;
}

/*
 * By the time we get here, we already hold the mm semaphore
 *
 * The mmap_lock may have been released depending on flags and our
 * return value.  See filemap_fault() and __lock_page_or_retry().
 */
static vm_fault_t __handle_mm_fault(struct vm_area_struct *vma,
		unsigned long address, unsigned int flags)
{
	struct vm_fault vmf = {
		.vma = vma,
		.address = address & PAGE_MASK,
		.flags = flags,
		.pgoff = linear_page_index(vma, address),
		.gfp_mask = __get_fault_gfp_mask(vma),
		.vma_flags = vma->vm_flags,
		.vma_page_prot = vma->vm_page_prot,
	};
	unsigned int dirty = flags & FAULT_FLAG_WRITE;
	struct mm_struct *mm = vma->vm_mm;
	pgd_t *pgd;
	p4d_t *p4d;
	vm_fault_t ret;

	pgd = pgd_offset(mm, address);
	p4d = p4d_alloc(mm, pgd, address);
	if (!p4d)
		return VM_FAULT_OOM;

	vmf.pud = pud_alloc(mm, p4d, address);
	if (!vmf.pud)
		return VM_FAULT_OOM;
retry_pud:
	if (pud_none(*vmf.pud) && __transparent_hugepage_enabled(vma)) {
		ret = create_huge_pud(&vmf);
		if (!(ret & VM_FAULT_FALLBACK))
			return ret;
	} else {
		pud_t orig_pud = *vmf.pud;

		barrier();
		if (pud_trans_huge(orig_pud) || pud_devmap(orig_pud)) {

			/* NUMA case for anonymous PUDs would go here */

			if (dirty && !pud_write(orig_pud)) {
				ret = wp_huge_pud(&vmf, orig_pud);
				if (!(ret & VM_FAULT_FALLBACK))
					return ret;
			} else {
				huge_pud_set_accessed(&vmf, orig_pud);
				return 0;
			}
		}
	}

	vmf.pmd = pmd_alloc(mm, vmf.pud, address);
	if (!vmf.pmd)
		return VM_FAULT_OOM;

	/* Huge pud page fault raced with pmd_alloc? */
	if (pud_trans_unstable(vmf.pud))
		goto retry_pud;

#ifdef CONFIG_SPECULATIVE_PAGE_FAULT
	vmf.sequence = raw_read_seqcount(&vma->vm_sequence);
#endif
	if (pmd_none(*vmf.pmd) && __transparent_hugepage_enabled(vma)) {
		ret = create_huge_pmd(&vmf);
		if (!(ret & VM_FAULT_FALLBACK))
			return ret;
	} else {
		pmd_t orig_pmd = *vmf.pmd;

		barrier();
		if (unlikely(is_swap_pmd(orig_pmd))) {
			VM_BUG_ON(thp_migration_supported() &&
					  !is_pmd_migration_entry(orig_pmd));
			if (is_pmd_migration_entry(orig_pmd))
				pmd_migration_entry_wait(mm, vmf.pmd);
			return 0;
		}
		if (pmd_trans_huge(orig_pmd) || pmd_devmap(orig_pmd)) {
			if (pmd_protnone(orig_pmd) && vma_is_accessible(vma))
				return do_huge_pmd_numa_page(&vmf, orig_pmd);

			if (dirty && !pmd_write(orig_pmd)) {
				ret = wp_huge_pmd(&vmf, orig_pmd);
				if (!(ret & VM_FAULT_FALLBACK))
					return ret;
			} else {
				huge_pmd_set_accessed(&vmf, orig_pmd);
				return 0;
			}
		}
	}

	return handle_pte_fault(&vmf);
}

/**
 * mm_account_fault - Do page fault accountings
 *
 * @regs: the pt_regs struct pointer.  When set to NULL, will skip accounting
 *        of perf event counters, but we'll still do the per-task accounting to
 *        the task who triggered this page fault.
 * @address: the faulted address.
 * @flags: the fault flags.
 * @ret: the fault retcode.
 *
 * This will take care of most of the page fault accountings.  Meanwhile, it
 * will also include the PERF_COUNT_SW_PAGE_FAULTS_[MAJ|MIN] perf counter
 * updates.  However note that the handling of PERF_COUNT_SW_PAGE_FAULTS should
 * still be in per-arch page fault handlers at the entry of page fault.
 */
static inline void mm_account_fault(struct pt_regs *regs,
				    unsigned long address, unsigned int flags,
				    vm_fault_t ret)
{
	bool major;

	/*
	 * We don't do accounting for some specific faults:
	 *
	 * - Unsuccessful faults (e.g. when the address wasn't valid).  That
	 *   includes arch_vma_access_permitted() failing before reaching here.
	 *   So this is not a "this many hardware page faults" counter.  We
	 *   should use the hw profiling for that.
	 *
	 * - Incomplete faults (VM_FAULT_RETRY).  They will only be counted
	 *   once they're completed.
	 */
	if (ret & (VM_FAULT_ERROR | VM_FAULT_RETRY))
		return;

	/*
	 * We define the fault as a major fault when the final successful fault
	 * is VM_FAULT_MAJOR, or if it retried (which implies that we couldn't
	 * handle it immediately previously).
	 */
	major = (ret & VM_FAULT_MAJOR) || (flags & FAULT_FLAG_TRIED);

	if (major)
		current->maj_flt++;
	else
		current->min_flt++;

	/*
	 * If the fault is done for GUP, regs will be NULL.  We only do the
	 * accounting for the per thread fault counters who triggered the
	 * fault, and we skip the perf event updates.
	 */
	if (!regs)
		return;

	if (major)
		perf_sw_event(PERF_COUNT_SW_PAGE_FAULTS_MAJ, 1, regs, address);
	else
		perf_sw_event(PERF_COUNT_SW_PAGE_FAULTS_MIN, 1, regs, address);
}
#ifdef CONFIG_SPECULATIVE_PAGE_FAULT

#ifndef CONFIG_ARCH_HAS_PTE_SPECIAL
/* This is required by vm_normal_page() */
#error "Speculative page fault handler requires CONFIG_ARCH_HAS_PTE_SPECIAL"
#endif
/*
 * vm_normal_page() adds some processing which should be done while
 * hodling the mmap_sem.
 */

/*
 * Tries to handle the page fault in a speculative way, without grabbing the
 * mmap_sem.
 * When VM_FAULT_RETRY is returned, the vma pointer is valid and this vma must
 * be checked later when the mmap_sem has been grabbed by calling
 * can_reuse_spf_vma().
 * This is needed as the returned vma is kept in memory until the call to
 * can_reuse_spf_vma() is made.
 */
int __handle_speculative_fault(struct mm_struct *mm, unsigned long address,
			       unsigned int flags, struct vm_area_struct **vma)
{
	struct vm_fault vmf = {
		.address = address,
	};
	pgd_t *pgd, pgdval;
	p4d_t *p4d, p4dval;
	pud_t pudval;
	int seq, ret;

	/* Clear flags that may lead to release the mmap_sem to retry */
	flags &= ~(FAULT_FLAG_ALLOW_RETRY|FAULT_FLAG_KILLABLE);
	flags |= FAULT_FLAG_SPECULATIVE;

	*vma = get_vma(mm, address);
	if (!*vma)
		return VM_FAULT_RETRY;
	vmf.vma = *vma;

	/* rmb <-> seqlock,vma_rb_erase() */
	seq = raw_read_seqcount(&vmf.vma->vm_sequence);
	if (seq & 1) {
		trace_spf_vma_changed(_RET_IP_, vmf.vma, address);
		return VM_FAULT_RETRY;
	}

	/*
	 * Can't call vm_ops service has we don't know what they would do
	 * with the VMA.
	 * This include huge page from hugetlbfs.
	 */
	if (vmf.vma->vm_ops) {
		trace_spf_vma_notsup(_RET_IP_, vmf.vma, address);
		return VM_FAULT_RETRY;
	}

	/*
	 * __anon_vma_prepare() requires the mmap_sem to be held
	 * because vm_next and vm_prev must be safe. This can't be guaranteed
	 * in the speculative path.
	 */
	if (unlikely(!vmf.vma->anon_vma)) {
		trace_spf_vma_notsup(_RET_IP_, vmf.vma, address);
		return VM_FAULT_RETRY;
	}

	vmf.vma_flags = READ_ONCE(vmf.vma->vm_flags);
	vmf.vma_page_prot = READ_ONCE(vmf.vma->vm_page_prot);

	/* Can't call userland page fault handler in the speculative path */
	if (unlikely(vmf.vma_flags & VM_UFFD_MISSING)) {
		trace_spf_vma_notsup(_RET_IP_, vmf.vma, address);
		return VM_FAULT_RETRY;
	}

	if (vmf.vma_flags & VM_GROWSDOWN || vmf.vma_flags & VM_GROWSUP) {
		/*
		 * This could be detected by the check address against VMA's
		 * boundaries but we want to trace it as not supported instead
		 * of changed.
		 */
		trace_spf_vma_notsup(_RET_IP_, vmf.vma, address);
		return VM_FAULT_RETRY;
	}

	if (address < READ_ONCE(vmf.vma->vm_start)
	    || READ_ONCE(vmf.vma->vm_end) <= address) {
		trace_spf_vma_changed(_RET_IP_, vmf.vma, address);
		return VM_FAULT_RETRY;
	}

	if (!arch_vma_access_permitted(vmf.vma, flags & FAULT_FLAG_WRITE,
				       flags & FAULT_FLAG_INSTRUCTION,
				       flags & FAULT_FLAG_REMOTE))
		goto out_segv;

	/* This is one is required to check that the VMA has write access set */
	if (flags & FAULT_FLAG_WRITE) {
		if (unlikely(!(vmf.vma_flags & VM_WRITE)))
			goto out_segv;
	} else if (unlikely(!(vmf.vma_flags & (VM_READ|VM_EXEC|VM_WRITE))))
		goto out_segv;

#ifdef CONFIG_NUMA
	struct mempolicy *pol;

	/*
	 * MPOL_INTERLEAVE implies additional checks in
	 * mpol_misplaced() which are not compatible with the
	 *speculative page fault processing.
	 */
	pol = __get_vma_policy(vmf.vma, address);
	if (!pol)
		pol = get_task_policy(current);
	if (!pol)
		if (pol && pol->mode == MPOL_INTERLEAVE) {
			trace_spf_vma_notsup(_RET_IP_, vmf.vma, address);
			return VM_FAULT_RETRY;
		}
#endif

	/*
	 * Do a speculative lookup of the PTE entry.
	 */
	local_irq_disable();
	pgd = pgd_offset(mm, address);
	pgdval = READ_ONCE(*pgd);
	if (pgd_none(pgdval) || unlikely(pgd_bad(pgdval)))
		goto out_walk;

	p4d = p4d_offset(pgd, address);
	p4dval = READ_ONCE(*p4d);
	if (p4d_none(p4dval) || unlikely(p4d_bad(p4dval)))
		goto out_walk;

	vmf.pud = pud_offset(p4d, address);
	pudval = READ_ONCE(*vmf.pud);
	if (pud_none(pudval) || unlikely(pud_bad(pudval)))
		goto out_walk;

	/* Huge pages at PUD level are not supported. */
	if (unlikely(pud_trans_huge(pudval)))
		goto out_walk;

	vmf.pmd = pmd_offset(vmf.pud, address);
	vmf.orig_pmd = READ_ONCE(*vmf.pmd);
	/*
	 * pmd_none could mean that a hugepage collapse is in progress
	 * in our back as collapse_huge_page() mark it before
	 * invalidating the pte (which is done once the IPI is catched
	 * by all CPU and we have interrupt disabled).
	 * For this reason we cannot handle THP in a speculative way since we
	 * can't safely indentify an in progress collapse operation done in our
	 * back on that PMD.
	 * Regarding the order of the following checks, see comment in
	 * pmd_devmap_trans_unstable()
	 */
	if (unlikely(pmd_devmap(vmf.orig_pmd) ||
		     pmd_none(vmf.orig_pmd) || pmd_trans_huge(vmf.orig_pmd) ||
		     is_swap_pmd(vmf.orig_pmd)))
		goto out_walk;

	/*
	 * The above does not allocate/instantiate page-tables because doing so
	 * would lead to the possibility of instantiating page-tables after
	 * free_pgtables() -- and consequently leaking them.
	 *
	 * The result is that we take at least one !speculative fault per PMD
	 * in order to instantiate it.
	 */

	vmf.pte = pte_offset_map(vmf.pmd, address);
	vmf.orig_pte = READ_ONCE(*vmf.pte);
	barrier(); /* See comment in handle_pte_fault() */
	if (pte_none(vmf.orig_pte)) {
		pte_unmap(vmf.pte);
		vmf.pte = NULL;
	}

	vmf.pgoff = linear_page_index(vmf.vma, address);
	vmf.gfp_mask = __get_fault_gfp_mask(vmf.vma);
	vmf.sequence = seq;
	vmf.flags = flags;

	local_irq_enable();

	/*
	 * We need to re-validate the VMA after checking the bounds, otherwise
	 * we might have a false positive on the bounds.
	 */
	if (read_seqcount_retry(&vmf.vma->vm_sequence, seq)) {
		trace_spf_vma_changed(_RET_IP_, vmf.vma, address);
		return VM_FAULT_RETRY;
	}

	mem_cgroup_enter_user_fault();
	ret = handle_pte_fault(&vmf);
	mem_cgroup_exit_user_fault();

	/*
	 * If there is no need to retry, don't return the vma to the caller.
	 */
	if (ret != VM_FAULT_RETRY) {
		count_vm_event(SPECULATIVE_PGFAULT);
		put_vma(vmf.vma);
		*vma = NULL;
	}

	/*
	 * The task may have entered a memcg OOM situation but
	 * if the allocation error was handled gracefully (no
	 * VM_FAULT_OOM), there is no need to kill anything.
	 * Just clean up the OOM state peacefully.
	 */
	if (task_in_memcg_oom(current) && !(ret & VM_FAULT_OOM))
		mem_cgroup_oom_synchronize(false);
	return ret;

out_walk:
	trace_spf_vma_notsup(_RET_IP_, vmf.vma, address);
	local_irq_enable();
	return VM_FAULT_RETRY;

out_segv:
	trace_spf_vma_access(_RET_IP_, vmf.vma, address);
	/*
	 * We don't return VM_FAULT_RETRY so the caller is not expected to
	 * retrieve the fetched VMA.
	 */
	put_vma(vmf.vma);
	*vma = NULL;
	return VM_FAULT_SIGSEGV;
}

/*
 * This is used to know if the vma fetch in the speculative page fault handler
 * is still valid when trying the regular fault path while holding the
 * mmap_sem.
 * The call to put_vma(vma) must be made after checking the vma's fields, as
 * the vma may be freed by put_vma(). In such a case it is expected that false
 * is returned.
 */
bool can_reuse_spf_vma(struct vm_area_struct *vma, unsigned long address)
{
	bool ret;

	ret = !RB_EMPTY_NODE(&vma->vm_rb) &&
		vma->vm_start <= address && address < vma->vm_end;
	put_vma(vma);
	return ret;
}
#endif /* CONFIG_SPECULATIVE_PAGE_FAULT */

/*
 * By the time we get here, we already hold the mm semaphore
 *
 * The mmap_lock may have been released depending on flags and our
 * return value.  See filemap_fault() and __lock_page_or_retry().
 */
vm_fault_t handle_mm_fault(struct vm_area_struct *vma, unsigned long address,
			   unsigned int flags, struct pt_regs *regs)
{
	vm_fault_t ret;

	__set_current_state(TASK_RUNNING);

	count_vm_event(PGFAULT);
	count_memcg_event_mm(vma->vm_mm, PGFAULT);

	/* do counter updates before entering really critical section. */
	check_sync_rss_stat(current);

	if (!arch_vma_access_permitted(vma, flags & FAULT_FLAG_WRITE,
					    flags & FAULT_FLAG_INSTRUCTION,
					    flags & FAULT_FLAG_REMOTE))
		return VM_FAULT_SIGSEGV;

	/*
	 * Enable the memcg OOM handling for faults triggered in user
	 * space.  Kernel faults are handled more gracefully.
	 */
	if (flags & FAULT_FLAG_USER)
		mem_cgroup_enter_user_fault();

	if (unlikely(is_vm_hugetlb_page(vma)))
		ret = hugetlb_fault(vma->vm_mm, vma, address, flags);
	else
		ret = __handle_mm_fault(vma, address, flags);

	if (flags & FAULT_FLAG_USER) {
		mem_cgroup_exit_user_fault();
		/*
		 * The task may have entered a memcg OOM situation but
		 * if the allocation error was handled gracefully (no
		 * VM_FAULT_OOM), there is no need to kill anything.
		 * Just clean up the OOM state peacefully.
		 */
		if (task_in_memcg_oom(current) && !(ret & VM_FAULT_OOM))
			mem_cgroup_oom_synchronize(false);
	}

	mm_account_fault(regs, address, flags, ret);

	return ret;
}
EXPORT_SYMBOL_GPL(handle_mm_fault);

#ifndef __PAGETABLE_P4D_FOLDED
/*
 * Allocate p4d page table.
 * We've already handled the fast-path in-line.
 */
int __p4d_alloc(struct mm_struct *mm, pgd_t *pgd, unsigned long address)
{
	p4d_t *new = p4d_alloc_one(mm, address);
	if (!new)
		return -ENOMEM;

	smp_wmb(); /* See comment in __pte_alloc */

	spin_lock(&mm->page_table_lock);
	if (pgd_present(*pgd))		/* Another has populated it */
		p4d_free(mm, new);
	else
		pgd_populate(mm, pgd, new);
	spin_unlock(&mm->page_table_lock);
	return 0;
}
#endif /* __PAGETABLE_P4D_FOLDED */

#ifndef __PAGETABLE_PUD_FOLDED
/*
 * Allocate page upper directory.
 * We've already handled the fast-path in-line.
 */
int __pud_alloc(struct mm_struct *mm, p4d_t *p4d, unsigned long address)
{
	pud_t *new = pud_alloc_one(mm, address);
	if (!new)
		return -ENOMEM;

	smp_wmb(); /* See comment in __pte_alloc */

	spin_lock(&mm->page_table_lock);
	if (!p4d_present(*p4d)) {
		mm_inc_nr_puds(mm);
		p4d_populate(mm, p4d, new);
	} else	/* Another has populated it */
		pud_free(mm, new);
	spin_unlock(&mm->page_table_lock);
	return 0;
}
#endif /* __PAGETABLE_PUD_FOLDED */

#ifndef __PAGETABLE_PMD_FOLDED
/*
 * Allocate page middle directory.
 * We've already handled the fast-path in-line.
 */
int __pmd_alloc(struct mm_struct *mm, pud_t *pud, unsigned long address)
{
	spinlock_t *ptl;
	pmd_t *new = pmd_alloc_one(mm, address);
	if (!new)
		return -ENOMEM;

	smp_wmb(); /* See comment in __pte_alloc */

	ptl = pud_lock(mm, pud);
	if (!pud_present(*pud)) {
		mm_inc_nr_pmds(mm);
		pud_populate(mm, pud, new);
	} else	/* Another has populated it */
		pmd_free(mm, new);
	spin_unlock(ptl);
	return 0;
}
#endif /* __PAGETABLE_PMD_FOLDED */

static int __follow_pte_pmd(struct mm_struct *mm, unsigned long address,
			    struct mmu_notifier_range *range,
			    pte_t **ptepp, pmd_t **pmdpp, spinlock_t **ptlp)
{
	pgd_t *pgd;
	p4d_t *p4d;
	pud_t *pud;
	pmd_t *pmd;
	pte_t *ptep;

	pgd = pgd_offset(mm, address);
	if (pgd_none(*pgd) || unlikely(pgd_bad(*pgd)))
		goto out;

	p4d = p4d_offset(pgd, address);
	if (p4d_none(*p4d) || unlikely(p4d_bad(*p4d)))
		goto out;

	pud = pud_offset(p4d, address);
	if (pud_none(*pud) || unlikely(pud_bad(*pud)))
		goto out;

	pmd = pmd_offset(pud, address);
	VM_BUG_ON(pmd_trans_huge(*pmd));

	if (pmd_huge(*pmd)) {
		if (!pmdpp)
			goto out;

		if (range) {
			mmu_notifier_range_init(range, MMU_NOTIFY_CLEAR, 0,
						NULL, mm, address & PMD_MASK,
						(address & PMD_MASK) + PMD_SIZE);
			mmu_notifier_invalidate_range_start(range);
		}
		*ptlp = pmd_lock(mm, pmd);
		if (pmd_huge(*pmd)) {
			*pmdpp = pmd;
			return 0;
		}
		spin_unlock(*ptlp);
		if (range)
			mmu_notifier_invalidate_range_end(range);
	}

	if (pmd_none(*pmd) || unlikely(pmd_bad(*pmd)))
		goto out;

	if (range) {
		mmu_notifier_range_init(range, MMU_NOTIFY_CLEAR, 0, NULL, mm,
					address & PAGE_MASK,
					(address & PAGE_MASK) + PAGE_SIZE);
		mmu_notifier_invalidate_range_start(range);
	}
	ptep = pte_offset_map_lock(mm, pmd, address, ptlp);
	if (!pte_present(*ptep))
		goto unlock;
	*ptepp = ptep;
	return 0;
unlock:
	pte_unmap_unlock(ptep, *ptlp);
	if (range)
		mmu_notifier_invalidate_range_end(range);
out:
	return -EINVAL;
}

static inline int follow_pte(struct mm_struct *mm, unsigned long address,
			     pte_t **ptepp, spinlock_t **ptlp)
{
	int res;

	/* (void) is needed to make gcc happy */
	(void) __cond_lock(*ptlp,
			   !(res = __follow_pte_pmd(mm, address, NULL,
						    ptepp, NULL, ptlp)));
	return res;
}

int follow_pte_pmd(struct mm_struct *mm, unsigned long address,
		   struct mmu_notifier_range *range,
		   pte_t **ptepp, pmd_t **pmdpp, spinlock_t **ptlp)
{
	int res;

	/* (void) is needed to make gcc happy */
	(void) __cond_lock(*ptlp,
			   !(res = __follow_pte_pmd(mm, address, range,
						    ptepp, pmdpp, ptlp)));
	return res;
}
EXPORT_SYMBOL(follow_pte_pmd);

/**
 * follow_pfn - look up PFN at a user virtual address
 * @vma: memory mapping
 * @address: user virtual address
 * @pfn: location to store found PFN
 *
 * Only IO mappings and raw PFN mappings are allowed.
 *
 * Return: zero and the pfn at @pfn on success, -ve otherwise.
 */
int follow_pfn(struct vm_area_struct *vma, unsigned long address,
	unsigned long *pfn)
{
	int ret = -EINVAL;
	spinlock_t *ptl;
	pte_t *ptep;

	if (!(vma->vm_flags & (VM_IO | VM_PFNMAP)))
		return ret;

	ret = follow_pte(vma->vm_mm, address, &ptep, &ptl);
	if (ret)
		return ret;
	*pfn = pte_pfn(*ptep);
	pte_unmap_unlock(ptep, ptl);
	return 0;
}
EXPORT_SYMBOL(follow_pfn);

#ifdef CONFIG_HAVE_IOREMAP_PROT
int follow_phys(struct vm_area_struct *vma,
		unsigned long address, unsigned int flags,
		unsigned long *prot, resource_size_t *phys)
{
	int ret = -EINVAL;
	pte_t *ptep, pte;
	spinlock_t *ptl;

	if (!(vma->vm_flags & (VM_IO | VM_PFNMAP)))
		goto out;

	if (follow_pte(vma->vm_mm, address, &ptep, &ptl))
		goto out;
	pte = *ptep;

	if ((flags & FOLL_WRITE) && !pte_write(pte))
		goto unlock;

	*prot = pgprot_val(pte_pgprot(pte));
	*phys = (resource_size_t)pte_pfn(pte) << PAGE_SHIFT;

	ret = 0;
unlock:
	pte_unmap_unlock(ptep, ptl);
out:
	return ret;
}

int generic_access_phys(struct vm_area_struct *vma, unsigned long addr,
			void *buf, int len, int write)
{
	resource_size_t phys_addr;
	unsigned long prot = 0;
	void __iomem *maddr;
	int offset = addr & (PAGE_SIZE-1);

	if (follow_phys(vma, addr, write, &prot, &phys_addr))
		return -EINVAL;

	maddr = ioremap_prot(phys_addr, PAGE_ALIGN(len + offset), prot);
	if (!maddr)
		return -ENOMEM;

	if (write)
		memcpy_toio(maddr + offset, buf, len);
	else
		memcpy_fromio(buf, maddr + offset, len);
	iounmap(maddr);

	return len;
}
EXPORT_SYMBOL_GPL(generic_access_phys);
#endif

/*
 * Access another process' address space as given in mm.  If non-NULL, use the
 * given task for page fault accounting.
 */
int __access_remote_vm(struct task_struct *tsk, struct mm_struct *mm,
		unsigned long addr, void *buf, int len, unsigned int gup_flags)
{
	struct vm_area_struct *vma;
	void *old_buf = buf;
	int write = gup_flags & FOLL_WRITE;

	if (mmap_read_lock_killable(mm))
		return 0;

	/* ignore errors, just check how much was successfully transferred */
	while (len) {
		int bytes, ret, offset;
		void *maddr;
		struct page *page = NULL;

		ret = get_user_pages_remote(mm, addr, 1,
				gup_flags, &page, &vma, NULL);
		if (ret <= 0) {
#ifndef CONFIG_HAVE_IOREMAP_PROT
			break;
#else
			/*
			 * Check if this is a VM_IO | VM_PFNMAP VMA, which
			 * we can access using slightly different code.
			 */
			vma = find_vma(mm, addr);
			if (!vma || vma->vm_start > addr)
				break;
			if (vma->vm_ops && vma->vm_ops->access)
				ret = vma->vm_ops->access(vma, addr, buf,
							  len, write);
			if (ret <= 0)
				break;
			bytes = ret;
#endif
		} else {
			bytes = len;
			offset = addr & (PAGE_SIZE-1);
			if (bytes > PAGE_SIZE-offset)
				bytes = PAGE_SIZE-offset;

			maddr = kmap(page);
			if (write) {
				copy_to_user_page(vma, page, addr,
						  maddr + offset, buf, bytes);
				set_page_dirty_lock(page);
			} else {
				copy_from_user_page(vma, page, addr,
						    buf, maddr + offset, bytes);
			}
			kunmap(page);
			put_page(page);
		}
		len -= bytes;
		buf += bytes;
		addr += bytes;
	}
	mmap_read_unlock(mm);

	return buf - old_buf;
}

/**
 * access_remote_vm - access another process' address space
 * @mm:		the mm_struct of the target address space
 * @addr:	start address to access
 * @buf:	source or destination buffer
 * @len:	number of bytes to transfer
 * @gup_flags:	flags modifying lookup behaviour
 *
 * The caller must hold a reference on @mm.
 *
 * Return: number of bytes copied from source to destination.
 */
int access_remote_vm(struct mm_struct *mm, unsigned long addr,
		void *buf, int len, unsigned int gup_flags)
{
	return __access_remote_vm(NULL, mm, addr, buf, len, gup_flags);
}

/*
 * Access another process' address space.
 * Source/target buffer must be kernel space,
 * Do not walk the page table directly, use get_user_pages
 */
int access_process_vm(struct task_struct *tsk, unsigned long addr,
		void *buf, int len, unsigned int gup_flags)
{
	struct mm_struct *mm;
	int ret;

	mm = get_task_mm(tsk);
	if (!mm)
		return 0;

	ret = __access_remote_vm(tsk, mm, addr, buf, len, gup_flags);

	mmput(mm);

	return ret;
}
EXPORT_SYMBOL_GPL(access_process_vm);

/*
 * Print the name of a VMA.
 */
void print_vma_addr(char *prefix, unsigned long ip)
{
	struct mm_struct *mm = current->mm;
	struct vm_area_struct *vma;

	/*
	 * we might be running from an atomic context so we cannot sleep
	 */
	if (!mmap_read_trylock(mm))
		return;

	vma = find_vma(mm, ip);
	if (vma && vma->vm_file) {
		struct file *f = vma->vm_file;
		char *buf = (char *)__get_free_page(GFP_NOWAIT);
		if (buf) {
			char *p;

			p = file_path(f, buf, PAGE_SIZE);
			if (IS_ERR(p))
				p = "?";
			printk("%s%s[%lx+%lx]", prefix, kbasename(p),
					vma->vm_start,
					vma->vm_end - vma->vm_start);
			free_page((unsigned long)buf);
		}
	}
	mmap_read_unlock(mm);
}

#if defined(CONFIG_PROVE_LOCKING) || defined(CONFIG_DEBUG_ATOMIC_SLEEP)
void __might_fault(const char *file, int line)
{
	/*
	 * Some code (nfs/sunrpc) uses socket ops on kernel memory while
	 * holding the mmap_lock, this is safe because kernel memory doesn't
	 * get paged out, therefore we'll never actually fault, and the
	 * below annotations will generate false positives.
	 */
	if (uaccess_kernel())
		return;
	if (pagefault_disabled())
		return;
	__might_sleep(file, line, 0);
#if defined(CONFIG_DEBUG_ATOMIC_SLEEP)
	if (current->mm)
		might_lock_read(&current->mm->mmap_lock);
#endif
}
EXPORT_SYMBOL(__might_fault);
#endif

#if defined(CONFIG_TRANSPARENT_HUGEPAGE) || defined(CONFIG_HUGETLBFS)
/*
 * Process all subpages of the specified huge page with the specified
 * operation.  The target subpage will be processed last to keep its
 * cache lines hot.
 */
static inline void process_huge_page(
	unsigned long addr_hint, unsigned int pages_per_huge_page,
	void (*process_subpage)(unsigned long addr, int idx, void *arg),
	void *arg)
{
	int i, n, base, l;
	unsigned long addr = addr_hint &
		~(((unsigned long)pages_per_huge_page << PAGE_SHIFT) - 1);

	/* Process target subpage last to keep its cache lines hot */
	might_sleep();
	n = (addr_hint - addr) / PAGE_SIZE;
	if (2 * n <= pages_per_huge_page) {
		/* If target subpage in first half of huge page */
		base = 0;
		l = n;
		/* Process subpages at the end of huge page */
		for (i = pages_per_huge_page - 1; i >= 2 * n; i--) {
			cond_resched();
			process_subpage(addr + i * PAGE_SIZE, i, arg);
		}
	} else {
		/* If target subpage in second half of huge page */
		base = pages_per_huge_page - 2 * (pages_per_huge_page - n);
		l = pages_per_huge_page - n;
		/* Process subpages at the begin of huge page */
		for (i = 0; i < base; i++) {
			cond_resched();
			process_subpage(addr + i * PAGE_SIZE, i, arg);
		}
	}
	/*
	 * Process remaining subpages in left-right-left-right pattern
	 * towards the target subpage
	 */
	for (i = 0; i < l; i++) {
		int left_idx = base + i;
		int right_idx = base + 2 * l - 1 - i;

		cond_resched();
		process_subpage(addr + left_idx * PAGE_SIZE, left_idx, arg);
		cond_resched();
		process_subpage(addr + right_idx * PAGE_SIZE, right_idx, arg);
	}
}

static void clear_gigantic_page(struct page *page,
				unsigned long addr,
				unsigned int pages_per_huge_page)
{
	int i;
	struct page *p = page;

	might_sleep();
	for (i = 0; i < pages_per_huge_page;
	     i++, p = mem_map_next(p, page, i)) {
		cond_resched();
		clear_user_highpage(p, addr + i * PAGE_SIZE);
	}
}

static void clear_subpage(unsigned long addr, int idx, void *arg)
{
	struct page *page = arg;

	clear_user_highpage(page + idx, addr);
}

void clear_huge_page(struct page *page,
		     unsigned long addr_hint, unsigned int pages_per_huge_page)
{
	unsigned long addr = addr_hint &
		~(((unsigned long)pages_per_huge_page << PAGE_SHIFT) - 1);

	if (unlikely(pages_per_huge_page > MAX_ORDER_NR_PAGES)) {
		clear_gigantic_page(page, addr, pages_per_huge_page);
		return;
	}

	process_huge_page(addr_hint, pages_per_huge_page, clear_subpage, page);
}

static void copy_user_gigantic_page(struct page *dst, struct page *src,
				    unsigned long addr,
				    struct vm_area_struct *vma,
				    unsigned int pages_per_huge_page)
{
	int i;
	struct page *dst_base = dst;
	struct page *src_base = src;

	for (i = 0; i < pages_per_huge_page; ) {
		cond_resched();
		copy_user_highpage(dst, src, addr + i*PAGE_SIZE, vma);

		i++;
		dst = mem_map_next(dst, dst_base, i);
		src = mem_map_next(src, src_base, i);
	}
}

struct copy_subpage_arg {
	struct page *dst;
	struct page *src;
	struct vm_area_struct *vma;
};

static void copy_subpage(unsigned long addr, int idx, void *arg)
{
	struct copy_subpage_arg *copy_arg = arg;

	copy_user_highpage(copy_arg->dst + idx, copy_arg->src + idx,
			   addr, copy_arg->vma);
}

void copy_user_huge_page(struct page *dst, struct page *src,
			 unsigned long addr_hint, struct vm_area_struct *vma,
			 unsigned int pages_per_huge_page)
{
	unsigned long addr = addr_hint &
		~(((unsigned long)pages_per_huge_page << PAGE_SHIFT) - 1);
	struct copy_subpage_arg arg = {
		.dst = dst,
		.src = src,
		.vma = vma,
	};

	if (unlikely(pages_per_huge_page > MAX_ORDER_NR_PAGES)) {
		copy_user_gigantic_page(dst, src, addr, vma,
					pages_per_huge_page);
		return;
	}

	process_huge_page(addr_hint, pages_per_huge_page, copy_subpage, &arg);
}

long copy_huge_page_from_user(struct page *dst_page,
				const void __user *usr_src,
				unsigned int pages_per_huge_page,
				bool allow_pagefault)
{
	void *src = (void *)usr_src;
	void *page_kaddr;
	unsigned long i, rc = 0;
	unsigned long ret_val = pages_per_huge_page * PAGE_SIZE;

	for (i = 0; i < pages_per_huge_page; i++) {
		if (allow_pagefault)
			page_kaddr = kmap(dst_page + i);
		else
			page_kaddr = kmap_atomic(dst_page + i);
		rc = copy_from_user(page_kaddr,
				(const void __user *)(src + i * PAGE_SIZE),
				PAGE_SIZE);
		if (allow_pagefault)
			kunmap(dst_page + i);
		else
			kunmap_atomic(page_kaddr);

		ret_val -= (PAGE_SIZE - rc);
		if (rc)
			break;

		cond_resched();
	}
	return ret_val;
}
#endif /* CONFIG_TRANSPARENT_HUGEPAGE || CONFIG_HUGETLBFS */

#if USE_SPLIT_PTE_PTLOCKS && ALLOC_SPLIT_PTLOCKS

static struct kmem_cache *page_ptl_cachep;

void __init ptlock_cache_init(void)
{
	page_ptl_cachep = kmem_cache_create("page->ptl", sizeof(spinlock_t), 0,
			SLAB_PANIC, NULL);
}

bool ptlock_alloc(struct page *page)
{
	spinlock_t *ptl;

	ptl = kmem_cache_alloc(page_ptl_cachep, GFP_KERNEL);
	if (!ptl)
		return false;
	page->ptl = ptl;
	return true;
}

void ptlock_free(struct page *page)
{
	kmem_cache_free(page_ptl_cachep, page->ptl);
}
#endif<|MERGE_RESOLUTION|>--- conflicted
+++ resolved
@@ -864,11 +864,7 @@
 
 	/* All done, just insert the new page copy in the child */
 	pte = mk_pte(new_page, dst_vma->vm_page_prot);
-<<<<<<< HEAD
-	pte = maybe_mkwrite(pte_mkdirty(pte), dst_vma);
-=======
 	pte = maybe_mkwrite(pte_mkdirty(pte), dst_vma->vm_flags);
->>>>>>> c70595ea
 	set_pte_at(dst_vma->vm_mm, addr, dst_pte, pte);
 	return 0;
 }
