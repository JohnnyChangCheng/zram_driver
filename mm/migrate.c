--- conflicted
+++ resolved
@@ -505,17 +505,10 @@
 			__mod_lruvec_state(new_lruvec, NR_SHMEM, nr);
 		}
 		if (dirty && mapping_can_writeback(mapping)) {
-<<<<<<< HEAD
-			__dec_node_state(oldzone->zone_pgdat, NR_FILE_DIRTY);
-			__dec_zone_state(oldzone, NR_ZONE_WRITE_PENDING);
-			__inc_node_state(newzone->zone_pgdat, NR_FILE_DIRTY);
-			__inc_zone_state(newzone, NR_ZONE_WRITE_PENDING);
-=======
 			__mod_lruvec_state(old_lruvec, NR_FILE_DIRTY, -nr);
 			__mod_zone_page_state(oldzone, NR_ZONE_WRITE_PENDING, -nr);
 			__mod_lruvec_state(new_lruvec, NR_FILE_DIRTY, nr);
 			__mod_zone_page_state(newzone, NR_ZONE_WRITE_PENDING, nr);
->>>>>>> c70595ea
 		}
 	}
 	local_irq_enable();
