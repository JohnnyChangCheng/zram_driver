--- conflicted
+++ resolved
@@ -93,13 +93,8 @@
 								VMALLOC_END));
 
 	for_each_mem_range(i, &_start, &_end) {
-<<<<<<< HEAD
-		void *start = (void *)_start;
-		void *end = (void *)_end;
-=======
 		void *start = (void *)__va(_start);
 		void *end = (void *)__va(_end);
->>>>>>> c70595ea
 
 		if (start >= end)
 			break;
