config PPC64
	bool "64-bit kernel"
	default n
	select HAVE_VIRT_CPU_ACCOUNTING
	help
	  This option selects whether a 32-bit or a 64-bit kernel
	  will be built.

menu "Processor support"
choice
	prompt "Processor Type"
	depends on PPC32
	help
	  There are five families of 32 bit PowerPC chips supported.
	  The most common ones are the desktop and server CPUs (601, 603,
	  604, 740, 750, 74xx) CPUs from Freescale and IBM, with their
	  embedded 512x/52xx/82xx/83xx/86xx counterparts.
	  The other embeeded parts, namely 4xx, 8xx, e200 (55xx) and e500
	  (85xx) each form a family of their own that is not compatible
	  with the others.

	  If unsure, select 52xx/6xx/7xx/74xx/82xx/83xx/86xx.

config PPC_BOOK3S_32
	bool "512x/52xx/6xx/7xx/74xx/82xx/83xx/86xx"
	select PPC_FPU

config PPC_85xx
	bool "Freescale 85xx"
	select E500

config PPC_8xx
	bool "Freescale 8xx"
	select FSL_SOC
	select 8xx
	select PPC_LIB_RHEAP

config 40x
	bool "AMCC 40x"
	select PPC_DCR_NATIVE
	select PPC_UDBG_16550
	select 4xx_SOC
	select PPC_PCI_CHOICE

config 44x
	bool "AMCC 44x, 46x or 47x"
	select PPC_DCR_NATIVE
	select PPC_UDBG_16550
	select 4xx_SOC
	select PPC_PCI_CHOICE
	select PHYS_64BIT

config E200
	bool "Freescale e200"

endchoice

choice
	prompt "Processor Type"
	depends on PPC64
	help
	  There are two families of 64 bit PowerPC chips supported.
	  The most common ones are the desktop and server CPUs
	  (POWER3, RS64, POWER4, POWER5, POWER5+, POWER6, ...)

	  The other are the "embedded" processors compliant with the
	  "Book 3E" variant of the architecture

config PPC_BOOK3S_64
	bool "Server processors"
	select PPC_FPU
	select PPC_HAVE_PMU_SUPPORT
	select SYS_SUPPORTS_HUGETLBFS
	select HAVE_ARCH_TRANSPARENT_HUGEPAGE if PPC_64K_PAGES

config PPC_BOOK3E_64
	bool "Embedded processors"
	select PPC_FPU # Make it a choice ?
	select PPC_SMP_MUXED_IPI
	select PPC_DOORBELL

endchoice

choice
	prompt "CPU selection"
	depends on PPC64
	default GENERIC_CPU
	help
	  This will create a kernel which is optimised for a particular CPU.
	  The resulting kernel may not run on other CPUs, so use this with care.

	  If unsure, select Generic.

config GENERIC_CPU
	bool "Generic"
	depends on !CPU_LITTLE_ENDIAN

config CELL_CPU
	bool "Cell Broadband Engine"
<<<<<<< HEAD
	depends on PPC_BOOK3S_64

config POWER4_CPU
	bool "POWER4"
	depends on PPC_BOOK3S_64

config POWER5_CPU
	bool "POWER5"
	depends on PPC_BOOK3S_64

config POWER6_CPU
	bool "POWER6"
	depends on PPC_BOOK3S_64
=======
	depends on PPC_BOOK3S_64 && !CPU_LITTLE_ENDIAN

config POWER4_CPU
	bool "POWER4"
	depends on PPC_BOOK3S_64 && !CPU_LITTLE_ENDIAN

config POWER5_CPU
	bool "POWER5"
	depends on PPC_BOOK3S_64 && !CPU_LITTLE_ENDIAN

config POWER6_CPU
	bool "POWER6"
	depends on PPC_BOOK3S_64 && !CPU_LITTLE_ENDIAN
>>>>>>> d8ec26d7

config POWER7_CPU
	bool "POWER7"
	depends on PPC_BOOK3S_64

config E5500_CPU
	bool "Freescale e5500"
	depends on E500

config E6500_CPU
	bool "Freescale e6500"
	depends on E500

endchoice

config PPC_BOOK3S
	def_bool y
	depends on PPC_BOOK3S_32 || PPC_BOOK3S_64

config PPC_BOOK3E
	def_bool y
	depends on PPC_BOOK3E_64

config 6xx
	def_bool y
	depends on PPC32 && PPC_BOOK3S
	select PPC_HAVE_PMU_SUPPORT

config POWER3
	depends on PPC64 && PPC_BOOK3S
	def_bool y

config POWER4
	depends on PPC64 && PPC_BOOK3S
	def_bool y

config PPC_A2
	bool
	depends on PPC_BOOK3E_64

config TUNE_CELL
	bool "Optimize for Cell Broadband Engine"
	depends on PPC64 && PPC_BOOK3S
	help
	  Cause the compiler to optimize for the PPE of the Cell Broadband
	  Engine. This will make the code run considerably faster on Cell
	  but somewhat slower on other machines. This option only changes
	  the scheduling of instructions, not the selection of instructions
	  itself, so the resulting kernel will keep running on all other
	  machines.

# this is temp to handle compat with arch=ppc
config 8xx
	bool

config E500
	select FSL_EMB_PERFMON
	select PPC_FSL_BOOK3E
	bool

config PPC_E500MC
	bool "e500mc Support"
	select PPC_FPU
	select COMMON_CLK
	depends on E500
	help
	  This must be enabled for running on e500mc (and derivatives
	  such as e5500/e6500), and must be disabled for running on
	  e500v1 or e500v2.

config PPC_FPU
	bool
	default y if PPC64

config FSL_EMB_PERFMON
	bool "Freescale Embedded Perfmon"
	depends on E500 || PPC_83xx
	help
	  This is the Performance Monitor support found on the e500 core
	  and some e300 cores (c3 and c4).  Select this only if your
	  core supports the Embedded Performance Monitor APU

config FSL_EMB_PERF_EVENT
	bool
	depends on FSL_EMB_PERFMON && PERF_EVENTS && !PPC_PERF_CTRS
	default y

config FSL_EMB_PERF_EVENT_E500
	bool
	depends on FSL_EMB_PERF_EVENT && E500
	default y

config 4xx
	bool
	depends on 40x || 44x
	default y

config BOOKE
	bool
	depends on E200 || E500 || 44x || PPC_BOOK3E
	default y

config FSL_BOOKE
	bool
	depends on (E200 || E500) && PPC32
	default y

# this is for common code between PPC32 & PPC64 FSL BOOKE
config PPC_FSL_BOOK3E
	bool
	select FSL_EMB_PERFMON
	select PPC_SMP_MUXED_IPI
	select SYS_SUPPORTS_HUGETLBFS if PHYS_64BIT || PPC64
	select PPC_DOORBELL
	default y if FSL_BOOKE

config PTE_64BIT
	bool
	depends on 44x || E500 || PPC_86xx
	default y if PHYS_64BIT

config PHYS_64BIT
	bool 'Large physical address support' if E500 || PPC_86xx
	depends on (44x || E500 || PPC_86xx) && !PPC_83xx && !PPC_82xx
	---help---
	  This option enables kernel support for larger than 32-bit physical
	  addresses.  This feature may not be available on all cores.

	  If you have more than 3.5GB of RAM or so, you also need to enable
	  SWIOTLB under Kernel Options for this to work.  The actual number
	  is platform-dependent.

	  If in doubt, say N here.

config ALTIVEC
	bool "AltiVec Support"
	depends on 6xx || POWER4 || (PPC_E500MC && PPC64)
	---help---
	  This option enables kernel support for the Altivec extensions to the
	  PowerPC processor. The kernel currently supports saving and restoring
	  altivec registers, and turning on the 'altivec enable' bit so user
	  processes can execute altivec instructions.

	  This option is only usefully if you have a processor that supports
	  altivec (G4, otherwise known as 74xx series), but does not have
	  any affect on a non-altivec cpu (it does, however add code to the
	  kernel).

	  If in doubt, say Y here.

config VSX
	bool "VSX Support"
	depends on POWER4 && ALTIVEC && PPC_FPU
	---help---

	  This option enables kernel support for the Vector Scaler extensions
	  to the PowerPC processor. The kernel currently supports saving and
	  restoring VSX registers, and turning on the 'VSX enable' bit so user
	  processes can execute VSX instructions.

	  This option is only useful if you have a processor that supports
	  VSX (P7 and above), but does not have any affect on a non-VSX
	  CPUs (it does, however add code to the kernel).

	  If in doubt, say Y here.

config PPC_ICSWX
	bool "Support for PowerPC icswx coprocessor instruction"
	depends on POWER4 || PPC_A2
	default n
	---help---

	  This option enables kernel support for the PowerPC Initiate
	  Coprocessor Store Word (icswx) coprocessor instruction on POWER7
	  or newer processors.

	  This option is only useful if you have a processor that supports
	  the icswx coprocessor instruction. It does not have any effect
	  on processors without the icswx coprocessor instruction.

	  This option slightly increases kernel memory usage.

	  If in doubt, say N here.

config PPC_ICSWX_PID
	bool "icswx requires direct PID management"
	depends on PPC_ICSWX && POWER4
	default y
	---help---
	  The PID register in server is used explicitly for ICSWX.  In
	  embedded systems PID management is done by the system.

config PPC_ICSWX_USE_SIGILL
	bool "Should a bad CT cause a SIGILL?"
	depends on PPC_ICSWX
	default n
	---help---
	  Should a bad CT used for "non-record form ICSWX" cause an
	  illegal instruction signal or should it be silent as
	  architected.

	  If in doubt, say N here.

config SPE
	bool "SPE Support"
	depends on E200 || (E500 && !PPC_E500MC)
	default y
	---help---
	  This option enables kernel support for the Signal Processing
	  Extensions (SPE) to the PowerPC processor. The kernel currently
	  supports saving and restoring SPE registers, and turning on the
	  'spe enable' bit so user processes can execute SPE instructions.

	  This option is only useful if you have a processor that supports
	  SPE (e500, otherwise known as 85xx series), but does not have any
	  effect on a non-spe cpu (it does, however add code to the kernel).

	  If in doubt, say Y here.

config PPC_STD_MMU
	def_bool y
	depends on PPC_BOOK3S

config PPC_STD_MMU_32
	def_bool y
	depends on PPC_STD_MMU && PPC32

config PPC_STD_MMU_64
	def_bool y
	depends on PPC_STD_MMU && PPC64

config PPC_MMU_NOHASH
	def_bool y
	depends on !PPC_STD_MMU

config PPC_BOOK3E_MMU
	def_bool y
	depends on FSL_BOOKE || PPC_BOOK3E

config PPC_MM_SLICES
	bool
	default y if (!PPC_FSL_BOOK3E && PPC64 && HUGETLB_PAGE) || (PPC_STD_MMU_64 && PPC_64K_PAGES)
	default n

config PPC_HAVE_PMU_SUPPORT
       bool

config PPC_PERF_CTRS
       def_bool y
       depends on PERF_EVENTS && PPC_HAVE_PMU_SUPPORT
       help
         This enables the powerpc-specific perf_event back-end.

config SMP
	depends on PPC_BOOK3S || PPC_BOOK3E || FSL_BOOKE || PPC_47x
	bool "Symmetric multi-processing support"
	---help---
	  This enables support for systems with more than one CPU. If you have
	  a system with only one CPU, say N. If you have a system with more
	  than one CPU, say Y.  Note that the kernel does not currently
	  support SMP machines with 603/603e/603ev or PPC750 ("G3") processors
	  since they have inadequate hardware support for multiprocessor
	  operation.

	  If you say N here, the kernel will run on single and multiprocessor
	  machines, but will use only one CPU of a multiprocessor machine. If
	  you say Y here, the kernel will run on single-processor machines.
	  On a single-processor machine, the kernel will run faster if you say
	  N here.

	  If you don't know what to do here, say N.

config NR_CPUS
	int "Maximum number of CPUs (2-8192)"
	range 2 8192
	depends on SMP
	default "32" if PPC64
	default "4"

config NOT_COHERENT_CACHE
	bool
	depends on 4xx || 8xx || E200 || PPC_MPC512x || GAMECUBE_COMMON
	default n if PPC_47x
	default y

config CHECK_CACHE_COHERENCY
	bool

config PPC_DOORBELL
	bool
	default n

endmenu

choice
	prompt "Endianness selection"
	default CPU_BIG_ENDIAN
	help
	  This option selects whether a big endian or little endian kernel will
	  be built.

config CPU_BIG_ENDIAN
	bool "Build big endian kernel"
	help
	  Build a big endian kernel.

	  If unsure, select this option.

config CPU_LITTLE_ENDIAN
	bool "Build little endian kernel"
	help
	  Build a little endian kernel.

	  Note that if cross compiling a little endian kernel,
	  CROSS_COMPILE must point to a toolchain capable of targeting
	  little endian powerpc.

endchoice<|MERGE_RESOLUTION|>--- conflicted
+++ resolved
@@ -97,21 +97,6 @@
 
 config CELL_CPU
 	bool "Cell Broadband Engine"
-<<<<<<< HEAD
-	depends on PPC_BOOK3S_64
-
-config POWER4_CPU
-	bool "POWER4"
-	depends on PPC_BOOK3S_64
-
-config POWER5_CPU
-	bool "POWER5"
-	depends on PPC_BOOK3S_64
-
-config POWER6_CPU
-	bool "POWER6"
-	depends on PPC_BOOK3S_64
-=======
 	depends on PPC_BOOK3S_64 && !CPU_LITTLE_ENDIAN
 
 config POWER4_CPU
@@ -125,7 +110,6 @@
 config POWER6_CPU
 	bool "POWER6"
 	depends on PPC_BOOK3S_64 && !CPU_LITTLE_ENDIAN
->>>>>>> d8ec26d7
 
 config POWER7_CPU
 	bool "POWER7"
