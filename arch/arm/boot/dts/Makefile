ifeq ($(CONFIG_OF),y)

dtb-$(CONFIG_MACH_ASM9260) += \
	alphascale-asm9260-devkit.dtb
# Keep at91 dtb files sorted alphabetically for each SoC
dtb-$(CONFIG_SOC_SAM_V4_V5) += \
	at91rm9200ek.dtb \
	mpa1600.dtb \
	animeo_ip.dtb \
	at91-qil_a9260.dtb \
	aks-cdu.dtb \
	ethernut5.dtb \
	evk-pro3.dtb \
	tny_a9260.dtb \
	usb_a9260.dtb \
	at91sam9261ek.dtb \
	at91sam9263ek.dtb \
	tny_a9263.dtb \
	usb_a9263.dtb \
	at91-foxg20.dtb \
	at91sam9g20ek.dtb \
	at91sam9g20ek_2mmc.dtb \
	kizbox.dtb \
	tny_a9g20.dtb \
	usb_a9g20.dtb \
	usb_a9g20_lpw.dtb \
	at91sam9m10g45ek.dtb \
	pm9g45.dtb \
	at91sam9n12ek.dtb \
	at91sam9rlek.dtb \
	at91-ariag25.dtb \
	at91-cosino_mega2560.dtb \
	at91sam9g15ek.dtb \
	at91sam9g25ek.dtb \
	at91sam9g35ek.dtb \
	at91sam9x25ek.dtb \
	at91sam9x35ek.dtb
dtb-$(CONFIG_SOC_SAM_V7) += \
	at91-sama5d3_xplained.dtb \
	sama5d31ek.dtb \
	sama5d33ek.dtb \
	sama5d34ek.dtb \
	sama5d35ek.dtb \
	sama5d36ek.dtb \
	at91-sama5d4ek.dtb
dtb-$(CONFIG_ARCH_ATLAS6) += \
	atlas6-evb.dtb
dtb-$(CONFIG_ARCH_ATLAS7) += \
	atlas7-evb.dtb
dtb-$(CONFIG_ARCH_AXXIA) += \
	axm5516-amarillo.dtb
dtb-$(CONFIG_ARCH_BCM2835) += \
	bcm2835-rpi-b.dtb \
	bcm2835-rpi-b-plus.dtb
dtb-$(CONFIG_ARCH_BCM_5301X) += \
	bcm4708-buffalo-wzr-1750dhp.dtb \
	bcm4708-luxul-xwc-1000.dtb \
	bcm4708-netgear-r6250.dtb \
	bcm4708-netgear-r6300-v2.dtb \
	bcm47081-asus-rt-n18u.dtb \
	bcm47081-buffalo-wzr-600dhp2.dtb \
	bcm47081-buffalo-wzr-900dhp.dtb
dtb-$(CONFIG_ARCH_BCM_63XX) += \
	bcm963138dvt.dtb
dtb-$(CONFIG_ARCH_BCM_CYGNUS) += \
	bcm911360_entphn.dtb \
	bcm911360k.dtb \
	bcm958300k.dtb
dtb-$(CONFIG_ARCH_BCM_MOBILE) += \
	bcm28155-ap.dtb \
	bcm21664-garnet.dtb
dtb-$(CONFIG_ARCH_BERLIN) += \
	berlin2-sony-nsz-gs7.dtb \
	berlin2cd-google-chromecast.dtb \
	berlin2q-marvell-dmp.dtb
dtb-$(CONFIG_ARCH_BRCMSTB) += \
	bcm7445-bcm97445svmb.dtb
dtb-$(CONFIG_ARCH_DAVINCI) += \
	da850-enbw-cmc.dtb \
	da850-evm.dtb
dtb-$(CONFIG_ARCH_DIGICOLOR) += \
	cx92755_equinox.dtb
dtb-$(CONFIG_ARCH_EFM32) += \
	efm32gg-dk3750.dtb
dtb-$(CONFIG_ARCH_EXYNOS3) += \
	exynos3250-monk.dtb \
	exynos3250-rinato.dtb
dtb-$(CONFIG_ARCH_EXYNOS4) += \
	exynos4210-origen.dtb \
	exynos4210-smdkv310.dtb \
	exynos4210-trats.dtb \
	exynos4210-universal_c210.dtb \
	exynos4412-odroidu3.dtb \
	exynos4412-odroidx.dtb \
	exynos4412-odroidx2.dtb \
	exynos4412-origen.dtb \
	exynos4412-smdk4412.dtb \
	exynos4412-tiny4412.dtb \
	exynos4412-trats2.dtb
dtb-$(CONFIG_ARCH_EXYNOS5) += \
	exynos5250-arndale.dtb \
	exynos5250-smdk5250.dtb \
	exynos5250-snow.dtb \
	exynos5250-spring.dtb \
	exynos5260-xyref5260.dtb \
	exynos5410-smdk5410.dtb \
	exynos5420-arndale-octa.dtb \
	exynos5420-peach-pit.dtb \
	exynos5420-smdk5420.dtb \
	exynos5422-odroidxu3.dtb \
	exynos5440-sd5v1.dtb \
	exynos5440-ssdk5440.dtb \
	exynos5800-peach-pi.dtb
dtb-$(CONFIG_ARCH_HI3xxx) += \
	hi3620-hi4511.dtb
dtb-$(CONFIG_ARCH_HIX5HD2) += \
	hisi-x5hd2-dkb.dtb
dtb-$(CONFIG_ARCH_HIGHBANK) += \
	highbank.dtb \
	ecx-2000.dtb
dtb-$(CONFIG_ARCH_HIP01) += \
	hip01-ca9x2.dtb
dtb-$(CONFIG_ARCH_HIP04) += \
	hip04-d01.dtb
dtb-$(CONFIG_ARCH_INTEGRATOR) += \
	integratorap.dtb \
	integratorcp.dtb
dtb-$(CONFIG_ARCH_KEYSTONE) += \
	k2hk-evm.dtb \
	k2l-evm.dtb \
	k2e-evm.dtb
dtb-$(CONFIG_MACH_KIRKWOOD) += \
	kirkwood-b3.dtb \
	kirkwood-blackarmor-nas220.dtb \
	kirkwood-cloudbox.dtb \
	kirkwood-d2net.dtb \
	kirkwood-db-88f6281.dtb \
	kirkwood-db-88f6282.dtb \
	kirkwood-dir665.dtb \
	kirkwood-dns320.dtb \
	kirkwood-dns325.dtb \
	kirkwood-dockstar.dtb \
	kirkwood-dreamplug.dtb \
	kirkwood-ds109.dtb \
	kirkwood-ds110jv10.dtb \
	kirkwood-ds111.dtb \
	kirkwood-ds209.dtb \
	kirkwood-ds210.dtb \
	kirkwood-ds212.dtb \
	kirkwood-ds212j.dtb \
	kirkwood-ds409.dtb \
	kirkwood-ds409slim.dtb \
	kirkwood-ds411.dtb \
	kirkwood-ds411j.dtb \
	kirkwood-ds411slim.dtb \
	kirkwood-goflexnet.dtb \
	kirkwood-guruplug-server-plus.dtb \
	kirkwood-ib62x0.dtb \
	kirkwood-iconnect.dtb \
	kirkwood-iomega_ix2_200.dtb \
	kirkwood-is2.dtb \
	kirkwood-km_kirkwood.dtb \
	kirkwood-laplug.dtb \
	kirkwood-lschlv2.dtb \
	kirkwood-lsxhl.dtb \
	kirkwood-mplcec4.dtb \
	kirkwood-mv88f6281gtw-ge.dtb \
	kirkwood-net2big.dtb \
	kirkwood-net5big.dtb \
	kirkwood-netgear_readynas_duo_v2.dtb \
	kirkwood-netgear_readynas_nv+_v2.dtb \
	kirkwood-ns2.dtb \
	kirkwood-ns2lite.dtb \
	kirkwood-ns2max.dtb \
	kirkwood-ns2mini.dtb \
	kirkwood-nsa310.dtb \
	kirkwood-nsa310a.dtb \
	kirkwood-openblocks_a6.dtb \
	kirkwood-openblocks_a7.dtb \
	kirkwood-openrd-base.dtb \
	kirkwood-openrd-client.dtb \
	kirkwood-openrd-ultimate.dtb \
	kirkwood-pogo_e02.dtb \
	kirkwood-rd88f6192.dtb \
	kirkwood-rd88f6281-z0.dtb \
	kirkwood-rd88f6281-a.dtb \
	kirkwood-rs212.dtb \
	kirkwood-rs409.dtb \
	kirkwood-rs411.dtb \
	kirkwood-sheevaplug.dtb \
	kirkwood-sheevaplug-esata.dtb \
	kirkwood-t5325.dtb \
	kirkwood-topkick.dtb \
	kirkwood-ts219-6281.dtb \
	kirkwood-ts219-6282.dtb \
	kirkwood-ts419-6281.dtb \
	kirkwood-ts419-6282.dtb
dtb-$(CONFIG_ARCH_LPC32XX) += \
	ea3250.dtb phy3250.dtb
dtb-$(CONFIG_MACH_MESON6) += \
	meson6-atv1200.dtb
dtb-$(CONFIG_ARCH_MMP) += \
	pxa168-aspenite.dtb \
	pxa910-dkb.dtb \
	mmp2-brownstone.dtb
dtb-$(CONFIG_ARCH_MOXART) += \
	moxart-uc7112lx.dtb
dtb-$(CONFIG_SOC_IMX1) += \
	imx1-ads.dtb \
	imx1-apf9328.dtb
dtb-$(CONFIG_SOC_IMX25) += \
	imx25-eukrea-mbimxsd25-baseboard.dtb \
	imx25-eukrea-mbimxsd25-baseboard-cmo-qvga.dtb \
	imx25-eukrea-mbimxsd25-baseboard-dvi-svga.dtb \
	imx25-eukrea-mbimxsd25-baseboard-dvi-vga.dtb \
	imx25-karo-tx25.dtb \
	imx25-pdk.dtb
dtb-$(CONFIG_SOC_IMX31) += \
	imx27-apf27.dtb \
	imx27-apf27dev.dtb \
	imx27-eukrea-mbimxsd27-baseboard.dtb \
	imx27-pdk.dtb \
	imx27-phytec-phycore-rdk.dtb \
	imx27-phytec-phycard-s-rdk.dtb
dtb-$(CONFIG_SOC_IMX31) += \
	imx31-bug.dtb
dtb-$(CONFIG_SOC_IMX35) += \
	imx35-eukrea-mbimxsd35-baseboard.dtb \
	imx35-pdk.dtb
dtb-$(CONFIG_SOC_IMX50) += \
	imx50-evk.dtb
dtb-$(CONFIG_SOC_IMX51) += \
	imx51-apf51.dtb \
	imx51-apf51dev.dtb \
	imx51-babbage.dtb \
	imx51-digi-connectcore-jsk.dtb \
	imx51-eukrea-mbimxsd51-baseboard.dtb
dtb-$(CONFIG_SOC_IMX53) += \
	imx53-ard.dtb \
	imx53-m53evk.dtb \
	imx53-mba53.dtb \
	imx53-qsb.dtb \
	imx53-qsrb.dtb \
	imx53-smd.dtb \
	imx53-tx53-x03x.dtb \
	imx53-tx53-x13x.dtb \
	imx53-voipac-bsb.dtb
dtb-$(CONFIG_SOC_IMX6Q) += \
	imx6dl-aristainetos_4.dtb \
	imx6dl-aristainetos_7.dtb \
	imx6dl-cubox-i.dtb \
	imx6dl-dfi-fs700-m60.dtb \
	imx6dl-gw51xx.dtb \
	imx6dl-gw52xx.dtb \
	imx6dl-gw53xx.dtb \
	imx6dl-gw54xx.dtb \
	imx6dl-gw552x.dtb \
	imx6dl-hummingboard.dtb \
	imx6dl-nitrogen6x.dtb \
	imx6dl-phytec-pbab01.dtb \
	imx6dl-rex-basic.dtb \
	imx6dl-riotboard.dtb \
	imx6dl-sabreauto.dtb \
	imx6dl-sabrelite.dtb \
	imx6dl-sabresd.dtb \
	imx6dl-tx6dl-comtft.dtb \
	imx6dl-tx6u-801x.dtb \
	imx6dl-tx6u-811x.dtb \
	imx6dl-udoo.dtb \
	imx6dl-wandboard.dtb \
	imx6dl-wandboard-revb1.dtb \
	imx6q-arm2.dtb \
	imx6q-cm-fx6.dtb \
	imx6q-cubox-i.dtb \
	imx6q-dfi-fs700-m60.dtb \
	imx6q-dmo-edmqmx6.dtb \
	imx6q-gk802.dtb \
	imx6q-gw51xx.dtb \
	imx6q-gw52xx.dtb \
	imx6q-gw53xx.dtb \
	imx6q-gw5400-a.dtb \
	imx6q-gw54xx.dtb \
	imx6q-gw552x.dtb \
	imx6q-hummingboard.dtb \
	imx6q-nitrogen6x.dtb \
	imx6q-phytec-pbab01.dtb \
	imx6q-rex-pro.dtb \
	imx6q-sabreauto.dtb \
	imx6q-sabrelite.dtb \
	imx6q-sabresd.dtb \
	imx6q-sbc6x.dtb \
	imx6q-tbs2910.dtb \
	imx6q-tx6q-1010.dtb \
	imx6q-tx6q-1010-comtft.dtb \
	imx6q-tx6q-1020.dtb \
	imx6q-tx6q-1020-comtft.dtb \
	imx6q-tx6q-1110.dtb \
	imx6q-udoo.dtb \
	imx6q-wandboard.dtb \
	imx6q-wandboard-revb1.dtb
dtb-$(CONFIG_SOC_IMX6SL) += \
	imx6sl-evk.dtb
dtb-$(CONFIG_SOC_IMX6SX) += \
	imx6sx-sabreauto.dtb \
	imx6sx-sdb.dtb
dtb-$(CONFIG_SOC_LS1021A) += \
	ls1021a-qds.dtb \
	ls1021a-twr.dtb
dtb-$(CONFIG_SOC_VF610) += \
	vf500-colibri-eval-v3.dtb \
	vf610-colibri-eval-v3.dtb \
	vf610-cosmic.dtb \
	vf610-twr.dtb
dtb-$(CONFIG_ARCH_MXS) += \
	imx23-evk.dtb \
	imx23-olinuxino.dtb \
	imx23-stmp378x_devb.dtb \
	imx28-apf28.dtb \
	imx28-apf28dev.dtb \
	imx28-apx4devkit.dtb \
	imx28-cfa10036.dtb \
	imx28-cfa10037.dtb \
	imx28-cfa10049.dtb \
	imx28-cfa10055.dtb \
	imx28-cfa10056.dtb \
	imx28-cfa10057.dtb \
	imx28-cfa10058.dtb \
	imx28-duckbill.dtb \
	imx28-eukrea-mbmx283lc.dtb \
	imx28-eukrea-mbmx287lc.dtb \
	imx28-evk.dtb \
	imx28-m28cu3.dtb \
	imx28-m28evk.dtb \
	imx28-sps1.dtb \
	imx28-tx28.dtb
dtb-$(CONFIG_ARCH_NOMADIK) += \
	ste-nomadik-s8815.dtb \
	ste-nomadik-nhk15.dtb
dtb-$(CONFIG_ARCH_NSPIRE) += \
	nspire-cx.dtb \
	nspire-tp.dtb \
	nspire-clp.dtb
dtb-$(CONFIG_ARCH_OMAP2) += \
	omap2420-h4.dtb \
	omap2420-n800.dtb \
	omap2420-n810.dtb \
	omap2420-n810-wimax.dtb \
	omap2430-sdp.dtb
dtb-$(CONFIG_ARCH_OMAP3) += \
	am3517-craneboard.dtb \
	am3517-evm.dtb \
	am3517_mt_ventoux.dtb \
	omap3430-sdp.dtb \
	omap3-beagle.dtb \
	omap3-beagle-xm.dtb \
	omap3-beagle-xm-ab.dtb \
	omap3-cm-t3517.dtb \
	omap3-cm-t3530.dtb \
	omap3-cm-t3730.dtb \
	omap3-devkit8000.dtb \
	omap3-evm.dtb \
	omap3-evm-37xx.dtb \
	omap3-gta04a3.dtb \
	omap3-gta04a4.dtb \
	omap3-gta04a5.dtb \
	omap3-ha.dtb \
	omap3-ha-lcd.dtb \
	omap3-igep0020.dtb \
	omap3-igep0020-rev-f.dtb \
	omap3-igep0030.dtb \
	omap3-igep0030-rev-g.dtb \
	omap3-ldp.dtb \
	omap3-lilly-dbb056.dtb \
	omap3-n900.dtb \
	omap3-n9.dtb \
	omap3-n950.dtb \
	omap3-overo-alto35.dtb \
	omap3-overo-chestnut43.dtb \
	omap3-overo-gallop43.dtb \
	omap3-overo-palo43.dtb \
	omap3-overo-storm-alto35.dtb \
	omap3-overo-storm-chestnut43.dtb \
	omap3-overo-storm-gallop43.dtb \
	omap3-overo-storm-palo43.dtb \
	omap3-overo-storm-summit.dtb \
	omap3-overo-storm-tobi.dtb \
	omap3-overo-summit.dtb \
	omap3-overo-tobi.dtb \
	omap3-sbc-t3517.dtb \
	omap3-sbc-t3530.dtb \
	omap3-sbc-t3730.dtb \
	omap3-thunder.dtb \
	omap3-zoom3.dtb
dtb-$(CONFIG_SOC_TI81XX) += \
	dm8168-evm.dtb
dtb-$(CONFIG_SOC_AM33XX) += \
	am335x-base0033.dtb \
	am335x-bone.dtb \
	am335x-boneblack.dtb \
	am335x-evm.dtb \
	am335x-evmsk.dtb \
	am335x-nano.dtb \
	am335x-pepper.dtb \
	am335x-lxm.dtb
dtb-$(CONFIG_ARCH_OMAP4) += \
	omap4-duovero-parlor.dtb \
	omap4-panda.dtb \
	omap4-panda-a4.dtb \
	omap4-panda-es.dtb \
	omap4-sdp.dtb \
	omap4-sdp-es23plus.dtb \
	omap4-var-dvk-om44.dtb \
	omap4-var-stk-om44.dtb
dtb-$(CONFIG_SOC_AM43XX) += \
	am43x-epos-evm.dtb \
	am437x-sk-evm.dtb \
	am437x-idk-evm.dtb \
	am437x-gp-evm.dtb
dtb-$(CONFIG_SOC_OMAP5) += \
	omap5-cm-t54.dtb \
	omap5-sbc-t54.dtb \
	omap5-uevm.dtb
dtb-$(CONFIG_SOC_DRA7XX) += \
	dra7-evm.dtb \
	am57xx-beagle-x15.dtb \
	dra72-evm.dtb
dtb-$(CONFIG_ARCH_ORION5X) += \
	orion5x-lacie-d2-network.dtb \
	orion5x-lacie-ethernet-disk-mini-v2.dtb \
	orion5x-maxtor-shared-storage-2.dtb \
	orion5x-rd88f5182-nas.dtb
dtb-$(CONFIG_ARCH_PRIMA2) += \
	prima2-evb.dtb
dtb-$(CONFIG_ARCH_QCOM) += \
	qcom-apq8064-cm-qs600.dtb \
	qcom-apq8064-ifc6410.dtb \
	qcom-apq8074-dragonboard.dtb \
	qcom-apq8084-ifc6540.dtb \
	qcom-apq8084-mtp.dtb \
	qcom-ipq8064-ap148.dtb \
	qcom-msm8660-surf.dtb \
	qcom-msm8960-cdp.dtb \
	qcom-msm8974-sony-xperia-honami.dtb
dtb-$(CONFIG_ARCH_REALVIEW) += \
	arm-realview-pb1176.dtb
dtb-$(CONFIG_ARCH_ROCKCHIP) += \
	rk3066a-bqcurie2.dtb \
	rk3066a-marsboard.dtb \
	rk3066a-rayeager.dtb \
	rk3188-radxarock.dtb \
	rk3288-evb-act8846.dtb \
	rk3288-evb-rk808.dtb \
	rk3288-firefly-beta.dtb \
	rk3288-firefly.dtb
dtb-$(CONFIG_ARCH_S3C24XX) += \
	s3c2416-smdk2416.dtb
dtb-$(CONFIG_ARCH_S3C64XX) += \
	s3c6410-mini6410.dtb \
	s3c6410-smdk6410.dtb
dtb-$(CONFIG_ARCH_S5PV210) += \
	s5pv210-aquila.dtb \
	s5pv210-goni.dtb \
	s5pv210-smdkc110.dtb \
	s5pv210-smdkv210.dtb \
	s5pv210-torbreck.dtb
dtb-$(CONFIG_ARCH_SHMOBILE_LEGACY) += \
	r8a7740-armadillo800eva.dtb \
	r8a7778-bockw.dtb \
	r8a7778-bockw-reference.dtb \
	r8a7779-marzen.dtb \
<<<<<<< HEAD
	sh73a0-kzm9g.dtb \
	sh73a0-kzm9g-reference.dtb
=======
	sh7372-mackerel.dtb \
	sh73a0-kzm9g.dtb
>>>>>>> 3c7585b9
dtb-$(CONFIG_ARCH_SHMOBILE_MULTI) += \
	emev2-kzm9d.dtb \
	r7s72100-genmai.dtb \
	r8a73a4-ape6evm.dtb \
	r8a7740-armadillo800eva.dtb \
	r8a7778-bockw.dtb \
	r8a7779-marzen.dtb \
	r8a7790-lager.dtb \
	r8a7791-henninger.dtb \
	r8a7791-koelsch.dtb \
	r8a7794-alt.dtb \
	sh73a0-kzm9g.dtb
dtb-$(CONFIG_ARCH_SOCFPGA) += \
	socfpga_arria5_socdk.dtb \
	socfpga_arria10_socdk.dtb \
	socfpga_cyclone5_socdk.dtb \
	socfpga_cyclone5_sockit.dtb \
	socfpga_cyclone5_socrates.dtb \
	socfpga_vt.dtb
dtb-$(CONFIG_ARCH_SPEAR13XX) += \
	spear1310-evb.dtb \
	spear1340-evb.dtb
dtb-$(CONFIG_ARCH_SPEAR3XX) += \
	spear300-evb.dtb \
	spear310-evb.dtb \
	spear320-evb.dtb \
	spear320-hmi.dtb
dtb-$(CONFIG_ARCH_SPEAR6XX) += \
	spear600-evb.dtb
dtb-$(CONFIG_ARCH_STI) += \
	stih407-b2120.dtb \
	stih410-b2120.dtb \
	stih415-b2000.dtb \
	stih415-b2020.dtb \
	stih416-b2000.dtb \
	stih416-b2020.dtb \
	stih416-b2020e.dtb \
	stih418-b2199.dtb
dtb-$(CONFIG_MACH_SUN4I) += \
	sun4i-a10-a1000.dtb \
	sun4i-a10-ba10-tvbox.dtb \
	sun4i-a10-chuwi-v7-cw0825.dtb \
	sun4i-a10-cubieboard.dtb \
	sun4i-a10-marsboard.dtb \
	sun4i-a10-mini-xplus.dtb \
	sun4i-a10-mk802.dtb \
	sun4i-a10-mk802ii.dtb \
	sun4i-a10-hackberry.dtb \
	sun4i-a10-hyundai-a7hd.dtb \
	sun4i-a10-inet97fv2.dtb \
	sun4i-a10-olinuxino-lime.dtb \
	sun4i-a10-pcduino.dtb
dtb-$(CONFIG_MACH_SUN5I) += \
	sun5i-a10s-mk802.dtb \
	sun5i-a10s-olinuxino-micro.dtb \
	sun5i-a10s-r7-tv-dongle.dtb \
	sun5i-a13-hsg-h702.dtb \
	sun5i-a13-olinuxino.dtb \
	sun5i-a13-olinuxino-micro.dtb
dtb-$(CONFIG_MACH_SUN6I) += \
	sun6i-a31-app4-evb1.dtb \
	sun6i-a31-colombus.dtb \
	sun6i-a31-hummingbird.dtb \
	sun6i-a31-m9.dtb \
	sun6i-a31s-cs908.dtb
dtb-$(CONFIG_MACH_SUN7I) += \
	sun7i-a20-bananapi.dtb \
	sun7i-a20-bananapro.dtb \
	sun7i-a20-cubieboard2.dtb \
	sun7i-a20-cubietruck.dtb \
	sun7i-a20-hummingbird.dtb \
	sun7i-a20-i12-tvbox.dtb \
	sun7i-a20-m3.dtb \
	sun7i-a20-olinuxino-lime.dtb \
	sun7i-a20-olinuxino-lime2.dtb \
	sun7i-a20-olinuxino-micro.dtb \
	sun7i-a20-pcduino3.dtb
dtb-$(CONFIG_MACH_SUN8I) += \
	sun8i-a23-ippo-q8h-v5.dtb \
	sun8i-a23-ippo-q8h-v1.2.dtb
dtb-$(CONFIG_MACH_SUN9I) += \
	sun9i-a80-optimus.dtb
dtb-$(CONFIG_ARCH_TEGRA_2x_SOC) += \
	tegra20-harmony.dtb \
	tegra20-iris-512.dtb \
	tegra20-medcom-wide.dtb \
	tegra20-paz00.dtb \
	tegra20-plutux.dtb \
	tegra20-seaboard.dtb \
	tegra20-tec.dtb \
	tegra20-trimslice.dtb \
	tegra20-ventana.dtb \
	tegra20-whistler.dtb
dtb-$(CONFIG_ARCH_TEGRA_3x_SOC) += \
	tegra30-apalis-eval.dtb \
	tegra30-beaver.dtb \
	tegra30-cardhu-a02.dtb \
	tegra30-cardhu-a04.dtb \
	tegra30-colibri-eval-v3.dtb
dtb-$(CONFIG_ARCH_TEGRA_114_SOC) += \
	tegra114-dalmore.dtb \
	tegra114-roth.dtb \
	tegra114-tn7.dtb
dtb-$(CONFIG_ARCH_TEGRA_124_SOC) += \
	tegra124-jetson-tk1.dtb \
	tegra124-nyan-big.dtb \
	tegra124-venice2.dtb
dtb-$(CONFIG_ARCH_U300) += \
	ste-u300.dtb
dtb-$(CONFIG_ARCH_U8500) += \
	ste-snowball.dtb \
	ste-hrefprev60-stuib.dtb \
	ste-hrefprev60-tvk.dtb \
	ste-hrefv60plus-stuib.dtb \
	ste-hrefv60plus-tvk.dtb \
	ste-ccu8540.dtb \
	ste-ccu9540.dtb
dtb-$(CONFIG_ARCH_VERSATILE) += \
	versatile-ab.dtb \
	versatile-pb.dtb
dtb-$(CONFIG_ARCH_VEXPRESS) += \
	vexpress-v2p-ca5s.dtb \
	vexpress-v2p-ca9.dtb \
	vexpress-v2p-ca15-tc1.dtb \
	vexpress-v2p-ca15_a7.dtb
dtb-$(CONFIG_ARCH_VIRT) += \
	xenvm-4.2.dtb
dtb-$(CONFIG_ARCH_VT8500) += \
	vt8500-bv07.dtb \
	wm8505-ref.dtb \
	wm8650-mid.dtb \
	wm8750-apc8750.dtb \
	wm8850-w70v2.dtb
dtb-$(CONFIG_ARCH_ZYNQ) += \
	zynq-parallella.dtb \
	zynq-zc702.dtb \
	zynq-zc706.dtb \
	zynq-zed.dtb \
	zynq-zybo.dtb
dtb-$(CONFIG_MACH_ARMADA_370) += \
	armada-370-db.dtb \
	armada-370-mirabox.dtb \
	armada-370-netgear-rn102.dtb \
	armada-370-netgear-rn104.dtb \
	armada-370-rd.dtb \
	armada-370-synology-ds213j.dtb
dtb-$(CONFIG_MACH_ARMADA_375) += \
	armada-375-db.dtb
dtb-$(CONFIG_MACH_ARMADA_38X) += \
	armada-385-db-ap.dtb \
	armada-388-db.dtb \
	armada-388-gp.dtb \
	armada-388-rd.dtb
dtb-$(CONFIG_MACH_ARMADA_XP) += \
	armada-xp-axpwifiap.dtb \
	armada-xp-db.dtb \
	armada-xp-gp.dtb \
	armada-xp-lenovo-ix4-300d.dtb \
	armada-xp-matrix.dtb \
	armada-xp-netgear-rn2120.dtb \
	armada-xp-openblocks-ax3-4.dtb \
	armada-xp-synology-ds414.dtb
dtb-$(CONFIG_MACH_DOVE) += \
	dove-cm-a510.dtb \
	dove-cubox.dtb \
	dove-cubox-es.dtb \
	dove-d2plug.dtb \
	dove-d3plug.dtb \
	dove-dove-db.dtb
dtb-$(CONFIG_ARCH_MEDIATEK) += \
	mt6589-aquaris5.dtb \
	mt6592-evb.dtb \
	mt8127-moose.dtb \
	mt8135-evbp1.dtb
endif

always		:= $(dtb-y)
clean-files	:= *.dtb<|MERGE_RESOLUTION|>--- conflicted
+++ resolved
@@ -468,13 +468,7 @@
 	r8a7778-bockw.dtb \
 	r8a7778-bockw-reference.dtb \
 	r8a7779-marzen.dtb \
-<<<<<<< HEAD
-	sh73a0-kzm9g.dtb \
-	sh73a0-kzm9g-reference.dtb
-=======
-	sh7372-mackerel.dtb \
 	sh73a0-kzm9g.dtb
->>>>>>> 3c7585b9
 dtb-$(CONFIG_ARCH_SHMOBILE_MULTI) += \
 	emev2-kzm9d.dtb \
 	r7s72100-genmai.dtb \
