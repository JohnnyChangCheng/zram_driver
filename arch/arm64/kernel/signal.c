--- conflicted
+++ resolved
@@ -913,42 +913,6 @@
 }
 
 static void set_32bit_cpus_allowed(void)
-<<<<<<< HEAD
-{
-	int ret;
-
-	/*
-	 * Try to honour as best as possible whatever affinity request this
-	 * task has. If it spans no compatible CPU, disregard it entirely.
-	 */
-	if (cpumask_intersects(current->cpus_ptr, &aarch32_el0_mask)) {
-		cpumask_var_t cpus_allowed;
-
-		if (!alloc_cpumask_var(&cpus_allowed, GFP_ATOMIC)) {
-
-			ret = set_cpus_allowed_ptr(current, &aarch32_el0_mask);
-
-		} else {
-
-			cpumask_and(cpus_allowed, current->cpus_ptr, &aarch32_el0_mask);
-			ret = set_cpus_allowed_ptr(current, cpus_allowed);
-			free_cpumask_var(cpus_allowed);
-
-		}
-	} else {
-		ret = set_cpus_allowed_ptr(current, &aarch32_el0_mask);
-	}
-
-	if (ret) {
-		pr_warn_once("No CPUs capable of running 32-bit tasks\n");
-		force_sig(SIGKILL);
-	}
-}
-
-asmlinkage void do_notify_resume(struct pt_regs *regs,
-				 unsigned long thread_flags)
-=======
->>>>>>> c70595ea
 {
 	int ret;
 
