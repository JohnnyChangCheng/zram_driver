# SPDX-License-Identifier: GPL-2.0-only
%YAML 1.2
---
$id: http://devicetree.org/schemas/connector/usb-connector.yaml#
$schema: http://devicetree.org/meta-schemas/core.yaml#

title: USB Connector

maintainers:
  - Rob Herring <robh@kernel.org>

description:
  A USB connector node represents a physical USB connector. It should be a child
  of a USB interface controller or a separate node when it is attached to both
  MUX and USB interface controller.

properties:
  compatible:
    oneOf:
      - enum:
          - usb-a-connector
          - usb-b-connector
          - usb-c-connector

      - items:
          - const: gpio-usb-b-connector
          - const: usb-b-connector

      - items:
          - const: samsung,usb-connector-11pin
          - const: usb-b-connector

  label:
    description: Symbolic name for the connector.

  type:
    description: Size of the connector, should be specified in case of
      non-fullsize 'usb-a-connector' or 'usb-b-connector' compatible
      connectors.
    $ref: /schemas/types.yaml#definitions/string

    enum:
      - mini
      - micro

  self-powered:
    description: Set this property if the USB device has its own power source.
    type: boolean

  # The following are optional properties for "usb-b-connector".
  id-gpios:
    description: An input gpio for USB ID pin.
    maxItems: 1

  vbus-gpios:
    description: An input gpio for USB VBus pin, used to detect presence of
      VBUS 5V.
    maxItems: 1

  vbus-supply:
    description: A phandle to the regulator for USB VBUS if needed when host
      mode or dual role mode is supported.
      Particularly, if use an output GPIO to control a VBUS regulator, should
      model it as a regulator. See bindings/regulator/fixed-regulator.yaml

  # The following are optional properties for "usb-c-connector".
  power-role:
    description: Determines the power role that the Type C connector will
      support. "dual" refers to Dual Role Port (DRP).
    $ref: /schemas/types.yaml#definitions/string

    enum:
      - source
      - sink
      - dual

  try-power-role:
    description: Preferred power role.
    $ref: /schemas/types.yaml#definitions/string

    enum:
      - source
      - sink
      - dual

  data-role:
    description: Data role if Type C connector supports USB data. "dual" refers
      Dual Role Device (DRD).
    $ref: /schemas/types.yaml#definitions/string

    enum:
      - host
      - device
      - dual

  # The following are optional properties for "usb-c-connector" with power
  # delivery support.
  source-pdos:
    description: An array of u32 with each entry providing supported power
      source data object(PDO), the detailed bit definitions of PDO can be found
      in "Universal Serial Bus Power Delivery Specification" chapter 6.4.1.2
      Source_Capabilities Message, the order of each entry(PDO) should follow
      the PD spec chapter 6.4.1. Required for power source and power dual role.
      User can specify the source PDO array via PDO_FIXED/BATT/VAR/PPS_APDO()
      defined in dt-bindings/usb/pd.h.
    minItems: 1
    maxItems: 7
    $ref: /schemas/types.yaml#/definitions/uint32-array

  sink-pdos:
    description: An array of u32 with each entry providing supported power sink
      data object(PDO), the detailed bit definitions of PDO can be found in
      "Universal Serial Bus Power Delivery Specification" chapter 6.4.1.3
      Sink Capabilities Message, the order of each entry(PDO) should follow the
      PD spec chapter 6.4.1. Required for power sink and power dual role. User
      can specify the sink PDO array via PDO_FIXED/BATT/VAR/PPS_APDO() defined
      in dt-bindings/usb/pd.h.
    minItems: 1
    maxItems: 7
    $ref: /schemas/types.yaml#/definitions/uint32-array

  sink-vdos:
    description: An array of u32 with each entry, a Vendor Defined Message Object (VDO),
      providing additional information corresponding to the product, the detailed bit
      definitions and the order of each VDO can be found in
      "USB Power Delivery Specification Revision 3.0, Version 2.0 + ECNs 2020-12-10"
      chapter 6.4.4.3.1 Discover Identity. User can specify the VDO array via
      VDO_IDH/_CERT/_PRODUCT/_UFP/_DFP/_PCABLE/_ACABLE(1/2)/_VPD() defined in
      dt-bindings/usb/pd.h.
    minItems: 3
    maxItems: 6
    $ref: /schemas/types.yaml#/definitions/uint32-array

  op-sink-microwatt:
    description: Sink required operating power in microwatt, if source can't
      offer the power, Capability Mismatch is set. Required for power sink and
      power dual role.

  ports:
    description: OF graph bindings (specified in bindings/graph.txt) that model
      any data bus to the connector unless the bus is between parent node and
      the connector. Since a single connector can have multiple data buses every
      bus has an assigned OF graph port number as described below.
    type: object
    properties:
      port@0:
        type: object
        description: High Speed (HS), present in all connectors.

      port@1:
        type: object
        description: Super Speed (SS), present in SS capable connectors.

      port@2:
        type: object
        description: Sideband Use (SBU), present in USB-C. This describes the
          alternate mode connection of which SBU is a part.

    required:
      - port@0

  new-source-frs-typec-current:
    description: Initial current capability of the new source when vSafe5V
      is applied during PD3.0 Fast Role Swap. "Table 6-14 Fixed Supply PDO - Sink"
      of "USB Power Delivery Specification Revision 3.0, Version 1.2" provides the
      different power levels and "6.4.1.3.1.6 Fast Role Swap USB Type-C Current"
      provides a detailed description of the field. The sink PDO from current source
      reflects the current source's(i.e. transmitter of the FRS signal) power
      requirement during fr swap. The current sink (i.e. receiver of the FRS signal),
      a.k.a new source, should check if it will be able to satisfy the current source's,
      new sink's, requirement during frswap before enabling the frs signal reception.
      This property refers to maximum current capability that the current sink can
      satisfy. During FRS, VBUS voltage is at 5V, as the partners are in implicit
      contract, hence, the power level is only a function of the current capability.
<<<<<<< HEAD
      "not-supported" implies sink to source fast role swap not supported.
      "default" refers to default USB power level as described by
      "Table 6-14 Fixed Supply PDO - Sink".
      "1.5A" refers to 1.5A@5V.
      "3.0A" refers to 3.0A@5V.

    $ref: /schemas/types.yaml#/definitions/string
    enum:
      - not-supported
      - default
      - 1.5A
      - 3.0A
=======
      "1" refers to default USB power level as described by "Table 6-14 Fixed Supply PDO - Sink".
      "2" refers to 1.5A@5V.
      "3" refers to 3.0A@5V.
    $ref: /schemas/types.yaml#/definitions/uint32
    enum: [1, 2, 3]
>>>>>>> 0c2cdb51

required:
  - compatible

allOf:
  - if:
      properties:
        compatible:
          contains:
            const: gpio-usb-b-connector
    then:
      anyOf:
        - required:
            - vbus-gpios
        - required:
            - id-gpios

  - if:
      properties:
        compatible:
          contains:
            const: samsung,usb-connector-11pin
    then:
      properties:
        type:
          const: micro

additionalProperties: true

examples:
  # Micro-USB connector with HS lines routed via controller (MUIC).
  - |
    muic-max77843 {
      usb_con1: connector {
        compatible = "usb-b-connector";
        label = "micro-USB";
        type = "micro";
      };
    };

  # USB-C connector attached to CC controller (s2mm005), HS lines routed
  # to companion PMIC (max77865), SS lines to USB3 PHY and SBU to DisplayPort.
  # DisplayPort video lines are routed to the connector via SS mux in USB3 PHY.
  - |
    ccic: s2mm005 {
      usb_con2: connector {
        compatible = "usb-c-connector";
        label = "USB-C";

        ports {
          #address-cells = <1>;
          #size-cells = <0>;

          port@0 {
            reg = <0>;
            usb_con_hs: endpoint {
              remote-endpoint = <&max77865_usbc_hs>;
            };
          };
          port@1 {
            reg = <1>;
            usb_con_ss: endpoint {
              remote-endpoint = <&usbdrd_phy_ss>;
            };
          };
          port@2 {
            reg = <2>;
            usb_con_sbu: endpoint {
              remote-endpoint = <&dp_aux>;
            };
          };
        };
      };
    };

  # USB-C connector attached to a typec port controller(ptn5110), which has
  # power delivery support and enables drp.
  - |
    #include <dt-bindings/usb/pd.h>
    typec: ptn5110 {
      usb_con3: connector {
        compatible = "usb-c-connector";
        label = "USB-C";
        power-role = "dual";
        try-power-role = "sink";
        source-pdos = <PDO_FIXED(5000, 2000, PDO_FIXED_USB_COMM)>;
        sink-pdos = <PDO_FIXED(5000, 2000, PDO_FIXED_USB_COMM)
                     PDO_VAR(5000, 12000, 2000)>;
        op-sink-microwatt = <10000000>;
      };
    };

  # USB-C connector attached to SoC and USB3 typec port controller(hd3ss3220)
  # with SS 2:1 MUX. HS lines routed to SoC, SS lines routed to the MUX and
  # the output of MUX is connected to the SoC.
  - |
    connector {
        compatible = "usb-c-connector";
        label = "USB-C";
        data-role = "dual";

        ports {
                #address-cells = <1>;
                #size-cells = <0>;
                port@0 {
                        reg = <0>;
                        hs_ep: endpoint {
                                remote-endpoint = <&usb3_hs_ep>;
                        };
                };
                port@1 {
                        reg = <1>;
                        ss_ep: endpoint {
                                remote-endpoint = <&hd3ss3220_in_ep>;
                        };
                };
        };
    };

  # USB connector with GPIO control lines
  - |
    #include <dt-bindings/gpio/gpio.h>

    usb {
      connector {
        compatible = "gpio-usb-b-connector", "usb-b-connector";
        type = "micro";
        id-gpios = <&pio 12 GPIO_ACTIVE_HIGH>;
        vbus-supply = <&usb_p0_vbus>;
      };
    };

  # Micro-USB connector with HS lines routed via controller (MUIC) and MHL
  # lines connected to HDMI-MHL bridge (sii8620) on Samsung Exynos5433-based
  # mobile phone
  - |
    muic-max77843 {
      usb_con4: connector {
        compatible = "samsung,usb-connector-11pin", "usb-b-connector";
        label = "micro-USB";
        type = "micro";

        ports {
          #address-cells = <1>;
          #size-cells = <0>;

          port@0 {
            reg = <0>;
            muic_to_usb: endpoint {
              remote-endpoint = <&usb_to_muic>;
            };
          };
          port@3 {
            reg = <3>;
            usb_con_mhl: endpoint {
              remote-endpoint = <&sii8620_mhl>;
            };
          };
        };
      };
    };<|MERGE_RESOLUTION|>--- conflicted
+++ resolved
@@ -172,26 +172,11 @@
       This property refers to maximum current capability that the current sink can
       satisfy. During FRS, VBUS voltage is at 5V, as the partners are in implicit
       contract, hence, the power level is only a function of the current capability.
-<<<<<<< HEAD
-      "not-supported" implies sink to source fast role swap not supported.
-      "default" refers to default USB power level as described by
-      "Table 6-14 Fixed Supply PDO - Sink".
-      "1.5A" refers to 1.5A@5V.
-      "3.0A" refers to 3.0A@5V.
-
-    $ref: /schemas/types.yaml#/definitions/string
-    enum:
-      - not-supported
-      - default
-      - 1.5A
-      - 3.0A
-=======
       "1" refers to default USB power level as described by "Table 6-14 Fixed Supply PDO - Sink".
       "2" refers to 1.5A@5V.
       "3" refers to 3.0A@5V.
     $ref: /schemas/types.yaml#/definitions/uint32
     enum: [1, 2, 3]
->>>>>>> 0c2cdb51
 
 required:
   - compatible
