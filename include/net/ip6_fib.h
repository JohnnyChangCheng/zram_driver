/*
 *	Linux INET6 implementation 
 *
 *	Authors:
 *	Pedro Roque		<roque@di.fc.ul.pt>	
 *
 *	This program is free software; you can redistribute it and/or
 *      modify it under the terms of the GNU General Public License
 *      as published by the Free Software Foundation; either version
 *      2 of the License, or (at your option) any later version.
 */

#ifndef _IP6_FIB_H
#define _IP6_FIB_H

#include <linux/ipv6_route.h>
#include <linux/rtnetlink.h>
#include <linux/spinlock.h>
#include <linux/notifier.h>
#include <net/dst.h>
#include <net/flow.h>
#include <net/netlink.h>
#include <net/inetpeer.h>
#include <net/fib_notifier.h>

#ifdef CONFIG_IPV6_MULTIPLE_TABLES
#define FIB6_TABLE_HASHSZ 256
#else
#define FIB6_TABLE_HASHSZ 1
#endif

#define RT6_DEBUG 2

#if RT6_DEBUG >= 3
#define RT6_TRACE(x...) pr_debug(x)
#else
#define RT6_TRACE(x...) do { ; } while (0)
#endif

struct rt6_info;

struct fib6_config {
	u32		fc_table;
	u32		fc_metric;
	int		fc_dst_len;
	int		fc_src_len;
	int		fc_ifindex;
	u32		fc_flags;
	u32		fc_protocol;
	u16		fc_type;        /* only 8 bits are used */
	u16		fc_delete_all_nh : 1,
			__unused : 15;

	struct in6_addr	fc_dst;
	struct in6_addr	fc_src;
	struct in6_addr	fc_prefsrc;
	struct in6_addr	fc_gateway;

	unsigned long	fc_expires;
	struct nlattr	*fc_mx;
	int		fc_mx_len;
	int		fc_mp_len;
	struct nlattr	*fc_mp;

	struct nl_info	fc_nlinfo;
	struct nlattr	*fc_encap;
	u16		fc_encap_type;
};

struct fib6_node {
	struct fib6_node __rcu	*parent;
	struct fib6_node __rcu	*left;
	struct fib6_node __rcu	*right;
#ifdef CONFIG_IPV6_SUBTREES
	struct fib6_node __rcu	*subtree;
#endif
	struct rt6_info __rcu	*leaf;

	__u16			fn_bit;		/* bit key */
	__u16			fn_flags;
	int			fn_sernum;
	struct rt6_info __rcu	*rr_ptr;
	struct rcu_head		rcu;
};

struct fib6_gc_args {
	int			timeout;
	int			more;
};

#ifndef CONFIG_IPV6_SUBTREES
#define FIB6_SUBTREE(fn)	NULL
#else
#define FIB6_SUBTREE(fn)	(rcu_dereference_protected((fn)->subtree, 1))
#endif

struct mx6_config {
	const u32 *mx;
	DECLARE_BITMAP(mx_valid, RTAX_MAX);
};

/*
 *	routing information
 *
 */

struct rt6key {
	struct in6_addr	addr;
	int		plen;
};

struct fib6_table;

struct rt6_exception_bucket {
	struct hlist_head	chain;
	int			depth;
};

struct rt6_exception {
	struct hlist_node	hlist;
	struct rt6_info		*rt6i;
	unsigned long		stamp;
	struct rcu_head		rcu;
};

#define FIB6_EXCEPTION_BUCKET_SIZE_SHIFT 10
#define FIB6_EXCEPTION_BUCKET_SIZE (1 << FIB6_EXCEPTION_BUCKET_SIZE_SHIFT)
#define FIB6_MAX_DEPTH 5

struct rt6_info {
	struct dst_entry		dst;
	struct rt6_info __rcu		*rt6_next;
	struct rt6_info			*from;

	/*
	 * Tail elements of dst_entry (__refcnt etc.)
	 * and these elements (rarely used in hot path) are in
	 * the same cache line.
	 */
	struct fib6_table		*rt6i_table;
	struct fib6_node __rcu		*rt6i_node;

	struct in6_addr			rt6i_gateway;

	/* Multipath routes:
	 * siblings is a list of rt6_info that have the the same metric/weight,
	 * destination, but not the same gateway. nsiblings is just a cache
	 * to speed up lookup.
	 */
	struct list_head		rt6i_siblings;
	unsigned int			rt6i_nsiblings;
	atomic_t			rt6i_nh_upper_bound;

	atomic_t			rt6i_ref;

	unsigned int			rt6i_nh_flags;

	/* These are in a separate cache line. */
	struct rt6key			rt6i_dst ____cacheline_aligned_in_smp;
	u32				rt6i_flags;
	struct rt6key			rt6i_src;
	struct rt6key			rt6i_prefsrc;

	struct list_head		rt6i_uncached;
	struct uncached_list		*rt6i_uncached_list;

	struct inet6_dev		*rt6i_idev;
	struct rt6_info * __percpu	*rt6i_pcpu;
	struct rt6_exception_bucket __rcu *rt6i_exception_bucket;

	u32				rt6i_metric;
	u32				rt6i_pmtu;
	/* more non-fragment space at head required */
	int				rt6i_nh_weight;
	unsigned short			rt6i_nfheader_len;
	u8				rt6i_protocol;
	u8				exception_bucket_flushed:1,
<<<<<<< HEAD
					unused:7;
=======
					should_flush:1,
					unused:6;
>>>>>>> 661e50bc
};

#define for_each_fib6_node_rt_rcu(fn)					\
	for (rt = rcu_dereference((fn)->leaf); rt;			\
<<<<<<< HEAD
	     rt = rcu_dereference(rt->dst.rt6_next))

#define for_each_fib6_walker_rt(w)					\
	for (rt = (w)->leaf; rt;					\
	     rt = rcu_dereference_protected(rt->dst.rt6_next, 1))
=======
	     rt = rcu_dereference(rt->rt6_next))

#define for_each_fib6_walker_rt(w)					\
	for (rt = (w)->leaf; rt;					\
	     rt = rcu_dereference_protected(rt->rt6_next, 1))
>>>>>>> 661e50bc

static inline struct inet6_dev *ip6_dst_idev(struct dst_entry *dst)
{
	return ((struct rt6_info *)dst)->rt6i_idev;
}

static inline void rt6_clean_expires(struct rt6_info *rt)
{
	rt->rt6i_flags &= ~RTF_EXPIRES;
	rt->dst.expires = 0;
}

static inline void rt6_set_expires(struct rt6_info *rt, unsigned long expires)
{
	rt->dst.expires = expires;
	rt->rt6i_flags |= RTF_EXPIRES;
}

static inline void rt6_update_expires(struct rt6_info *rt0, int timeout)
{
	struct rt6_info *rt;

	for (rt = rt0; rt && !(rt->rt6i_flags & RTF_EXPIRES); rt = rt->from);
	if (rt && rt != rt0)
		rt0->dst.expires = rt->dst.expires;
	dst_set_expires(&rt0->dst, timeout);
	rt0->rt6i_flags |= RTF_EXPIRES;
}

/* Function to safely get fn->sernum for passed in rt
 * and store result in passed in cookie.
 * Return true if we can get cookie safely
 * Return false if not
 */
static inline bool rt6_get_cookie_safe(const struct rt6_info *rt,
				       u32 *cookie)
{
	struct fib6_node *fn;
	bool status = false;

	rcu_read_lock();
	fn = rcu_dereference(rt->rt6i_node);

	if (fn) {
		*cookie = fn->fn_sernum;
		/* pairs with smp_wmb() in fib6_update_sernum_upto_root() */
		smp_rmb();
		status = true;
	}

	rcu_read_unlock();
	return status;
}

static inline u32 rt6_get_cookie(const struct rt6_info *rt)
{
	u32 cookie = 0;

	if (rt->rt6i_flags & RTF_PCPU ||
	    (unlikely(!list_empty(&rt->rt6i_uncached)) && rt->from))
		rt = rt->from;

	rt6_get_cookie_safe(rt, &cookie);

	return cookie;
}

static inline void ip6_rt_put(struct rt6_info *rt)
{
	/* dst_release() accepts a NULL parameter.
	 * We rely on dst being first structure in struct rt6_info
	 */
	BUILD_BUG_ON(offsetof(struct rt6_info, dst) != 0);
	dst_release(&rt->dst);
}

void rt6_free_pcpu(struct rt6_info *non_pcpu_rt);

static inline void rt6_hold(struct rt6_info *rt)
{
	atomic_inc(&rt->rt6i_ref);
}

static inline void rt6_release(struct rt6_info *rt)
{
	if (atomic_dec_and_test(&rt->rt6i_ref)) {
		rt6_free_pcpu(rt);
		dst_dev_put(&rt->dst);
		dst_release(&rt->dst);
	}
}

enum fib6_walk_state {
#ifdef CONFIG_IPV6_SUBTREES
	FWS_S,
#endif
	FWS_L,
	FWS_R,
	FWS_C,
	FWS_U
};

struct fib6_walker {
	struct list_head lh;
	struct fib6_node *root, *node;
	struct rt6_info *leaf;
	enum fib6_walk_state state;
	unsigned int skip;
	unsigned int count;
	int (*func)(struct fib6_walker *);
	void *args;
};

struct rt6_statistics {
	__u32		fib_nodes;		/* all fib6 nodes */
	__u32		fib_route_nodes;	/* intermediate nodes */
	__u32		fib_rt_entries;		/* rt entries in fib table */
	__u32		fib_rt_cache;		/* cached rt entries in exception table */
	__u32		fib_discarded_routes;	/* total number of routes delete */

	/* The following stats are not protected by any lock */
	atomic_t	fib_rt_alloc;		/* total number of routes alloced */
	atomic_t	fib_rt_uncache;		/* rt entries in uncached list */
};

#define RTN_TL_ROOT	0x0001
#define RTN_ROOT	0x0002		/* tree root node		*/
#define RTN_RTINFO	0x0004		/* node with valid routing info	*/

/*
 *	priority levels (or metrics)
 *
 */


struct fib6_table {
	struct hlist_node	tb6_hlist;
	u32			tb6_id;
	spinlock_t		tb6_lock;
	struct fib6_node	tb6_root;
	struct inet_peer_base	tb6_peers;
	unsigned int		flags;
	unsigned int		fib_seq;
#define RT6_TABLE_HAS_DFLT_ROUTER	BIT(0)
};

#define RT6_TABLE_UNSPEC	RT_TABLE_UNSPEC
#define RT6_TABLE_MAIN		RT_TABLE_MAIN
#define RT6_TABLE_DFLT		RT6_TABLE_MAIN
#define RT6_TABLE_INFO		RT6_TABLE_MAIN
#define RT6_TABLE_PREFIX	RT6_TABLE_MAIN

#ifdef CONFIG_IPV6_MULTIPLE_TABLES
#define FIB6_TABLE_MIN		1
#define FIB6_TABLE_MAX		RT_TABLE_MAX
#define RT6_TABLE_LOCAL		RT_TABLE_LOCAL
#else
#define FIB6_TABLE_MIN		RT_TABLE_MAIN
#define FIB6_TABLE_MAX		FIB6_TABLE_MIN
#define RT6_TABLE_LOCAL		RT6_TABLE_MAIN
#endif

typedef struct rt6_info *(*pol_lookup_t)(struct net *,
					 struct fib6_table *,
					 struct flowi6 *, int);

struct fib6_entry_notifier_info {
	struct fib_notifier_info info; /* must be first */
	struct rt6_info *rt;
};

/*
 *	exported functions
 */

struct fib6_table *fib6_get_table(struct net *net, u32 id);
struct fib6_table *fib6_new_table(struct net *net, u32 id);
struct dst_entry *fib6_rule_lookup(struct net *net, struct flowi6 *fl6,
				   int flags, pol_lookup_t lookup);

struct fib6_node *fib6_lookup(struct fib6_node *root,
			      const struct in6_addr *daddr,
			      const struct in6_addr *saddr);

struct fib6_node *fib6_locate(struct fib6_node *root,
			      const struct in6_addr *daddr, int dst_len,
			      const struct in6_addr *saddr, int src_len,
			      bool exact_match);

void fib6_clean_all(struct net *net, int (*func)(struct rt6_info *, void *arg),
		    void *arg);

int fib6_add(struct fib6_node *root, struct rt6_info *rt,
	     struct nl_info *info, struct mx6_config *mxc,
	     struct netlink_ext_ack *extack);
int fib6_del(struct rt6_info *rt, struct nl_info *info);

void inet6_rt_notify(int event, struct rt6_info *rt, struct nl_info *info,
		     unsigned int flags);

void fib6_run_gc(unsigned long expires, struct net *net, bool force);

void fib6_gc_cleanup(void);

int fib6_init(void);

int ipv6_route_open(struct inode *inode, struct file *file);

int call_fib6_notifier(struct notifier_block *nb, struct net *net,
		       enum fib_event_type event_type,
		       struct fib_notifier_info *info);
int call_fib6_notifiers(struct net *net, enum fib_event_type event_type,
			struct fib_notifier_info *info);

int __net_init fib6_notifier_init(struct net *net);
void __net_exit fib6_notifier_exit(struct net *net);

unsigned int fib6_tables_seq_read(struct net *net);
int fib6_tables_dump(struct net *net, struct notifier_block *nb);

void fib6_update_sernum(struct rt6_info *rt);
<<<<<<< HEAD
=======
void fib6_update_sernum_upto_root(struct net *net, struct rt6_info *rt);
>>>>>>> 661e50bc

#ifdef CONFIG_IPV6_MULTIPLE_TABLES
int fib6_rules_init(void);
void fib6_rules_cleanup(void);
bool fib6_rule_default(const struct fib_rule *rule);
int fib6_rules_dump(struct net *net, struct notifier_block *nb);
unsigned int fib6_rules_seq_read(struct net *net);
#else
static inline int               fib6_rules_init(void)
{
	return 0;
}
static inline void              fib6_rules_cleanup(void)
{
	return ;
}
static inline bool fib6_rule_default(const struct fib_rule *rule)
{
	return true;
}
static inline int fib6_rules_dump(struct net *net, struct notifier_block *nb)
{
	return 0;
}
static inline unsigned int fib6_rules_seq_read(struct net *net)
{
	return 0;
}
#endif
#endif<|MERGE_RESOLUTION|>--- conflicted
+++ resolved
@@ -175,29 +175,17 @@
 	unsigned short			rt6i_nfheader_len;
 	u8				rt6i_protocol;
 	u8				exception_bucket_flushed:1,
-<<<<<<< HEAD
-					unused:7;
-=======
 					should_flush:1,
 					unused:6;
->>>>>>> 661e50bc
 };
 
 #define for_each_fib6_node_rt_rcu(fn)					\
 	for (rt = rcu_dereference((fn)->leaf); rt;			\
-<<<<<<< HEAD
-	     rt = rcu_dereference(rt->dst.rt6_next))
-
-#define for_each_fib6_walker_rt(w)					\
-	for (rt = (w)->leaf; rt;					\
-	     rt = rcu_dereference_protected(rt->dst.rt6_next, 1))
-=======
 	     rt = rcu_dereference(rt->rt6_next))
 
 #define for_each_fib6_walker_rt(w)					\
 	for (rt = (w)->leaf; rt;					\
 	     rt = rcu_dereference_protected(rt->rt6_next, 1))
->>>>>>> 661e50bc
 
 static inline struct inet6_dev *ip6_dst_idev(struct dst_entry *dst)
 {
@@ -419,10 +407,7 @@
 int fib6_tables_dump(struct net *net, struct notifier_block *nb);
 
 void fib6_update_sernum(struct rt6_info *rt);
-<<<<<<< HEAD
-=======
 void fib6_update_sernum_upto_root(struct net *net, struct rt6_info *rt);
->>>>>>> 661e50bc
 
 #ifdef CONFIG_IPV6_MULTIPLE_TABLES
 int fib6_rules_init(void);
