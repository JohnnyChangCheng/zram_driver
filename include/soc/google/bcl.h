--- conflicted
+++ resolved
@@ -96,15 +96,12 @@
 	unsigned int s2mpg10_triggered_irq[IRQ_SOURCE_S2MPG10_MAX];
 	unsigned int s2mpg11_triggered_irq[IRQ_SOURCE_S2MPG11_MAX];
 
-<<<<<<< HEAD
-=======
 	unsigned int tpu_con_heavy;
 	unsigned int tpu_con_light;
 	unsigned int gpu_con_heavy;
 	unsigned int gpu_con_light;
 	unsigned int tpu_clkdivstep;
 	unsigned int gpu_clkdivstep;
->>>>>>> f2ed35b1
 };
 
 extern int gs101_set_mpmm(struct gs101_bcl_dev *data, unsigned int value);
@@ -112,11 +109,8 @@
 extern unsigned int gs101_get_mpmm(struct gs101_bcl_dev *data);
 extern unsigned int gs101_get_ppm(struct gs101_bcl_dev *data);
 extern struct gs101_bcl_dev *gs101_retrieve_bcl_handle(void);
-<<<<<<< HEAD
-=======
 extern int gs101_init_gpu_ratio(struct gs101_bcl_dev *data);
 extern int gs101_init_tpu_ratio(struct gs101_bcl_dev *data);
->>>>>>> f2ed35b1
 #else
 struct gs101_bcl_dev;
 
@@ -129,12 +123,6 @@
 	return 0;
 }
 static inline int gs101_set_ppm(struct gs101_bcl_dev *data, unsigned int value)
-<<<<<<< HEAD
-{
-	return 0;
-}
-static inline int gs101_set_mpmm(struct gs101_bcl_dev *data, unsigned int value)
-=======
 {
 	return 0;
 }
@@ -151,7 +139,6 @@
 	return 0;
 }
 static int gs101_init_tpu_ratio(struct gs101_bcl_dev *data)
->>>>>>> f2ed35b1
 {
 	return 0;
 }
