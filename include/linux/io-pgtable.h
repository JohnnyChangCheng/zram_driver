--- conflicted
+++ resolved
@@ -138,10 +138,7 @@
  * struct io_pgtable_ops - Page table manipulation API for IOMMU drivers.
  *
  * @map:          Map a physically contiguous memory region.
-<<<<<<< HEAD
-=======
  * @map_pages:    Map a physically contiguous range of pages of the same size.
->>>>>>> 76081a5f
  * @map_sg:       Map a scatter-gather list of physically contiguous memory
  *                chunks. The mapped pointer argument is used to store how
  *                many bytes are mapped.
@@ -155,12 +152,9 @@
 struct io_pgtable_ops {
 	int (*map)(struct io_pgtable_ops *ops, unsigned long iova,
 		   phys_addr_t paddr, size_t size, int prot, gfp_t gfp);
-<<<<<<< HEAD
-=======
 	int (*map_pages)(struct io_pgtable_ops *ops, unsigned long iova,
 			 phys_addr_t paddr, size_t pgsize, size_t pgcount,
 			 int prot, gfp_t gfp, size_t *mapped);
->>>>>>> 76081a5f
 	int (*map_sg)(struct io_pgtable_ops *ops, unsigned long iova,
 		      struct scatterlist *sg, unsigned int nents, int prot,
 		      gfp_t gfp, size_t *mapped);
