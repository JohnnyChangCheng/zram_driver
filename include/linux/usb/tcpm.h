--- conflicted
+++ resolved
@@ -87,8 +87,6 @@
  *		detected.
  * @mux:	Pointer to multiplexer data
  * @set_bist_data: Turn on/off bist data mode for compliance testing
-<<<<<<< HEAD
-=======
  * @check_contaminant:
  *		Optional; The callback is called when CC pins report open status
  *		at the end of the toggling period. Chip level drivers are
@@ -97,7 +95,6 @@
  *		restart toggling after checking the connector for contaminant.
  *		This forces the TCPM state machine to tranistion to TOGGLING state
  *		without calling start_toggling callback.
->>>>>>> 6609ce81
  * @enable_frs:
  *		Optional; Called to enable/disable PD 3.0 fast role swap.
  *		Enabling frs is accessory dependent as not all PD3.0
@@ -118,17 +115,6 @@
  *		will be turned on. requested_vbus_voltage is set to 0 when vbus
  *		is going to disappear knowingly i.e. during PR_SWAP and
  *		HARD_RESET etc.
-<<<<<<< HEAD
- * @check_contaminant:
- *		Optional; The callback is called when CC pins report open status
- *		at the end of the toggling period. Chip level drivers are
- *		expected to check for contaminant and re-enable toggling if
- *		needed. Return > 0 when contaminant will restart toggling
- *		when the connector is free of contaminant; this forces the TCPM
- *		state machine to tranistion to TOGGLING state without calling
- *		start_toggling.
-=======
->>>>>>> 6609ce81
  */
 struct tcpc_dev {
 	struct fwnode_handle *fwnode;
@@ -155,20 +141,13 @@
 	int (*pd_transmit)(struct tcpc_dev *dev, enum tcpm_transmit_type type,
 			   const struct pd_message *msg);
 	int (*set_bist_data)(struct tcpc_dev *dev, bool on);
-<<<<<<< HEAD
-=======
 	int (*check_contaminant)(struct tcpc_dev *dev);
->>>>>>> 6609ce81
 	void (*set_pd_capable)(struct tcpc_dev *dev, bool capable);
 	int (*enable_frs)(struct tcpc_dev *dev, bool enable);
 	int (*frs_sourcing_vbus)(struct tcpc_dev *dev);
 	int (*enable_auto_vbus_discharge)(struct tcpc_dev *dev, bool enable);
 	int (*set_auto_vbus_discharge_threshold)(struct tcpc_dev *dev, enum typec_pwr_opmode mode,
 						 bool pps_active, u32 requested_vbus_voltage);
-<<<<<<< HEAD
-	int (*check_contaminant)(struct tcpc_dev *dev);
-=======
->>>>>>> 6609ce81
 };
 
 struct tcpm_port;
@@ -190,14 +169,8 @@
 			       enum tcpm_transmit_status status);
 void tcpm_pd_hard_reset(struct tcpm_port *port);
 void tcpm_tcpc_reset(struct tcpm_port *port);
-<<<<<<< HEAD
-int tcpm_get_partner_src_caps(struct tcpm_port *port, u32 **pdo);
-void tcpm_put_partner_src_caps(u32 **pdo);
-bool tcpm_is_debouncing(struct tcpm_port *tcpm);
-=======
 bool tcpm_is_debouncing(struct tcpm_port *tcpm);
 int tcpm_get_partner_src_caps(struct tcpm_port *port, u32 **pdo);
 void tcpm_put_partner_src_caps(u32 **pdo);
->>>>>>> 6609ce81
 
 #endif /* __LINUX_USB_TCPM_H */