// SPDX-License-Identifier: GPL-2.0-only
/*
 * kernel/workqueue.c - generic async execution with shared worker pool
 *
 * Copyright (C) 2002		Ingo Molnar
 *
 *   Derived from the taskqueue/keventd code by:
 *     David Woodhouse <dwmw2@infradead.org>
 *     Andrew Morton
 *     Kai Petzke <wpp@marie.physik.tu-berlin.de>
 *     Theodore Ts'o <tytso@mit.edu>
 *
 * Made to use alloc_percpu by Christoph Lameter.
 *
 * Copyright (C) 2010		SUSE Linux Products GmbH
 * Copyright (C) 2010		Tejun Heo <tj@kernel.org>
 *
 * This is the generic async execution mechanism.  Work items as are
 * executed in process context.  The worker pool is shared and
 * automatically managed.  There are two worker pools for each CPU (one for
 * normal work items and the other for high priority ones) and some extra
 * pools for workqueues which are not bound to any specific CPU - the
 * number of these backing pools is dynamic.
 *
 * Please read Documentation/core-api/workqueue.rst for details.
 */

#include <linux/export.h>
#include <linux/kernel.h>
#include <linux/sched.h>
#include <linux/init.h>
#include <linux/signal.h>
#include <linux/completion.h>
#include <linux/workqueue.h>
#include <linux/slab.h>
#include <linux/cpu.h>
#include <linux/notifier.h>
#include <linux/kthread.h>
#include <linux/hardirq.h>
#include <linux/mempolicy.h>
#include <linux/freezer.h>
#include <linux/debug_locks.h>
#include <linux/lockdep.h>
#include <linux/idr.h>
#include <linux/jhash.h>
#include <linux/hashtable.h>
#include <linux/rculist.h>
#include <linux/nodemask.h>
#include <linux/moduleparam.h>
#include <linux/uaccess.h>
#include <linux/sched/isolation.h>
#include <linux/nmi.h>
#include <linux/kvm_para.h>

#include "workqueue_internal.h"

#include <trace/hooks/wqlockup.h>
<<<<<<< HEAD
=======
#include <trace/hooks/workqueue.h>
>>>>>>> 76081a5f
/* events/workqueue.h uses default TRACE_INCLUDE_PATH */
#undef TRACE_INCLUDE_PATH

enum {
	/*
	 * worker_pool flags
	 *
	 * A bound pool is either associated or disassociated with its CPU.
	 * While associated (!DISASSOCIATED), all workers are bound to the
	 * CPU and none has %WORKER_UNBOUND set and concurrency management
	 * is in effect.
	 *
	 * While DISASSOCIATED, the cpu may be offline and all workers have
	 * %WORKER_UNBOUND set and concurrency management disabled, and may
	 * be executing on any CPU.  The pool behaves as an unbound one.
	 *
	 * Note that DISASSOCIATED should be flipped only while holding
	 * wq_pool_attach_mutex to avoid changing binding state while
	 * worker_attach_to_pool() is in progress.
	 */
	POOL_MANAGER_ACTIVE	= 1 << 0,	/* being managed */
	POOL_DISASSOCIATED	= 1 << 2,	/* cpu can't serve workers */

	/* worker flags */
	WORKER_DIE		= 1 << 1,	/* die die die */
	WORKER_IDLE		= 1 << 2,	/* is idle */
	WORKER_PREP		= 1 << 3,	/* preparing to run works */
	WORKER_CPU_INTENSIVE	= 1 << 6,	/* cpu intensive */
	WORKER_UNBOUND		= 1 << 7,	/* worker is unbound */
	WORKER_REBOUND		= 1 << 8,	/* worker was rebound */

	WORKER_NOT_RUNNING	= WORKER_PREP | WORKER_CPU_INTENSIVE |
				  WORKER_UNBOUND | WORKER_REBOUND,

	NR_STD_WORKER_POOLS	= 2,		/* # standard pools per cpu */

	UNBOUND_POOL_HASH_ORDER	= 6,		/* hashed by pool->attrs */
	BUSY_WORKER_HASH_ORDER	= 6,		/* 64 pointers */

	MAX_IDLE_WORKERS_RATIO	= 4,		/* 1/4 of busy can be idle */
	IDLE_WORKER_TIMEOUT	= 300 * HZ,	/* keep idle ones for 5 mins */

	MAYDAY_INITIAL_TIMEOUT  = HZ / 100 >= 2 ? HZ / 100 : 2,
						/* call for help after 10ms
						   (min two ticks) */
	MAYDAY_INTERVAL		= HZ / 10,	/* and then every 100ms */
	CREATE_COOLDOWN		= HZ,		/* time to breath after fail */

	/*
	 * Rescue workers are used only on emergencies and shared by
	 * all cpus.  Give MIN_NICE.
	 */
	RESCUER_NICE_LEVEL	= MIN_NICE,
	HIGHPRI_NICE_LEVEL	= MIN_NICE,

	WQ_NAME_LEN		= 24,
};

/*
 * Structure fields follow one of the following exclusion rules.
 *
 * I: Modifiable by initialization/destruction paths and read-only for
 *    everyone else.
 *
 * P: Preemption protected.  Disabling preemption is enough and should
 *    only be modified and accessed from the local cpu.
 *
 * L: pool->lock protected.  Access with pool->lock held.
 *
 * X: During normal operation, modification requires pool->lock and should
 *    be done only from local cpu.  Either disabling preemption on local
 *    cpu or grabbing pool->lock is enough for read access.  If
 *    POOL_DISASSOCIATED is set, it's identical to L.
 *
 * A: wq_pool_attach_mutex protected.
 *
 * PL: wq_pool_mutex protected.
 *
 * PR: wq_pool_mutex protected for writes.  RCU protected for reads.
 *
 * PW: wq_pool_mutex and wq->mutex protected for writes.  Either for reads.
 *
 * PWR: wq_pool_mutex and wq->mutex protected for writes.  Either or
 *      RCU for reads.
 *
 * WQ: wq->mutex protected.
 *
 * WR: wq->mutex protected for writes.  RCU protected for reads.
 *
 * MD: wq_mayday_lock protected.
 */

/* struct worker is defined in workqueue_internal.h */

struct worker_pool {
	raw_spinlock_t		lock;		/* the pool lock */
	int			cpu;		/* I: the associated cpu */
	int			node;		/* I: the associated node ID */
	int			id;		/* I: pool ID */
	unsigned int		flags;		/* X: flags */

	unsigned long		watchdog_ts;	/* L: watchdog timestamp */

	struct list_head	worklist;	/* L: list of pending works */

	int			nr_workers;	/* L: total number of workers */
	int			nr_idle;	/* L: currently idle workers */

	struct list_head	idle_list;	/* X: list of idle workers */
	struct timer_list	idle_timer;	/* L: worker idle timeout */
	struct timer_list	mayday_timer;	/* L: SOS timer for workers */

	/* a workers is either on busy_hash or idle_list, or the manager */
	DECLARE_HASHTABLE(busy_hash, BUSY_WORKER_HASH_ORDER);
						/* L: hash of busy workers */

	struct worker		*manager;	/* L: purely informational */
	struct list_head	workers;	/* A: attached workers */
	struct completion	*detach_completion; /* all workers detached */

	struct ida		worker_ida;	/* worker IDs for task name */

	struct workqueue_attrs	*attrs;		/* I: worker attributes */
	struct hlist_node	hash_node;	/* PL: unbound_pool_hash node */
	int			refcnt;		/* PL: refcnt for unbound pools */

	/*
	 * The current concurrency level.  As it's likely to be accessed
	 * from other CPUs during try_to_wake_up(), put it in a separate
	 * cacheline.
	 */
	atomic_t		nr_running ____cacheline_aligned_in_smp;

	/*
	 * Destruction of pool is RCU protected to allow dereferences
	 * from get_work_pool().
	 */
	struct rcu_head		rcu;
} ____cacheline_aligned_in_smp;

/*
 * The per-pool workqueue.  While queued, the lower WORK_STRUCT_FLAG_BITS
 * of work_struct->data are used for flags and the remaining high bits
 * point to the pwq; thus, pwqs need to be aligned at two's power of the
 * number of flag bits.
 */
struct pool_workqueue {
	struct worker_pool	*pool;		/* I: the associated pool */
	struct workqueue_struct *wq;		/* I: the owning workqueue */
	int			work_color;	/* L: current color */
	int			flush_color;	/* L: flushing color */
	int			refcnt;		/* L: reference count */
	int			nr_in_flight[WORK_NR_COLORS];
						/* L: nr of in_flight works */
	int			nr_active;	/* L: nr of active works */
	int			max_active;	/* L: max active works */
	struct list_head	delayed_works;	/* L: delayed works */
	struct list_head	pwqs_node;	/* WR: node on wq->pwqs */
	struct list_head	mayday_node;	/* MD: node on wq->maydays */

	/*
	 * Release of unbound pwq is punted to system_wq.  See put_pwq()
	 * and pwq_unbound_release_workfn() for details.  pool_workqueue
	 * itself is also RCU protected so that the first pwq can be
	 * determined without grabbing wq->mutex.
	 */
	struct work_struct	unbound_release_work;
	struct rcu_head		rcu;
} __aligned(1 << WORK_STRUCT_FLAG_BITS);

/*
 * Structure used to wait for workqueue flush.
 */
struct wq_flusher {
	struct list_head	list;		/* WQ: list of flushers */
	int			flush_color;	/* WQ: flush color waiting for */
	struct completion	done;		/* flush completion */
};

struct wq_device;

/*
 * The externally visible workqueue.  It relays the issued work items to
 * the appropriate worker_pool through its pool_workqueues.
 */
struct workqueue_struct {
	struct list_head	pwqs;		/* WR: all pwqs of this wq */
	struct list_head	list;		/* PR: list of all workqueues */

	struct mutex		mutex;		/* protects this wq */
	int			work_color;	/* WQ: current work color */
	int			flush_color;	/* WQ: current flush color */
	atomic_t		nr_pwqs_to_flush; /* flush in progress */
	struct wq_flusher	*first_flusher;	/* WQ: first flusher */
	struct list_head	flusher_queue;	/* WQ: flush waiters */
	struct list_head	flusher_overflow; /* WQ: flush overflow list */

	struct list_head	maydays;	/* MD: pwqs requesting rescue */
	struct worker		*rescuer;	/* MD: rescue worker */

	int			nr_drainers;	/* WQ: drain in progress */
	int			saved_max_active; /* WQ: saved pwq max_active */

	struct workqueue_attrs	*unbound_attrs;	/* PW: only for unbound wqs */
	struct pool_workqueue	*dfl_pwq;	/* PW: only for unbound wqs */

#ifdef CONFIG_SYSFS
	struct wq_device	*wq_dev;	/* I: for sysfs interface */
#endif
#ifdef CONFIG_LOCKDEP
	char			*lock_name;
	struct lock_class_key	key;
	struct lockdep_map	lockdep_map;
#endif
	char			name[WQ_NAME_LEN]; /* I: workqueue name */

	/*
	 * Destruction of workqueue_struct is RCU protected to allow walking
	 * the workqueues list without grabbing wq_pool_mutex.
	 * This is used to dump all workqueues from sysrq.
	 */
	struct rcu_head		rcu;

	/* hot fields used during command issue, aligned to cacheline */
	unsigned int		flags ____cacheline_aligned; /* WQ: WQ_* flags */
	struct pool_workqueue __percpu *cpu_pwqs; /* I: per-cpu pwqs */
	struct pool_workqueue __rcu *numa_pwq_tbl[]; /* PWR: unbound pwqs indexed by node */
};

static struct kmem_cache *pwq_cache;

static cpumask_var_t *wq_numa_possible_cpumask;
					/* possible CPUs of each node */

static bool wq_disable_numa;
module_param_named(disable_numa, wq_disable_numa, bool, 0444);

/* see the comment above the definition of WQ_POWER_EFFICIENT */
static bool wq_power_efficient = IS_ENABLED(CONFIG_WQ_POWER_EFFICIENT_DEFAULT);
module_param_named(power_efficient, wq_power_efficient, bool, 0444);

static bool wq_online;			/* can kworkers be created yet? */

static bool wq_numa_enabled;		/* unbound NUMA affinity enabled */

/* buf for wq_update_unbound_numa_attrs(), protected by CPU hotplug exclusion */
static struct workqueue_attrs *wq_update_unbound_numa_attrs_buf;

static DEFINE_MUTEX(wq_pool_mutex);	/* protects pools and workqueues list */
static DEFINE_MUTEX(wq_pool_attach_mutex); /* protects worker attach/detach */
static DEFINE_RAW_SPINLOCK(wq_mayday_lock);	/* protects wq->maydays list */
/* wait for manager to go away */
static struct rcuwait manager_wait = __RCUWAIT_INITIALIZER(manager_wait);

static LIST_HEAD(workqueues);		/* PR: list of all workqueues */
static bool workqueue_freezing;		/* PL: have wqs started freezing? */

/* PL: allowable cpus for unbound wqs and work items */
static cpumask_var_t wq_unbound_cpumask;

/* CPU where unbound work was last round robin scheduled from this CPU */
static DEFINE_PER_CPU(int, wq_rr_cpu_last);

/*
 * Local execution of unbound work items is no longer guaranteed.  The
 * following always forces round-robin CPU selection on unbound work items
 * to uncover usages which depend on it.
 */
#ifdef CONFIG_DEBUG_WQ_FORCE_RR_CPU
static bool wq_debug_force_rr_cpu = true;
#else
static bool wq_debug_force_rr_cpu = false;
#endif
module_param_named(debug_force_rr_cpu, wq_debug_force_rr_cpu, bool, 0644);

/* the per-cpu worker pools */
static DEFINE_PER_CPU_SHARED_ALIGNED(struct worker_pool [NR_STD_WORKER_POOLS], cpu_worker_pools);

static DEFINE_IDR(worker_pool_idr);	/* PR: idr of all pools */

/* PL: hash of all unbound pools keyed by pool->attrs */
static DEFINE_HASHTABLE(unbound_pool_hash, UNBOUND_POOL_HASH_ORDER);

/* I: attributes used when instantiating standard unbound pools on demand */
static struct workqueue_attrs *unbound_std_wq_attrs[NR_STD_WORKER_POOLS];

/* I: attributes used when instantiating ordered pools on demand */
static struct workqueue_attrs *ordered_wq_attrs[NR_STD_WORKER_POOLS];

struct workqueue_struct *system_wq __read_mostly;
EXPORT_SYMBOL(system_wq);
struct workqueue_struct *system_highpri_wq __read_mostly;
EXPORT_SYMBOL_GPL(system_highpri_wq);
struct workqueue_struct *system_long_wq __read_mostly;
EXPORT_SYMBOL_GPL(system_long_wq);
struct workqueue_struct *system_unbound_wq __read_mostly;
EXPORT_SYMBOL_GPL(system_unbound_wq);
struct workqueue_struct *system_freezable_wq __read_mostly;
EXPORT_SYMBOL_GPL(system_freezable_wq);
struct workqueue_struct *system_power_efficient_wq __read_mostly;
EXPORT_SYMBOL_GPL(system_power_efficient_wq);
struct workqueue_struct *system_freezable_power_efficient_wq __read_mostly;
EXPORT_SYMBOL_GPL(system_freezable_power_efficient_wq);

static int worker_thread(void *__worker);
static void workqueue_sysfs_unregister(struct workqueue_struct *wq);
static void show_pwq(struct pool_workqueue *pwq);

#define CREATE_TRACE_POINTS
#include <trace/events/workqueue.h>

EXPORT_TRACEPOINT_SYMBOL_GPL(workqueue_execute_start);
EXPORT_TRACEPOINT_SYMBOL_GPL(workqueue_execute_end);

#define assert_rcu_or_pool_mutex()					\
	RCU_LOCKDEP_WARN(!rcu_read_lock_held() &&			\
			 !lockdep_is_held(&wq_pool_mutex),		\
			 "RCU or wq_pool_mutex should be held")

#define assert_rcu_or_wq_mutex_or_pool_mutex(wq)			\
	RCU_LOCKDEP_WARN(!rcu_read_lock_held() &&			\
			 !lockdep_is_held(&wq->mutex) &&		\
			 !lockdep_is_held(&wq_pool_mutex),		\
			 "RCU, wq->mutex or wq_pool_mutex should be held")

#define for_each_cpu_worker_pool(pool, cpu)				\
	for ((pool) = &per_cpu(cpu_worker_pools, cpu)[0];		\
	     (pool) < &per_cpu(cpu_worker_pools, cpu)[NR_STD_WORKER_POOLS]; \
	     (pool)++)

/**
 * for_each_pool - iterate through all worker_pools in the system
 * @pool: iteration cursor
 * @pi: integer used for iteration
 *
 * This must be called either with wq_pool_mutex held or RCU read
 * locked.  If the pool needs to be used beyond the locking in effect, the
 * caller is responsible for guaranteeing that the pool stays online.
 *
 * The if/else clause exists only for the lockdep assertion and can be
 * ignored.
 */
#define for_each_pool(pool, pi)						\
	idr_for_each_entry(&worker_pool_idr, pool, pi)			\
		if (({ assert_rcu_or_pool_mutex(); false; })) { }	\
		else

/**
 * for_each_pool_worker - iterate through all workers of a worker_pool
 * @worker: iteration cursor
 * @pool: worker_pool to iterate workers of
 *
 * This must be called with wq_pool_attach_mutex.
 *
 * The if/else clause exists only for the lockdep assertion and can be
 * ignored.
 */
#define for_each_pool_worker(worker, pool)				\
	list_for_each_entry((worker), &(pool)->workers, node)		\
		if (({ lockdep_assert_held(&wq_pool_attach_mutex); false; })) { } \
		else

/**
 * for_each_pwq - iterate through all pool_workqueues of the specified workqueue
 * @pwq: iteration cursor
 * @wq: the target workqueue
 *
 * This must be called either with wq->mutex held or RCU read locked.
 * If the pwq needs to be used beyond the locking in effect, the caller is
 * responsible for guaranteeing that the pwq stays online.
 *
 * The if/else clause exists only for the lockdep assertion and can be
 * ignored.
 */
#define for_each_pwq(pwq, wq)						\
	list_for_each_entry_rcu((pwq), &(wq)->pwqs, pwqs_node,		\
				 lockdep_is_held(&(wq->mutex)))

#ifdef CONFIG_DEBUG_OBJECTS_WORK

static const struct debug_obj_descr work_debug_descr;

static void *work_debug_hint(void *addr)
{
	return ((struct work_struct *) addr)->func;
}

static bool work_is_static_object(void *addr)
{
	struct work_struct *work = addr;

	return test_bit(WORK_STRUCT_STATIC_BIT, work_data_bits(work));
}

/*
 * fixup_init is called when:
 * - an active object is initialized
 */
static bool work_fixup_init(void *addr, enum debug_obj_state state)
{
	struct work_struct *work = addr;

	switch (state) {
	case ODEBUG_STATE_ACTIVE:
		cancel_work_sync(work);
		debug_object_init(work, &work_debug_descr);
		return true;
	default:
		return false;
	}
}

/*
 * fixup_free is called when:
 * - an active object is freed
 */
static bool work_fixup_free(void *addr, enum debug_obj_state state)
{
	struct work_struct *work = addr;

	switch (state) {
	case ODEBUG_STATE_ACTIVE:
		cancel_work_sync(work);
		debug_object_free(work, &work_debug_descr);
		return true;
	default:
		return false;
	}
}

static const struct debug_obj_descr work_debug_descr = {
	.name		= "work_struct",
	.debug_hint	= work_debug_hint,
	.is_static_object = work_is_static_object,
	.fixup_init	= work_fixup_init,
	.fixup_free	= work_fixup_free,
};

static inline void debug_work_activate(struct work_struct *work)
{
	debug_object_activate(work, &work_debug_descr);
}

static inline void debug_work_deactivate(struct work_struct *work)
{
	debug_object_deactivate(work, &work_debug_descr);
}

void __init_work(struct work_struct *work, int onstack)
{
	if (onstack)
		debug_object_init_on_stack(work, &work_debug_descr);
	else
		debug_object_init(work, &work_debug_descr);
}
EXPORT_SYMBOL_GPL(__init_work);

void destroy_work_on_stack(struct work_struct *work)
{
	debug_object_free(work, &work_debug_descr);
}
EXPORT_SYMBOL_GPL(destroy_work_on_stack);

void destroy_delayed_work_on_stack(struct delayed_work *work)
{
	destroy_timer_on_stack(&work->timer);
	debug_object_free(&work->work, &work_debug_descr);
}
EXPORT_SYMBOL_GPL(destroy_delayed_work_on_stack);

#else
static inline void debug_work_activate(struct work_struct *work) { }
static inline void debug_work_deactivate(struct work_struct *work) { }
#endif

/**
 * worker_pool_assign_id - allocate ID and assing it to @pool
 * @pool: the pool pointer of interest
 *
 * Returns 0 if ID in [0, WORK_OFFQ_POOL_NONE) is allocated and assigned
 * successfully, -errno on failure.
 */
static int worker_pool_assign_id(struct worker_pool *pool)
{
	int ret;

	lockdep_assert_held(&wq_pool_mutex);

	ret = idr_alloc(&worker_pool_idr, pool, 0, WORK_OFFQ_POOL_NONE,
			GFP_KERNEL);
	if (ret >= 0) {
		pool->id = ret;
		return 0;
	}
	return ret;
}

/**
 * unbound_pwq_by_node - return the unbound pool_workqueue for the given node
 * @wq: the target workqueue
 * @node: the node ID
 *
 * This must be called with any of wq_pool_mutex, wq->mutex or RCU
 * read locked.
 * If the pwq needs to be used beyond the locking in effect, the caller is
 * responsible for guaranteeing that the pwq stays online.
 *
 * Return: The unbound pool_workqueue for @node.
 */
static struct pool_workqueue *unbound_pwq_by_node(struct workqueue_struct *wq,
						  int node)
{
	assert_rcu_or_wq_mutex_or_pool_mutex(wq);

	/*
	 * XXX: @node can be NUMA_NO_NODE if CPU goes offline while a
	 * delayed item is pending.  The plan is to keep CPU -> NODE
	 * mapping valid and stable across CPU on/offlines.  Once that
	 * happens, this workaround can be removed.
	 */
	if (unlikely(node == NUMA_NO_NODE))
		return wq->dfl_pwq;

	return rcu_dereference_raw(wq->numa_pwq_tbl[node]);
}

static unsigned int work_color_to_flags(int color)
{
	return color << WORK_STRUCT_COLOR_SHIFT;
}

static int get_work_color(struct work_struct *work)
{
	return (*work_data_bits(work) >> WORK_STRUCT_COLOR_SHIFT) &
		((1 << WORK_STRUCT_COLOR_BITS) - 1);
}

static int work_next_color(int color)
{
	return (color + 1) % WORK_NR_COLORS;
}

/*
 * While queued, %WORK_STRUCT_PWQ is set and non flag bits of a work's data
 * contain the pointer to the queued pwq.  Once execution starts, the flag
 * is cleared and the high bits contain OFFQ flags and pool ID.
 *
 * set_work_pwq(), set_work_pool_and_clear_pending(), mark_work_canceling()
 * and clear_work_data() can be used to set the pwq, pool or clear
 * work->data.  These functions should only be called while the work is
 * owned - ie. while the PENDING bit is set.
 *
 * get_work_pool() and get_work_pwq() can be used to obtain the pool or pwq
 * corresponding to a work.  Pool is available once the work has been
 * queued anywhere after initialization until it is sync canceled.  pwq is
 * available only while the work item is queued.
 *
 * %WORK_OFFQ_CANCELING is used to mark a work item which is being
 * canceled.  While being canceled, a work item may have its PENDING set
 * but stay off timer and worklist for arbitrarily long and nobody should
 * try to steal the PENDING bit.
 */
static inline void set_work_data(struct work_struct *work, unsigned long data,
				 unsigned long flags)
{
	WARN_ON_ONCE(!work_pending(work));
	atomic_long_set(&work->data, data | flags | work_static(work));
}

static void set_work_pwq(struct work_struct *work, struct pool_workqueue *pwq,
			 unsigned long extra_flags)
{
	set_work_data(work, (unsigned long)pwq,
		      WORK_STRUCT_PENDING | WORK_STRUCT_PWQ | extra_flags);
}

static void set_work_pool_and_keep_pending(struct work_struct *work,
					   int pool_id)
{
	set_work_data(work, (unsigned long)pool_id << WORK_OFFQ_POOL_SHIFT,
		      WORK_STRUCT_PENDING);
}

static void set_work_pool_and_clear_pending(struct work_struct *work,
					    int pool_id)
{
	/*
	 * The following wmb is paired with the implied mb in
	 * test_and_set_bit(PENDING) and ensures all updates to @work made
	 * here are visible to and precede any updates by the next PENDING
	 * owner.
	 */
	smp_wmb();
	set_work_data(work, (unsigned long)pool_id << WORK_OFFQ_POOL_SHIFT, 0);
	/*
	 * The following mb guarantees that previous clear of a PENDING bit
	 * will not be reordered with any speculative LOADS or STORES from
	 * work->current_func, which is executed afterwards.  This possible
	 * reordering can lead to a missed execution on attempt to queue
	 * the same @work.  E.g. consider this case:
	 *
	 *   CPU#0                         CPU#1
	 *   ----------------------------  --------------------------------
	 *
	 * 1  STORE event_indicated
	 * 2  queue_work_on() {
	 * 3    test_and_set_bit(PENDING)
	 * 4 }                             set_..._and_clear_pending() {
	 * 5                                 set_work_data() # clear bit
	 * 6                                 smp_mb()
	 * 7                               work->current_func() {
	 * 8				      LOAD event_indicated
	 *				   }
	 *
	 * Without an explicit full barrier speculative LOAD on line 8 can
	 * be executed before CPU#0 does STORE on line 1.  If that happens,
	 * CPU#0 observes the PENDING bit is still set and new execution of
	 * a @work is not queued in a hope, that CPU#1 will eventually
	 * finish the queued @work.  Meanwhile CPU#1 does not see
	 * event_indicated is set, because speculative LOAD was executed
	 * before actual STORE.
	 */
	smp_mb();
}

static void clear_work_data(struct work_struct *work)
{
	smp_wmb();	/* see set_work_pool_and_clear_pending() */
	set_work_data(work, WORK_STRUCT_NO_POOL, 0);
}

static struct pool_workqueue *get_work_pwq(struct work_struct *work)
{
	unsigned long data = atomic_long_read(&work->data);

	if (data & WORK_STRUCT_PWQ)
		return (void *)(data & WORK_STRUCT_WQ_DATA_MASK);
	else
		return NULL;
}

/**
 * get_work_pool - return the worker_pool a given work was associated with
 * @work: the work item of interest
 *
 * Pools are created and destroyed under wq_pool_mutex, and allows read
 * access under RCU read lock.  As such, this function should be
 * called under wq_pool_mutex or inside of a rcu_read_lock() region.
 *
 * All fields of the returned pool are accessible as long as the above
 * mentioned locking is in effect.  If the returned pool needs to be used
 * beyond the critical section, the caller is responsible for ensuring the
 * returned pool is and stays online.
 *
 * Return: The worker_pool @work was last associated with.  %NULL if none.
 */
static struct worker_pool *get_work_pool(struct work_struct *work)
{
	unsigned long data = atomic_long_read(&work->data);
	int pool_id;

	assert_rcu_or_pool_mutex();

	if (data & WORK_STRUCT_PWQ)
		return ((struct pool_workqueue *)
			(data & WORK_STRUCT_WQ_DATA_MASK))->pool;

	pool_id = data >> WORK_OFFQ_POOL_SHIFT;
	if (pool_id == WORK_OFFQ_POOL_NONE)
		return NULL;

	return idr_find(&worker_pool_idr, pool_id);
}

/**
 * get_work_pool_id - return the worker pool ID a given work is associated with
 * @work: the work item of interest
 *
 * Return: The worker_pool ID @work was last associated with.
 * %WORK_OFFQ_POOL_NONE if none.
 */
static int get_work_pool_id(struct work_struct *work)
{
	unsigned long data = atomic_long_read(&work->data);

	if (data & WORK_STRUCT_PWQ)
		return ((struct pool_workqueue *)
			(data & WORK_STRUCT_WQ_DATA_MASK))->pool->id;

	return data >> WORK_OFFQ_POOL_SHIFT;
}

static void mark_work_canceling(struct work_struct *work)
{
	unsigned long pool_id = get_work_pool_id(work);

	pool_id <<= WORK_OFFQ_POOL_SHIFT;
	set_work_data(work, pool_id | WORK_OFFQ_CANCELING, WORK_STRUCT_PENDING);
}

static bool work_is_canceling(struct work_struct *work)
{
	unsigned long data = atomic_long_read(&work->data);

	return !(data & WORK_STRUCT_PWQ) && (data & WORK_OFFQ_CANCELING);
}

/*
 * Policy functions.  These define the policies on how the global worker
 * pools are managed.  Unless noted otherwise, these functions assume that
 * they're being called with pool->lock held.
 */

static bool __need_more_worker(struct worker_pool *pool)
{
	return !atomic_read(&pool->nr_running);
}

/*
 * Need to wake up a worker?  Called from anything but currently
 * running workers.
 *
 * Note that, because unbound workers never contribute to nr_running, this
 * function will always return %true for unbound pools as long as the
 * worklist isn't empty.
 */
static bool need_more_worker(struct worker_pool *pool)
{
	return !list_empty(&pool->worklist) && __need_more_worker(pool);
}

/* Can I start working?  Called from busy but !running workers. */
static bool may_start_working(struct worker_pool *pool)
{
	return pool->nr_idle;
}

/* Do I need to keep working?  Called from currently running workers. */
static bool keep_working(struct worker_pool *pool)
{
	return !list_empty(&pool->worklist) &&
		atomic_read(&pool->nr_running) <= 1;
}

/* Do we need a new worker?  Called from manager. */
static bool need_to_create_worker(struct worker_pool *pool)
{
	return need_more_worker(pool) && !may_start_working(pool);
}

/* Do we have too many workers and should some go away? */
static bool too_many_workers(struct worker_pool *pool)
{
	bool managing = pool->flags & POOL_MANAGER_ACTIVE;
	int nr_idle = pool->nr_idle + managing; /* manager is considered idle */
	int nr_busy = pool->nr_workers - nr_idle;

	return nr_idle > 2 && (nr_idle - 2) * MAX_IDLE_WORKERS_RATIO >= nr_busy;
}

/*
 * Wake up functions.
 */

/* Return the first idle worker.  Safe with preemption disabled */
static struct worker *first_idle_worker(struct worker_pool *pool)
{
	if (unlikely(list_empty(&pool->idle_list)))
		return NULL;

	return list_first_entry(&pool->idle_list, struct worker, entry);
}

/**
 * wake_up_worker - wake up an idle worker
 * @pool: worker pool to wake worker from
 *
 * Wake up the first idle worker of @pool.
 *
 * CONTEXT:
 * raw_spin_lock_irq(pool->lock).
 */
static void wake_up_worker(struct worker_pool *pool)
{
	struct worker *worker = first_idle_worker(pool);

	if (likely(worker))
		wake_up_process(worker->task);
}

/**
 * wq_worker_running - a worker is running again
 * @task: task waking up
 *
 * This function is called when a worker returns from schedule()
 */
void wq_worker_running(struct task_struct *task)
{
	struct worker *worker = kthread_data(task);

	if (!worker->sleeping)
		return;
	if (!(worker->flags & WORKER_NOT_RUNNING))
		atomic_inc(&worker->pool->nr_running);
	worker->sleeping = 0;
}

/**
 * wq_worker_sleeping - a worker is going to sleep
 * @task: task going to sleep
 *
 * This function is called from schedule() when a busy worker is
 * going to sleep. Preemption needs to be disabled to protect ->sleeping
 * assignment.
 */
void wq_worker_sleeping(struct task_struct *task)
{
	struct worker *next, *worker = kthread_data(task);
	struct worker_pool *pool;

	/*
	 * Rescuers, which may not have all the fields set up like normal
	 * workers, also reach here, let's not access anything before
	 * checking NOT_RUNNING.
	 */
	if (worker->flags & WORKER_NOT_RUNNING)
		return;

	pool = worker->pool;

	/* Return if preempted before wq_worker_running() was reached */
	if (worker->sleeping)
		return;

	worker->sleeping = 1;
	raw_spin_lock_irq(&pool->lock);

	/*
	 * The counterpart of the following dec_and_test, implied mb,
	 * worklist not empty test sequence is in insert_work().
	 * Please read comment there.
	 *
	 * NOT_RUNNING is clear.  This means that we're bound to and
	 * running on the local cpu w/ rq lock held and preemption
	 * disabled, which in turn means that none else could be
	 * manipulating idle_list, so dereferencing idle_list without pool
	 * lock is safe.
	 */
	if (atomic_dec_and_test(&pool->nr_running) &&
	    !list_empty(&pool->worklist)) {
		next = first_idle_worker(pool);
		if (next)
			wake_up_process(next->task);
	}
	raw_spin_unlock_irq(&pool->lock);
}

/**
 * wq_worker_last_func - retrieve worker's last work function
 * @task: Task to retrieve last work function of.
 *
 * Determine the last function a worker executed. This is called from
 * the scheduler to get a worker's last known identity.
 *
 * CONTEXT:
 * raw_spin_lock_irq(rq->lock)
 *
 * This function is called during schedule() when a kworker is going
 * to sleep. It's used by psi to identify aggregation workers during
 * dequeuing, to allow periodic aggregation to shut-off when that
 * worker is the last task in the system or cgroup to go to sleep.
 *
 * As this function doesn't involve any workqueue-related locking, it
 * only returns stable values when called from inside the scheduler's
 * queuing and dequeuing paths, when @task, which must be a kworker,
 * is guaranteed to not be processing any works.
 *
 * Return:
 * The last work function %current executed as a worker, NULL if it
 * hasn't executed any work yet.
 */
work_func_t wq_worker_last_func(struct task_struct *task)
{
	struct worker *worker = kthread_data(task);

	return worker->last_func;
}

/**
 * worker_set_flags - set worker flags and adjust nr_running accordingly
 * @worker: self
 * @flags: flags to set
 *
 * Set @flags in @worker->flags and adjust nr_running accordingly.
 *
 * CONTEXT:
 * raw_spin_lock_irq(pool->lock)
 */
static inline void worker_set_flags(struct worker *worker, unsigned int flags)
{
	struct worker_pool *pool = worker->pool;

	WARN_ON_ONCE(worker->task != current);

	/* If transitioning into NOT_RUNNING, adjust nr_running. */
	if ((flags & WORKER_NOT_RUNNING) &&
	    !(worker->flags & WORKER_NOT_RUNNING)) {
		atomic_dec(&pool->nr_running);
	}

	worker->flags |= flags;
}

/**
 * worker_clr_flags - clear worker flags and adjust nr_running accordingly
 * @worker: self
 * @flags: flags to clear
 *
 * Clear @flags in @worker->flags and adjust nr_running accordingly.
 *
 * CONTEXT:
 * raw_spin_lock_irq(pool->lock)
 */
static inline void worker_clr_flags(struct worker *worker, unsigned int flags)
{
	struct worker_pool *pool = worker->pool;
	unsigned int oflags = worker->flags;

	WARN_ON_ONCE(worker->task != current);

	worker->flags &= ~flags;

	/*
	 * If transitioning out of NOT_RUNNING, increment nr_running.  Note
	 * that the nested NOT_RUNNING is not a noop.  NOT_RUNNING is mask
	 * of multiple flags, not a single flag.
	 */
	if ((flags & WORKER_NOT_RUNNING) && (oflags & WORKER_NOT_RUNNING))
		if (!(worker->flags & WORKER_NOT_RUNNING))
			atomic_inc(&pool->nr_running);
}

/**
 * find_worker_executing_work - find worker which is executing a work
 * @pool: pool of interest
 * @work: work to find worker for
 *
 * Find a worker which is executing @work on @pool by searching
 * @pool->busy_hash which is keyed by the address of @work.  For a worker
 * to match, its current execution should match the address of @work and
 * its work function.  This is to avoid unwanted dependency between
 * unrelated work executions through a work item being recycled while still
 * being executed.
 *
 * This is a bit tricky.  A work item may be freed once its execution
 * starts and nothing prevents the freed area from being recycled for
 * another work item.  If the same work item address ends up being reused
 * before the original execution finishes, workqueue will identify the
 * recycled work item as currently executing and make it wait until the
 * current execution finishes, introducing an unwanted dependency.
 *
 * This function checks the work item address and work function to avoid
 * false positives.  Note that this isn't complete as one may construct a
 * work function which can introduce dependency onto itself through a
 * recycled work item.  Well, if somebody wants to shoot oneself in the
 * foot that badly, there's only so much we can do, and if such deadlock
 * actually occurs, it should be easy to locate the culprit work function.
 *
 * CONTEXT:
 * raw_spin_lock_irq(pool->lock).
 *
 * Return:
 * Pointer to worker which is executing @work if found, %NULL
 * otherwise.
 */
static struct worker *find_worker_executing_work(struct worker_pool *pool,
						 struct work_struct *work)
{
	struct worker *worker;

	hash_for_each_possible(pool->busy_hash, worker, hentry,
			       (unsigned long)work)
		if (worker->current_work == work &&
		    worker->current_func == work->func)
			return worker;

	return NULL;
}

/**
 * move_linked_works - move linked works to a list
 * @work: start of series of works to be scheduled
 * @head: target list to append @work to
 * @nextp: out parameter for nested worklist walking
 *
 * Schedule linked works starting from @work to @head.  Work series to
 * be scheduled starts at @work and includes any consecutive work with
 * WORK_STRUCT_LINKED set in its predecessor.
 *
 * If @nextp is not NULL, it's updated to point to the next work of
 * the last scheduled work.  This allows move_linked_works() to be
 * nested inside outer list_for_each_entry_safe().
 *
 * CONTEXT:
 * raw_spin_lock_irq(pool->lock).
 */
static void move_linked_works(struct work_struct *work, struct list_head *head,
			      struct work_struct **nextp)
{
	struct work_struct *n;

	/*
	 * Linked worklist will always end before the end of the list,
	 * use NULL for list head.
	 */
	list_for_each_entry_safe_from(work, n, NULL, entry) {
		list_move_tail(&work->entry, head);
		if (!(*work_data_bits(work) & WORK_STRUCT_LINKED))
			break;
	}

	/*
	 * If we're already inside safe list traversal and have moved
	 * multiple works to the scheduled queue, the next position
	 * needs to be updated.
	 */
	if (nextp)
		*nextp = n;
}

/**
 * get_pwq - get an extra reference on the specified pool_workqueue
 * @pwq: pool_workqueue to get
 *
 * Obtain an extra reference on @pwq.  The caller should guarantee that
 * @pwq has positive refcnt and be holding the matching pool->lock.
 */
static void get_pwq(struct pool_workqueue *pwq)
{
	lockdep_assert_held(&pwq->pool->lock);
	WARN_ON_ONCE(pwq->refcnt <= 0);
	pwq->refcnt++;
}

/**
 * put_pwq - put a pool_workqueue reference
 * @pwq: pool_workqueue to put
 *
 * Drop a reference of @pwq.  If its refcnt reaches zero, schedule its
 * destruction.  The caller should be holding the matching pool->lock.
 */
static void put_pwq(struct pool_workqueue *pwq)
{
	lockdep_assert_held(&pwq->pool->lock);
	if (likely(--pwq->refcnt))
		return;
	if (WARN_ON_ONCE(!(pwq->wq->flags & WQ_UNBOUND)))
		return;
	/*
	 * @pwq can't be released under pool->lock, bounce to
	 * pwq_unbound_release_workfn().  This never recurses on the same
	 * pool->lock as this path is taken only for unbound workqueues and
	 * the release work item is scheduled on a per-cpu workqueue.  To
	 * avoid lockdep warning, unbound pool->locks are given lockdep
	 * subclass of 1 in get_unbound_pool().
	 */
	schedule_work(&pwq->unbound_release_work);
}

/**
 * put_pwq_unlocked - put_pwq() with surrounding pool lock/unlock
 * @pwq: pool_workqueue to put (can be %NULL)
 *
 * put_pwq() with locking.  This function also allows %NULL @pwq.
 */
static void put_pwq_unlocked(struct pool_workqueue *pwq)
{
	if (pwq) {
		/*
		 * As both pwqs and pools are RCU protected, the
		 * following lock operations are safe.
		 */
		raw_spin_lock_irq(&pwq->pool->lock);
		put_pwq(pwq);
		raw_spin_unlock_irq(&pwq->pool->lock);
	}
}

static void pwq_activate_delayed_work(struct work_struct *work)
{
	struct pool_workqueue *pwq = get_work_pwq(work);

	trace_workqueue_activate_work(work);
	if (list_empty(&pwq->pool->worklist))
		pwq->pool->watchdog_ts = jiffies;
	move_linked_works(work, &pwq->pool->worklist, NULL);
	__clear_bit(WORK_STRUCT_DELAYED_BIT, work_data_bits(work));
	pwq->nr_active++;
}

static void pwq_activate_first_delayed(struct pool_workqueue *pwq)
{
	struct work_struct *work = list_first_entry(&pwq->delayed_works,
						    struct work_struct, entry);

	pwq_activate_delayed_work(work);
}

/**
 * pwq_dec_nr_in_flight - decrement pwq's nr_in_flight
 * @pwq: pwq of interest
 * @color: color of work which left the queue
 *
 * A work either has completed or is removed from pending queue,
 * decrement nr_in_flight of its pwq and handle workqueue flushing.
 *
 * CONTEXT:
 * raw_spin_lock_irq(pool->lock).
 */
static void pwq_dec_nr_in_flight(struct pool_workqueue *pwq, int color)
{
	/* uncolored work items don't participate in flushing or nr_active */
	if (color == WORK_NO_COLOR)
		goto out_put;

	pwq->nr_in_flight[color]--;

	pwq->nr_active--;
	if (!list_empty(&pwq->delayed_works)) {
		/* one down, submit a delayed one */
		if (pwq->nr_active < pwq->max_active)
			pwq_activate_first_delayed(pwq);
	}

	/* is flush in progress and are we at the flushing tip? */
	if (likely(pwq->flush_color != color))
		goto out_put;

	/* are there still in-flight works? */
	if (pwq->nr_in_flight[color])
		goto out_put;

	/* this pwq is done, clear flush_color */
	pwq->flush_color = -1;

	/*
	 * If this was the last pwq, wake up the first flusher.  It
	 * will handle the rest.
	 */
	if (atomic_dec_and_test(&pwq->wq->nr_pwqs_to_flush))
		complete(&pwq->wq->first_flusher->done);
out_put:
	put_pwq(pwq);
}

/**
 * try_to_grab_pending - steal work item from worklist and disable irq
 * @work: work item to steal
 * @is_dwork: @work is a delayed_work
 * @flags: place to store irq state
 *
 * Try to grab PENDING bit of @work.  This function can handle @work in any
 * stable state - idle, on timer or on worklist.
 *
 * Return:
 *
 *  ========	================================================================
 *  1		if @work was pending and we successfully stole PENDING
 *  0		if @work was idle and we claimed PENDING
 *  -EAGAIN	if PENDING couldn't be grabbed at the moment, safe to busy-retry
 *  -ENOENT	if someone else is canceling @work, this state may persist
 *		for arbitrarily long
 *  ========	================================================================
 *
 * Note:
 * On >= 0 return, the caller owns @work's PENDING bit.  To avoid getting
 * interrupted while holding PENDING and @work off queue, irq must be
 * disabled on entry.  This, combined with delayed_work->timer being
 * irqsafe, ensures that we return -EAGAIN for finite short period of time.
 *
 * On successful return, >= 0, irq is disabled and the caller is
 * responsible for releasing it using local_irq_restore(*@flags).
 *
 * This function is safe to call from any context including IRQ handler.
 */
static int try_to_grab_pending(struct work_struct *work, bool is_dwork,
			       unsigned long *flags)
{
	struct worker_pool *pool;
	struct pool_workqueue *pwq;

	local_irq_save(*flags);

	/* try to steal the timer if it exists */
	if (is_dwork) {
		struct delayed_work *dwork = to_delayed_work(work);

		/*
		 * dwork->timer is irqsafe.  If del_timer() fails, it's
		 * guaranteed that the timer is not queued anywhere and not
		 * running on the local CPU.
		 */
		if (likely(del_timer(&dwork->timer)))
			return 1;
	}

	/* try to claim PENDING the normal way */
	if (!test_and_set_bit(WORK_STRUCT_PENDING_BIT, work_data_bits(work)))
		return 0;

	rcu_read_lock();
	/*
	 * The queueing is in progress, or it is already queued. Try to
	 * steal it from ->worklist without clearing WORK_STRUCT_PENDING.
	 */
	pool = get_work_pool(work);
	if (!pool)
		goto fail;

	raw_spin_lock(&pool->lock);
	/*
	 * work->data is guaranteed to point to pwq only while the work
	 * item is queued on pwq->wq, and both updating work->data to point
	 * to pwq on queueing and to pool on dequeueing are done under
	 * pwq->pool->lock.  This in turn guarantees that, if work->data
	 * points to pwq which is associated with a locked pool, the work
	 * item is currently queued on that pool.
	 */
	pwq = get_work_pwq(work);
	if (pwq && pwq->pool == pool) {
		debug_work_deactivate(work);

		/*
		 * A delayed work item cannot be grabbed directly because
		 * it might have linked NO_COLOR work items which, if left
		 * on the delayed_list, will confuse pwq->nr_active
		 * management later on and cause stall.  Make sure the work
		 * item is activated before grabbing.
		 */
		if (*work_data_bits(work) & WORK_STRUCT_DELAYED)
			pwq_activate_delayed_work(work);

		list_del_init(&work->entry);
		pwq_dec_nr_in_flight(pwq, get_work_color(work));

		/* work->data points to pwq iff queued, point to pool */
		set_work_pool_and_keep_pending(work, pool->id);

		raw_spin_unlock(&pool->lock);
		rcu_read_unlock();
		return 1;
	}
	raw_spin_unlock(&pool->lock);
fail:
	rcu_read_unlock();
	local_irq_restore(*flags);
	if (work_is_canceling(work))
		return -ENOENT;
	cpu_relax();
	return -EAGAIN;
}

/**
 * insert_work - insert a work into a pool
 * @pwq: pwq @work belongs to
 * @work: work to insert
 * @head: insertion point
 * @extra_flags: extra WORK_STRUCT_* flags to set
 *
 * Insert @work which belongs to @pwq after @head.  @extra_flags is or'd to
 * work_struct flags.
 *
 * CONTEXT:
 * raw_spin_lock_irq(pool->lock).
 */
static void insert_work(struct pool_workqueue *pwq, struct work_struct *work,
			struct list_head *head, unsigned int extra_flags)
{
	struct worker_pool *pool = pwq->pool;

	/* record the work call stack in order to print it in KASAN reports */
	kasan_record_aux_stack(work);

	/* we own @work, set data and link */
	set_work_pwq(work, pwq, extra_flags);
	list_add_tail(&work->entry, head);
	get_pwq(pwq);

	/*
	 * Ensure either wq_worker_sleeping() sees the above
	 * list_add_tail() or we see zero nr_running to avoid workers lying
	 * around lazily while there are works to be processed.
	 */
	smp_mb();

	if (__need_more_worker(pool))
		wake_up_worker(pool);
}

/*
 * Test whether @work is being queued from another work executing on the
 * same workqueue.
 */
static bool is_chained_work(struct workqueue_struct *wq)
{
	struct worker *worker;

	worker = current_wq_worker();
	/*
	 * Return %true iff I'm a worker executing a work item on @wq.  If
	 * I'm @worker, it's safe to dereference it without locking.
	 */
	return worker && worker->current_pwq->wq == wq;
}

/*
 * When queueing an unbound work item to a wq, prefer local CPU if allowed
 * by wq_unbound_cpumask.  Otherwise, round robin among the allowed ones to
 * avoid perturbing sensitive tasks.
 */
static int wq_select_unbound_cpu(int cpu)
{
	static bool printed_dbg_warning;
	int new_cpu;

	if (likely(!wq_debug_force_rr_cpu)) {
		if (cpumask_test_cpu(cpu, wq_unbound_cpumask))
			return cpu;
	} else if (!printed_dbg_warning) {
		pr_warn("workqueue: round-robin CPU selection forced, expect performance impact\n");
		printed_dbg_warning = true;
	}

	if (cpumask_empty(wq_unbound_cpumask))
		return cpu;

	new_cpu = __this_cpu_read(wq_rr_cpu_last);
	new_cpu = cpumask_next_and(new_cpu, wq_unbound_cpumask, cpu_online_mask);
	if (unlikely(new_cpu >= nr_cpu_ids)) {
		new_cpu = cpumask_first_and(wq_unbound_cpumask, cpu_online_mask);
		if (unlikely(new_cpu >= nr_cpu_ids))
			return cpu;
	}
	__this_cpu_write(wq_rr_cpu_last, new_cpu);

	return new_cpu;
}

static void __queue_work(int cpu, struct workqueue_struct *wq,
			 struct work_struct *work)
{
	struct pool_workqueue *pwq;
	struct worker_pool *last_pool;
	struct list_head *worklist;
	unsigned int work_flags;
	unsigned int req_cpu = cpu;

	/*
	 * While a work item is PENDING && off queue, a task trying to
	 * steal the PENDING will busy-loop waiting for it to either get
	 * queued or lose PENDING.  Grabbing PENDING and queueing should
	 * happen with IRQ disabled.
	 */
	lockdep_assert_irqs_disabled();


	/* if draining, only works from the same workqueue are allowed */
	if (unlikely(wq->flags & __WQ_DRAINING) &&
	    WARN_ON_ONCE(!is_chained_work(wq)))
		return;
	rcu_read_lock();
retry:
	/* pwq which will be used unless @work is executing elsewhere */
	if (wq->flags & WQ_UNBOUND) {
		if (req_cpu == WORK_CPU_UNBOUND)
			cpu = wq_select_unbound_cpu(raw_smp_processor_id());
		pwq = unbound_pwq_by_node(wq, cpu_to_node(cpu));
	} else {
		if (req_cpu == WORK_CPU_UNBOUND)
			cpu = raw_smp_processor_id();
		pwq = per_cpu_ptr(wq->cpu_pwqs, cpu);
	}

	/*
	 * If @work was previously on a different pool, it might still be
	 * running there, in which case the work needs to be queued on that
	 * pool to guarantee non-reentrancy.
	 */
	last_pool = get_work_pool(work);
	if (last_pool && last_pool != pwq->pool) {
		struct worker *worker;

		raw_spin_lock(&last_pool->lock);

		worker = find_worker_executing_work(last_pool, work);

		if (worker && worker->current_pwq->wq == wq) {
			pwq = worker->current_pwq;
		} else {
			/* meh... not running there, queue here */
			raw_spin_unlock(&last_pool->lock);
			raw_spin_lock(&pwq->pool->lock);
		}
	} else {
		raw_spin_lock(&pwq->pool->lock);
	}

	/*
	 * pwq is determined and locked.  For unbound pools, we could have
	 * raced with pwq release and it could already be dead.  If its
	 * refcnt is zero, repeat pwq selection.  Note that pwqs never die
	 * without another pwq replacing it in the numa_pwq_tbl or while
	 * work items are executing on it, so the retrying is guaranteed to
	 * make forward-progress.
	 */
	if (unlikely(!pwq->refcnt)) {
		if (wq->flags & WQ_UNBOUND) {
			raw_spin_unlock(&pwq->pool->lock);
			cpu_relax();
			goto retry;
		}
		/* oops */
		WARN_ONCE(true, "workqueue: per-cpu pwq for %s on cpu%d has 0 refcnt",
			  wq->name, cpu);
	}

	/* pwq determined, queue */
	trace_workqueue_queue_work(req_cpu, pwq, work);

	if (WARN_ON(!list_empty(&work->entry)))
		goto out;

	pwq->nr_in_flight[pwq->work_color]++;
	work_flags = work_color_to_flags(pwq->work_color);

	if (likely(pwq->nr_active < pwq->max_active)) {
		trace_workqueue_activate_work(work);
		pwq->nr_active++;
		worklist = &pwq->pool->worklist;
		if (list_empty(worklist))
			pwq->pool->watchdog_ts = jiffies;
	} else {
		work_flags |= WORK_STRUCT_DELAYED;
		worklist = &pwq->delayed_works;
	}

	debug_work_activate(work);
	insert_work(pwq, work, worklist, work_flags);

out:
	raw_spin_unlock(&pwq->pool->lock);
	rcu_read_unlock();
}

/**
 * queue_work_on - queue work on specific cpu
 * @cpu: CPU number to execute work on
 * @wq: workqueue to use
 * @work: work to queue
 *
 * We queue the work to a specific CPU, the caller must ensure it
 * can't go away.
 *
 * Return: %false if @work was already on a queue, %true otherwise.
 */
bool queue_work_on(int cpu, struct workqueue_struct *wq,
		   struct work_struct *work)
{
	bool ret = false;
	unsigned long flags;

	local_irq_save(flags);

	if (!test_and_set_bit(WORK_STRUCT_PENDING_BIT, work_data_bits(work))) {
		__queue_work(cpu, wq, work);
		ret = true;
	}

	local_irq_restore(flags);
	return ret;
}
EXPORT_SYMBOL(queue_work_on);

/**
 * workqueue_select_cpu_near - Select a CPU based on NUMA node
 * @node: NUMA node ID that we want to select a CPU from
 *
 * This function will attempt to find a "random" cpu available on a given
 * node. If there are no CPUs available on the given node it will return
 * WORK_CPU_UNBOUND indicating that we should just schedule to any
 * available CPU if we need to schedule this work.
 */
static int workqueue_select_cpu_near(int node)
{
	int cpu;

	/* No point in doing this if NUMA isn't enabled for workqueues */
	if (!wq_numa_enabled)
		return WORK_CPU_UNBOUND;

	/* Delay binding to CPU if node is not valid or online */
	if (node < 0 || node >= MAX_NUMNODES || !node_online(node))
		return WORK_CPU_UNBOUND;

	/* Use local node/cpu if we are already there */
	cpu = raw_smp_processor_id();
	if (node == cpu_to_node(cpu))
		return cpu;

	/* Use "random" otherwise know as "first" online CPU of node */
	cpu = cpumask_any_and(cpumask_of_node(node), cpu_online_mask);

	/* If CPU is valid return that, otherwise just defer */
	return cpu < nr_cpu_ids ? cpu : WORK_CPU_UNBOUND;
}

/**
 * queue_work_node - queue work on a "random" cpu for a given NUMA node
 * @node: NUMA node that we are targeting the work for
 * @wq: workqueue to use
 * @work: work to queue
 *
 * We queue the work to a "random" CPU within a given NUMA node. The basic
 * idea here is to provide a way to somehow associate work with a given
 * NUMA node.
 *
 * This function will only make a best effort attempt at getting this onto
 * the right NUMA node. If no node is requested or the requested node is
 * offline then we just fall back to standard queue_work behavior.
 *
 * Currently the "random" CPU ends up being the first available CPU in the
 * intersection of cpu_online_mask and the cpumask of the node, unless we
 * are running on the node. In that case we just use the current CPU.
 *
 * Return: %false if @work was already on a queue, %true otherwise.
 */
bool queue_work_node(int node, struct workqueue_struct *wq,
		     struct work_struct *work)
{
	unsigned long flags;
	bool ret = false;

	/*
	 * This current implementation is specific to unbound workqueues.
	 * Specifically we only return the first available CPU for a given
	 * node instead of cycling through individual CPUs within the node.
	 *
	 * If this is used with a per-cpu workqueue then the logic in
	 * workqueue_select_cpu_near would need to be updated to allow for
	 * some round robin type logic.
	 */
	WARN_ON_ONCE(!(wq->flags & WQ_UNBOUND));

	local_irq_save(flags);

	if (!test_and_set_bit(WORK_STRUCT_PENDING_BIT, work_data_bits(work))) {
		int cpu = workqueue_select_cpu_near(node);

		__queue_work(cpu, wq, work);
		ret = true;
	}

	local_irq_restore(flags);
	return ret;
}
EXPORT_SYMBOL_GPL(queue_work_node);

void delayed_work_timer_fn(struct timer_list *t)
{
	struct delayed_work *dwork = from_timer(dwork, t, timer);

	/* should have been called from irqsafe timer with irq already off */
	__queue_work(dwork->cpu, dwork->wq, &dwork->work);
}
EXPORT_SYMBOL(delayed_work_timer_fn);

static void __queue_delayed_work(int cpu, struct workqueue_struct *wq,
				struct delayed_work *dwork, unsigned long delay)
{
	struct timer_list *timer = &dwork->timer;
	struct work_struct *work = &dwork->work;

	WARN_ON_ONCE(!wq);
	/*
	 * With CFI, timer->function can point to a jump table entry in a module,
	 * which fails the comparison. Disable the warning if CFI and modules are
	 * both enabled.
	 */
	if (!IS_ENABLED(CONFIG_CFI_CLANG) || !IS_ENABLED(CONFIG_MODULES))
		WARN_ON_ONCE(timer->function != delayed_work_timer_fn);

	WARN_ON_ONCE(timer_pending(timer));
	WARN_ON_ONCE(!list_empty(&work->entry));

	/*
	 * If @delay is 0, queue @dwork->work immediately.  This is for
	 * both optimization and correctness.  The earliest @timer can
	 * expire is on the closest next tick and delayed_work users depend
	 * on that there's no such delay when @delay is 0.
	 */
	if (!delay) {
		__queue_work(cpu, wq, &dwork->work);
		return;
	}

	dwork->wq = wq;
	dwork->cpu = cpu;
	timer->expires = jiffies + delay;

	if (unlikely(cpu != WORK_CPU_UNBOUND))
		add_timer_on(timer, cpu);
	else
		add_timer(timer);
}

/**
 * queue_delayed_work_on - queue work on specific CPU after delay
 * @cpu: CPU number to execute work on
 * @wq: workqueue to use
 * @dwork: work to queue
 * @delay: number of jiffies to wait before queueing
 *
 * Return: %false if @work was already on a queue, %true otherwise.  If
 * @delay is zero and @dwork is idle, it will be scheduled for immediate
 * execution.
 */
bool queue_delayed_work_on(int cpu, struct workqueue_struct *wq,
			   struct delayed_work *dwork, unsigned long delay)
{
	struct work_struct *work = &dwork->work;
	bool ret = false;
	unsigned long flags;

	/* read the comment in __queue_work() */
	local_irq_save(flags);

	if (!test_and_set_bit(WORK_STRUCT_PENDING_BIT, work_data_bits(work))) {
		__queue_delayed_work(cpu, wq, dwork, delay);
		ret = true;
	}

	local_irq_restore(flags);
	return ret;
}
EXPORT_SYMBOL(queue_delayed_work_on);

/**
 * mod_delayed_work_on - modify delay of or queue a delayed work on specific CPU
 * @cpu: CPU number to execute work on
 * @wq: workqueue to use
 * @dwork: work to queue
 * @delay: number of jiffies to wait before queueing
 *
 * If @dwork is idle, equivalent to queue_delayed_work_on(); otherwise,
 * modify @dwork's timer so that it expires after @delay.  If @delay is
 * zero, @work is guaranteed to be scheduled immediately regardless of its
 * current state.
 *
 * Return: %false if @dwork was idle and queued, %true if @dwork was
 * pending and its timer was modified.
 *
 * This function is safe to call from any context including IRQ handler.
 * See try_to_grab_pending() for details.
 */
bool mod_delayed_work_on(int cpu, struct workqueue_struct *wq,
			 struct delayed_work *dwork, unsigned long delay)
{
	unsigned long flags;
	int ret;

	do {
		ret = try_to_grab_pending(&dwork->work, true, &flags);
	} while (unlikely(ret == -EAGAIN));

	if (likely(ret >= 0)) {
		__queue_delayed_work(cpu, wq, dwork, delay);
		local_irq_restore(flags);
	}

	/* -ENOENT from try_to_grab_pending() becomes %true */
	return ret;
}
EXPORT_SYMBOL_GPL(mod_delayed_work_on);

static void rcu_work_rcufn(struct rcu_head *rcu)
{
	struct rcu_work *rwork = container_of(rcu, struct rcu_work, rcu);

	/* read the comment in __queue_work() */
	local_irq_disable();
	__queue_work(WORK_CPU_UNBOUND, rwork->wq, &rwork->work);
	local_irq_enable();
}

/**
 * queue_rcu_work - queue work after a RCU grace period
 * @wq: workqueue to use
 * @rwork: work to queue
 *
 * Return: %false if @rwork was already pending, %true otherwise.  Note
 * that a full RCU grace period is guaranteed only after a %true return.
 * While @rwork is guaranteed to be executed after a %false return, the
 * execution may happen before a full RCU grace period has passed.
 */
bool queue_rcu_work(struct workqueue_struct *wq, struct rcu_work *rwork)
{
	struct work_struct *work = &rwork->work;

	if (!test_and_set_bit(WORK_STRUCT_PENDING_BIT, work_data_bits(work))) {
		rwork->wq = wq;
		call_rcu(&rwork->rcu, rcu_work_rcufn);
		return true;
	}

	return false;
}
EXPORT_SYMBOL(queue_rcu_work);

/**
 * worker_enter_idle - enter idle state
 * @worker: worker which is entering idle state
 *
 * @worker is entering idle state.  Update stats and idle timer if
 * necessary.
 *
 * LOCKING:
 * raw_spin_lock_irq(pool->lock).
 */
static void worker_enter_idle(struct worker *worker)
{
	struct worker_pool *pool = worker->pool;

	if (WARN_ON_ONCE(worker->flags & WORKER_IDLE) ||
	    WARN_ON_ONCE(!list_empty(&worker->entry) &&
			 (worker->hentry.next || worker->hentry.pprev)))
		return;

	/* can't use worker_set_flags(), also called from create_worker() */
	worker->flags |= WORKER_IDLE;
	pool->nr_idle++;
	worker->last_active = jiffies;

	/* idle_list is LIFO */
	list_add(&worker->entry, &pool->idle_list);

	if (too_many_workers(pool) && !timer_pending(&pool->idle_timer))
		mod_timer(&pool->idle_timer, jiffies + IDLE_WORKER_TIMEOUT);

	/*
	 * Sanity check nr_running.  Because unbind_workers() releases
	 * pool->lock between setting %WORKER_UNBOUND and zapping
	 * nr_running, the warning may trigger spuriously.  Check iff
	 * unbind is not in progress.
	 */
	WARN_ON_ONCE(!(pool->flags & POOL_DISASSOCIATED) &&
		     pool->nr_workers == pool->nr_idle &&
		     atomic_read(&pool->nr_running));
}

/**
 * worker_leave_idle - leave idle state
 * @worker: worker which is leaving idle state
 *
 * @worker is leaving idle state.  Update stats.
 *
 * LOCKING:
 * raw_spin_lock_irq(pool->lock).
 */
static void worker_leave_idle(struct worker *worker)
{
	struct worker_pool *pool = worker->pool;

	if (WARN_ON_ONCE(!(worker->flags & WORKER_IDLE)))
		return;
	worker_clr_flags(worker, WORKER_IDLE);
	pool->nr_idle--;
	list_del_init(&worker->entry);
}

static struct worker *alloc_worker(int node)
{
	struct worker *worker;

	worker = kzalloc_node(sizeof(*worker), GFP_KERNEL, node);
	if (worker) {
		INIT_LIST_HEAD(&worker->entry);
		INIT_LIST_HEAD(&worker->scheduled);
		INIT_LIST_HEAD(&worker->node);
		/* on creation a worker is in !idle && prep state */
		worker->flags = WORKER_PREP;
	}
	return worker;
}

/**
 * worker_attach_to_pool() - attach a worker to a pool
 * @worker: worker to be attached
 * @pool: the target pool
 *
 * Attach @worker to @pool.  Once attached, the %WORKER_UNBOUND flag and
 * cpu-binding of @worker are kept coordinated with the pool across
 * cpu-[un]hotplugs.
 */
static void worker_attach_to_pool(struct worker *worker,
				   struct worker_pool *pool)
{
	mutex_lock(&wq_pool_attach_mutex);

	/*
	 * The wq_pool_attach_mutex ensures %POOL_DISASSOCIATED remains
	 * stable across this function.  See the comments above the flag
	 * definition for details.
	 */
	if (pool->flags & POOL_DISASSOCIATED)
		worker->flags |= WORKER_UNBOUND;

	if (worker->rescue_wq)
		set_cpus_allowed_ptr(worker->task, pool->attrs->cpumask);

	list_add_tail(&worker->node, &pool->workers);
	worker->pool = pool;

	mutex_unlock(&wq_pool_attach_mutex);
}

/**
 * worker_detach_from_pool() - detach a worker from its pool
 * @worker: worker which is attached to its pool
 *
 * Undo the attaching which had been done in worker_attach_to_pool().  The
 * caller worker shouldn't access to the pool after detached except it has
 * other reference to the pool.
 */
static void worker_detach_from_pool(struct worker *worker)
{
	struct worker_pool *pool = worker->pool;
	struct completion *detach_completion = NULL;

	mutex_lock(&wq_pool_attach_mutex);

	list_del(&worker->node);
	worker->pool = NULL;

	if (list_empty(&pool->workers))
		detach_completion = pool->detach_completion;
	mutex_unlock(&wq_pool_attach_mutex);

	/* clear leftover flags without pool->lock after it is detached */
	worker->flags &= ~(WORKER_UNBOUND | WORKER_REBOUND);

	if (detach_completion)
		complete(detach_completion);
}

/**
 * create_worker - create a new workqueue worker
 * @pool: pool the new worker will belong to
 *
 * Create and start a new worker which is attached to @pool.
 *
 * CONTEXT:
 * Might sleep.  Does GFP_KERNEL allocations.
 *
 * Return:
 * Pointer to the newly created worker.
 */
static struct worker *create_worker(struct worker_pool *pool)
{
	struct worker *worker = NULL;
	int id = -1;
	char id_buf[16];

	/* ID is needed to determine kthread name */
	id = ida_simple_get(&pool->worker_ida, 0, 0, GFP_KERNEL);
	if (id < 0)
		goto fail;

	worker = alloc_worker(pool->node);
	if (!worker)
		goto fail;

	worker->id = id;

	if (pool->cpu >= 0)
		snprintf(id_buf, sizeof(id_buf), "%d:%d%s", pool->cpu, id,
			 pool->attrs->nice < 0  ? "H" : "");
	else
		snprintf(id_buf, sizeof(id_buf), "u%d:%d", pool->id, id);

	worker->task = kthread_create_on_node(worker_thread, worker, pool->node,
					      "kworker/%s", id_buf);
	if (IS_ERR(worker->task))
		goto fail;

	trace_android_vh_create_worker(worker, pool->attrs);
	set_user_nice(worker->task, pool->attrs->nice);
	kthread_bind_mask(worker->task, pool->attrs->cpumask);

	/* successful, attach the worker to the pool */
	worker_attach_to_pool(worker, pool);

	/* start the newly created worker */
	raw_spin_lock_irq(&pool->lock);
	worker->pool->nr_workers++;
	worker_enter_idle(worker);
	wake_up_process(worker->task);
	raw_spin_unlock_irq(&pool->lock);

	return worker;

fail:
	if (id >= 0)
		ida_simple_remove(&pool->worker_ida, id);
	kfree(worker);
	return NULL;
}

/**
 * destroy_worker - destroy a workqueue worker
 * @worker: worker to be destroyed
 *
 * Destroy @worker and adjust @pool stats accordingly.  The worker should
 * be idle.
 *
 * CONTEXT:
 * raw_spin_lock_irq(pool->lock).
 */
static void destroy_worker(struct worker *worker)
{
	struct worker_pool *pool = worker->pool;

	lockdep_assert_held(&pool->lock);

	/* sanity check frenzy */
	if (WARN_ON(worker->current_work) ||
	    WARN_ON(!list_empty(&worker->scheduled)) ||
	    WARN_ON(!(worker->flags & WORKER_IDLE)))
		return;

	pool->nr_workers--;
	pool->nr_idle--;

	list_del_init(&worker->entry);
	worker->flags |= WORKER_DIE;
	wake_up_process(worker->task);
}

static void idle_worker_timeout(struct timer_list *t)
{
	struct worker_pool *pool = from_timer(pool, t, idle_timer);

	raw_spin_lock_irq(&pool->lock);

	while (too_many_workers(pool)) {
		struct worker *worker;
		unsigned long expires;

		/* idle_list is kept in LIFO order, check the last one */
		worker = list_entry(pool->idle_list.prev, struct worker, entry);
		expires = worker->last_active + IDLE_WORKER_TIMEOUT;

		if (time_before(jiffies, expires)) {
			mod_timer(&pool->idle_timer, expires);
			break;
		}

		destroy_worker(worker);
	}

	raw_spin_unlock_irq(&pool->lock);
}

static void send_mayday(struct work_struct *work)
{
	struct pool_workqueue *pwq = get_work_pwq(work);
	struct workqueue_struct *wq = pwq->wq;

	lockdep_assert_held(&wq_mayday_lock);

	if (!wq->rescuer)
		return;

	/* mayday mayday mayday */
	if (list_empty(&pwq->mayday_node)) {
		/*
		 * If @pwq is for an unbound wq, its base ref may be put at
		 * any time due to an attribute change.  Pin @pwq until the
		 * rescuer is done with it.
		 */
		get_pwq(pwq);
		list_add_tail(&pwq->mayday_node, &wq->maydays);
		wake_up_process(wq->rescuer->task);
	}
}

static void pool_mayday_timeout(struct timer_list *t)
{
	struct worker_pool *pool = from_timer(pool, t, mayday_timer);
	struct work_struct *work;

	raw_spin_lock_irq(&pool->lock);
	raw_spin_lock(&wq_mayday_lock);		/* for wq->maydays */

	if (need_to_create_worker(pool)) {
		/*
		 * We've been trying to create a new worker but
		 * haven't been successful.  We might be hitting an
		 * allocation deadlock.  Send distress signals to
		 * rescuers.
		 */
		list_for_each_entry(work, &pool->worklist, entry)
			send_mayday(work);
	}

	raw_spin_unlock(&wq_mayday_lock);
	raw_spin_unlock_irq(&pool->lock);

	mod_timer(&pool->mayday_timer, jiffies + MAYDAY_INTERVAL);
}

/**
 * maybe_create_worker - create a new worker if necessary
 * @pool: pool to create a new worker for
 *
 * Create a new worker for @pool if necessary.  @pool is guaranteed to
 * have at least one idle worker on return from this function.  If
 * creating a new worker takes longer than MAYDAY_INTERVAL, mayday is
 * sent to all rescuers with works scheduled on @pool to resolve
 * possible allocation deadlock.
 *
 * On return, need_to_create_worker() is guaranteed to be %false and
 * may_start_working() %true.
 *
 * LOCKING:
 * raw_spin_lock_irq(pool->lock) which may be released and regrabbed
 * multiple times.  Does GFP_KERNEL allocations.  Called only from
 * manager.
 */
static void maybe_create_worker(struct worker_pool *pool)
__releases(&pool->lock)
__acquires(&pool->lock)
{
restart:
	raw_spin_unlock_irq(&pool->lock);

	/* if we don't make progress in MAYDAY_INITIAL_TIMEOUT, call for help */
	mod_timer(&pool->mayday_timer, jiffies + MAYDAY_INITIAL_TIMEOUT);

	while (true) {
		if (create_worker(pool) || !need_to_create_worker(pool))
			break;

		schedule_timeout_interruptible(CREATE_COOLDOWN);

		if (!need_to_create_worker(pool))
			break;
	}

	del_timer_sync(&pool->mayday_timer);
	raw_spin_lock_irq(&pool->lock);
	/*
	 * This is necessary even after a new worker was just successfully
	 * created as @pool->lock was dropped and the new worker might have
	 * already become busy.
	 */
	if (need_to_create_worker(pool))
		goto restart;
}

/**
 * manage_workers - manage worker pool
 * @worker: self
 *
 * Assume the manager role and manage the worker pool @worker belongs
 * to.  At any given time, there can be only zero or one manager per
 * pool.  The exclusion is handled automatically by this function.
 *
 * The caller can safely start processing works on false return.  On
 * true return, it's guaranteed that need_to_create_worker() is false
 * and may_start_working() is true.
 *
 * CONTEXT:
 * raw_spin_lock_irq(pool->lock) which may be released and regrabbed
 * multiple times.  Does GFP_KERNEL allocations.
 *
 * Return:
 * %false if the pool doesn't need management and the caller can safely
 * start processing works, %true if management function was performed and
 * the conditions that the caller verified before calling the function may
 * no longer be true.
 */
static bool manage_workers(struct worker *worker)
{
	struct worker_pool *pool = worker->pool;

	if (pool->flags & POOL_MANAGER_ACTIVE)
		return false;

	pool->flags |= POOL_MANAGER_ACTIVE;
	pool->manager = worker;

	maybe_create_worker(pool);

	pool->manager = NULL;
	pool->flags &= ~POOL_MANAGER_ACTIVE;
	rcuwait_wake_up(&manager_wait);
	return true;
}

/**
 * process_one_work - process single work
 * @worker: self
 * @work: work to process
 *
 * Process @work.  This function contains all the logics necessary to
 * process a single work including synchronization against and
 * interaction with other workers on the same cpu, queueing and
 * flushing.  As long as context requirement is met, any worker can
 * call this function to process a work.
 *
 * CONTEXT:
 * raw_spin_lock_irq(pool->lock) which is released and regrabbed.
 */
static void process_one_work(struct worker *worker, struct work_struct *work)
__releases(&pool->lock)
__acquires(&pool->lock)
{
	struct pool_workqueue *pwq = get_work_pwq(work);
	struct worker_pool *pool = worker->pool;
	bool cpu_intensive = pwq->wq->flags & WQ_CPU_INTENSIVE;
	int work_color;
	struct worker *collision;
#ifdef CONFIG_LOCKDEP
	/*
	 * It is permissible to free the struct work_struct from
	 * inside the function that is called from it, this we need to
	 * take into account for lockdep too.  To avoid bogus "held
	 * lock freed" warnings as well as problems when looking into
	 * work->lockdep_map, make a copy and use that here.
	 */
	struct lockdep_map lockdep_map;

	lockdep_copy_map(&lockdep_map, &work->lockdep_map);
#endif
	/* ensure we're on the correct CPU */
	WARN_ON_ONCE(!(pool->flags & POOL_DISASSOCIATED) &&
		     raw_smp_processor_id() != pool->cpu);

	/*
	 * A single work shouldn't be executed concurrently by
	 * multiple workers on a single cpu.  Check whether anyone is
	 * already processing the work.  If so, defer the work to the
	 * currently executing one.
	 */
	collision = find_worker_executing_work(pool, work);
	if (unlikely(collision)) {
		move_linked_works(work, &collision->scheduled, NULL);
		return;
	}

	/* claim and dequeue */
	debug_work_deactivate(work);
	hash_add(pool->busy_hash, &worker->hentry, (unsigned long)work);
	worker->current_work = work;
	worker->current_func = work->func;
	worker->current_pwq = pwq;
	work_color = get_work_color(work);

	/*
	 * Record wq name for cmdline and debug reporting, may get
	 * overridden through set_worker_desc().
	 */
	strscpy(worker->desc, pwq->wq->name, WORKER_DESC_LEN);

	list_del_init(&work->entry);

	/*
	 * CPU intensive works don't participate in concurrency management.
	 * They're the scheduler's responsibility.  This takes @worker out
	 * of concurrency management and the next code block will chain
	 * execution of the pending work items.
	 */
	if (unlikely(cpu_intensive))
		worker_set_flags(worker, WORKER_CPU_INTENSIVE);

	/*
	 * Wake up another worker if necessary.  The condition is always
	 * false for normal per-cpu workers since nr_running would always
	 * be >= 1 at this point.  This is used to chain execution of the
	 * pending work items for WORKER_NOT_RUNNING workers such as the
	 * UNBOUND and CPU_INTENSIVE ones.
	 */
	if (need_more_worker(pool))
		wake_up_worker(pool);

	/*
	 * Record the last pool and clear PENDING which should be the last
	 * update to @work.  Also, do this inside @pool->lock so that
	 * PENDING and queued state changes happen together while IRQ is
	 * disabled.
	 */
	set_work_pool_and_clear_pending(work, pool->id);

	raw_spin_unlock_irq(&pool->lock);

	lock_map_acquire(&pwq->wq->lockdep_map);
	lock_map_acquire(&lockdep_map);
	/*
	 * Strictly speaking we should mark the invariant state without holding
	 * any locks, that is, before these two lock_map_acquire()'s.
	 *
	 * However, that would result in:
	 *
	 *   A(W1)
	 *   WFC(C)
	 *		A(W1)
	 *		C(C)
	 *
	 * Which would create W1->C->W1 dependencies, even though there is no
	 * actual deadlock possible. There are two solutions, using a
	 * read-recursive acquire on the work(queue) 'locks', but this will then
	 * hit the lockdep limitation on recursive locks, or simply discard
	 * these locks.
	 *
	 * AFAICT there is no possible deadlock scenario between the
	 * flush_work() and complete() primitives (except for single-threaded
	 * workqueues), so hiding them isn't a problem.
	 */
	lockdep_invariant_state(true);
	trace_workqueue_execute_start(work);
	worker->current_func(work);
	/*
	 * While we must be careful to not use "work" after this, the trace
	 * point will only record its address.
	 */
	trace_workqueue_execute_end(work, worker->current_func);
	lock_map_release(&lockdep_map);
	lock_map_release(&pwq->wq->lockdep_map);

	if (unlikely(in_atomic() || lockdep_depth(current) > 0)) {
		pr_err("BUG: workqueue leaked lock or atomic: %s/0x%08x/%d\n"
		       "     last function: %ps\n",
		       current->comm, preempt_count(), task_pid_nr(current),
		       worker->current_func);
		debug_show_held_locks(current);
		dump_stack();
	}

	/*
	 * The following prevents a kworker from hogging CPU on !PREEMPTION
	 * kernels, where a requeueing work item waiting for something to
	 * happen could deadlock with stop_machine as such work item could
	 * indefinitely requeue itself while all other CPUs are trapped in
	 * stop_machine. At the same time, report a quiescent RCU state so
	 * the same condition doesn't freeze RCU.
	 */
	cond_resched();

	raw_spin_lock_irq(&pool->lock);

	/* clear cpu intensive status */
	if (unlikely(cpu_intensive))
		worker_clr_flags(worker, WORKER_CPU_INTENSIVE);

	/* tag the worker for identification in schedule() */
	worker->last_func = worker->current_func;

	/* we're done with it, release */
	hash_del(&worker->hentry);
	worker->current_work = NULL;
	worker->current_func = NULL;
	worker->current_pwq = NULL;
	pwq_dec_nr_in_flight(pwq, work_color);
}

/**
 * process_scheduled_works - process scheduled works
 * @worker: self
 *
 * Process all scheduled works.  Please note that the scheduled list
 * may change while processing a work, so this function repeatedly
 * fetches a work from the top and executes it.
 *
 * CONTEXT:
 * raw_spin_lock_irq(pool->lock) which may be released and regrabbed
 * multiple times.
 */
static void process_scheduled_works(struct worker *worker)
{
	while (!list_empty(&worker->scheduled)) {
		struct work_struct *work = list_first_entry(&worker->scheduled,
						struct work_struct, entry);
		process_one_work(worker, work);
	}
}

static void set_pf_worker(bool val)
{
	mutex_lock(&wq_pool_attach_mutex);
	if (val)
		current->flags |= PF_WQ_WORKER;
	else
		current->flags &= ~PF_WQ_WORKER;
	mutex_unlock(&wq_pool_attach_mutex);
}

/**
 * worker_thread - the worker thread function
 * @__worker: self
 *
 * The worker thread function.  All workers belong to a worker_pool -
 * either a per-cpu one or dynamic unbound one.  These workers process all
 * work items regardless of their specific target workqueue.  The only
 * exception is work items which belong to workqueues with a rescuer which
 * will be explained in rescuer_thread().
 *
 * Return: 0
 */
static int worker_thread(void *__worker)
{
	struct worker *worker = __worker;
	struct worker_pool *pool = worker->pool;

	/* tell the scheduler that this is a workqueue worker */
	set_pf_worker(true);
woke_up:
	raw_spin_lock_irq(&pool->lock);

	/* am I supposed to die? */
	if (unlikely(worker->flags & WORKER_DIE)) {
		raw_spin_unlock_irq(&pool->lock);
		WARN_ON_ONCE(!list_empty(&worker->entry));
		set_pf_worker(false);

		set_task_comm(worker->task, "kworker/dying");
		ida_simple_remove(&pool->worker_ida, worker->id);
		worker_detach_from_pool(worker);
		kfree(worker);
		return 0;
	}

	worker_leave_idle(worker);
recheck:
	/* no more worker necessary? */
	if (!need_more_worker(pool))
		goto sleep;

	/* do we need to manage? */
	if (unlikely(!may_start_working(pool)) && manage_workers(worker))
		goto recheck;

	/*
	 * ->scheduled list can only be filled while a worker is
	 * preparing to process a work or actually processing it.
	 * Make sure nobody diddled with it while I was sleeping.
	 */
	WARN_ON_ONCE(!list_empty(&worker->scheduled));

	/*
	 * Finish PREP stage.  We're guaranteed to have at least one idle
	 * worker or that someone else has already assumed the manager
	 * role.  This is where @worker starts participating in concurrency
	 * management if applicable and concurrency management is restored
	 * after being rebound.  See rebind_workers() for details.
	 */
	worker_clr_flags(worker, WORKER_PREP | WORKER_REBOUND);

	do {
		struct work_struct *work =
			list_first_entry(&pool->worklist,
					 struct work_struct, entry);

		pool->watchdog_ts = jiffies;

		if (likely(!(*work_data_bits(work) & WORK_STRUCT_LINKED))) {
			/* optimization path, not strictly necessary */
			process_one_work(worker, work);
			if (unlikely(!list_empty(&worker->scheduled)))
				process_scheduled_works(worker);
		} else {
			move_linked_works(work, &worker->scheduled, NULL);
			process_scheduled_works(worker);
		}
	} while (keep_working(pool));

	worker_set_flags(worker, WORKER_PREP);
sleep:
	/*
	 * pool->lock is held and there's no work to process and no need to
	 * manage, sleep.  Workers are woken up only while holding
	 * pool->lock or from local cpu, so setting the current state
	 * before releasing pool->lock is enough to prevent losing any
	 * event.
	 */
	worker_enter_idle(worker);
	__set_current_state(TASK_IDLE);
	raw_spin_unlock_irq(&pool->lock);
	schedule();
	goto woke_up;
}

/**
 * rescuer_thread - the rescuer thread function
 * @__rescuer: self
 *
 * Workqueue rescuer thread function.  There's one rescuer for each
 * workqueue which has WQ_MEM_RECLAIM set.
 *
 * Regular work processing on a pool may block trying to create a new
 * worker which uses GFP_KERNEL allocation which has slight chance of
 * developing into deadlock if some works currently on the same queue
 * need to be processed to satisfy the GFP_KERNEL allocation.  This is
 * the problem rescuer solves.
 *
 * When such condition is possible, the pool summons rescuers of all
 * workqueues which have works queued on the pool and let them process
 * those works so that forward progress can be guaranteed.
 *
 * This should happen rarely.
 *
 * Return: 0
 */
static int rescuer_thread(void *__rescuer)
{
	struct worker *rescuer = __rescuer;
	struct workqueue_struct *wq = rescuer->rescue_wq;
	struct list_head *scheduled = &rescuer->scheduled;
	bool should_stop;

	set_user_nice(current, RESCUER_NICE_LEVEL);

	/*
	 * Mark rescuer as worker too.  As WORKER_PREP is never cleared, it
	 * doesn't participate in concurrency management.
	 */
	set_pf_worker(true);
repeat:
	set_current_state(TASK_IDLE);

	/*
	 * By the time the rescuer is requested to stop, the workqueue
	 * shouldn't have any work pending, but @wq->maydays may still have
	 * pwq(s) queued.  This can happen by non-rescuer workers consuming
	 * all the work items before the rescuer got to them.  Go through
	 * @wq->maydays processing before acting on should_stop so that the
	 * list is always empty on exit.
	 */
	should_stop = kthread_should_stop();

	/* see whether any pwq is asking for help */
	raw_spin_lock_irq(&wq_mayday_lock);

	while (!list_empty(&wq->maydays)) {
		struct pool_workqueue *pwq = list_first_entry(&wq->maydays,
					struct pool_workqueue, mayday_node);
		struct worker_pool *pool = pwq->pool;
		struct work_struct *work, *n;
		bool first = true;

		__set_current_state(TASK_RUNNING);
		list_del_init(&pwq->mayday_node);

		raw_spin_unlock_irq(&wq_mayday_lock);

		worker_attach_to_pool(rescuer, pool);

		raw_spin_lock_irq(&pool->lock);

		/*
		 * Slurp in all works issued via this workqueue and
		 * process'em.
		 */
		WARN_ON_ONCE(!list_empty(scheduled));
		list_for_each_entry_safe(work, n, &pool->worklist, entry) {
			if (get_work_pwq(work) == pwq) {
				if (first)
					pool->watchdog_ts = jiffies;
				move_linked_works(work, scheduled, &n);
			}
			first = false;
		}

		if (!list_empty(scheduled)) {
			process_scheduled_works(rescuer);

			/*
			 * The above execution of rescued work items could
			 * have created more to rescue through
			 * pwq_activate_first_delayed() or chained
			 * queueing.  Let's put @pwq back on mayday list so
			 * that such back-to-back work items, which may be
			 * being used to relieve memory pressure, don't
			 * incur MAYDAY_INTERVAL delay inbetween.
			 */
			if (pwq->nr_active && need_to_create_worker(pool)) {
				raw_spin_lock(&wq_mayday_lock);
				/*
				 * Queue iff we aren't racing destruction
				 * and somebody else hasn't queued it already.
				 */
				if (wq->rescuer && list_empty(&pwq->mayday_node)) {
					get_pwq(pwq);
					list_add_tail(&pwq->mayday_node, &wq->maydays);
				}
				raw_spin_unlock(&wq_mayday_lock);
			}
		}

		/*
		 * Put the reference grabbed by send_mayday().  @pool won't
		 * go away while we're still attached to it.
		 */
		put_pwq(pwq);

		/*
		 * Leave this pool.  If need_more_worker() is %true, notify a
		 * regular worker; otherwise, we end up with 0 concurrency
		 * and stalling the execution.
		 */
		if (need_more_worker(pool))
			wake_up_worker(pool);

		raw_spin_unlock_irq(&pool->lock);

		worker_detach_from_pool(rescuer);

		raw_spin_lock_irq(&wq_mayday_lock);
	}

	raw_spin_unlock_irq(&wq_mayday_lock);

	if (should_stop) {
		__set_current_state(TASK_RUNNING);
		set_pf_worker(false);
		return 0;
	}

	/* rescuers should never participate in concurrency management */
	WARN_ON_ONCE(!(rescuer->flags & WORKER_NOT_RUNNING));
	schedule();
	goto repeat;
}

/**
 * check_flush_dependency - check for flush dependency sanity
 * @target_wq: workqueue being flushed
 * @target_work: work item being flushed (NULL for workqueue flushes)
 *
 * %current is trying to flush the whole @target_wq or @target_work on it.
 * If @target_wq doesn't have %WQ_MEM_RECLAIM, verify that %current is not
 * reclaiming memory or running on a workqueue which doesn't have
 * %WQ_MEM_RECLAIM as that can break forward-progress guarantee leading to
 * a deadlock.
 */
static void check_flush_dependency(struct workqueue_struct *target_wq,
				   struct work_struct *target_work)
{
	work_func_t target_func = target_work ? target_work->func : NULL;
	struct worker *worker;

	if (target_wq->flags & WQ_MEM_RECLAIM)
		return;

	worker = current_wq_worker();

	WARN_ONCE(current->flags & PF_MEMALLOC,
		  "workqueue: PF_MEMALLOC task %d(%s) is flushing !WQ_MEM_RECLAIM %s:%ps",
		  current->pid, current->comm, target_wq->name, target_func);
	WARN_ONCE(worker && ((worker->current_pwq->wq->flags &
			      (WQ_MEM_RECLAIM | __WQ_LEGACY)) == WQ_MEM_RECLAIM),
		  "workqueue: WQ_MEM_RECLAIM %s:%ps is flushing !WQ_MEM_RECLAIM %s:%ps",
		  worker->current_pwq->wq->name, worker->current_func,
		  target_wq->name, target_func);
}

struct wq_barrier {
	struct work_struct	work;
	struct completion	done;
	struct task_struct	*task;	/* purely informational */
};

static void wq_barrier_func(struct work_struct *work)
{
	struct wq_barrier *barr = container_of(work, struct wq_barrier, work);
	complete(&barr->done);
}

/**
 * insert_wq_barrier - insert a barrier work
 * @pwq: pwq to insert barrier into
 * @barr: wq_barrier to insert
 * @target: target work to attach @barr to
 * @worker: worker currently executing @target, NULL if @target is not executing
 *
 * @barr is linked to @target such that @barr is completed only after
 * @target finishes execution.  Please note that the ordering
 * guarantee is observed only with respect to @target and on the local
 * cpu.
 *
 * Currently, a queued barrier can't be canceled.  This is because
 * try_to_grab_pending() can't determine whether the work to be
 * grabbed is at the head of the queue and thus can't clear LINKED
 * flag of the previous work while there must be a valid next work
 * after a work with LINKED flag set.
 *
 * Note that when @worker is non-NULL, @target may be modified
 * underneath us, so we can't reliably determine pwq from @target.
 *
 * CONTEXT:
 * raw_spin_lock_irq(pool->lock).
 */
static void insert_wq_barrier(struct pool_workqueue *pwq,
			      struct wq_barrier *barr,
			      struct work_struct *target, struct worker *worker)
{
	struct list_head *head;
	unsigned int linked = 0;

	/*
	 * debugobject calls are safe here even with pool->lock locked
	 * as we know for sure that this will not trigger any of the
	 * checks and call back into the fixup functions where we
	 * might deadlock.
	 */
	INIT_WORK_ONSTACK(&barr->work, wq_barrier_func);
	__set_bit(WORK_STRUCT_PENDING_BIT, work_data_bits(&barr->work));

	init_completion_map(&barr->done, &target->lockdep_map);

	barr->task = current;

	/*
	 * If @target is currently being executed, schedule the
	 * barrier to the worker; otherwise, put it after @target.
	 */
	if (worker)
		head = worker->scheduled.next;
	else {
		unsigned long *bits = work_data_bits(target);

		head = target->entry.next;
		/* there can already be other linked works, inherit and set */
		linked = *bits & WORK_STRUCT_LINKED;
		__set_bit(WORK_STRUCT_LINKED_BIT, bits);
	}

	debug_work_activate(&barr->work);
	insert_work(pwq, &barr->work, head,
		    work_color_to_flags(WORK_NO_COLOR) | linked);
}

/**
 * flush_workqueue_prep_pwqs - prepare pwqs for workqueue flushing
 * @wq: workqueue being flushed
 * @flush_color: new flush color, < 0 for no-op
 * @work_color: new work color, < 0 for no-op
 *
 * Prepare pwqs for workqueue flushing.
 *
 * If @flush_color is non-negative, flush_color on all pwqs should be
 * -1.  If no pwq has in-flight commands at the specified color, all
 * pwq->flush_color's stay at -1 and %false is returned.  If any pwq
 * has in flight commands, its pwq->flush_color is set to
 * @flush_color, @wq->nr_pwqs_to_flush is updated accordingly, pwq
 * wakeup logic is armed and %true is returned.
 *
 * The caller should have initialized @wq->first_flusher prior to
 * calling this function with non-negative @flush_color.  If
 * @flush_color is negative, no flush color update is done and %false
 * is returned.
 *
 * If @work_color is non-negative, all pwqs should have the same
 * work_color which is previous to @work_color and all will be
 * advanced to @work_color.
 *
 * CONTEXT:
 * mutex_lock(wq->mutex).
 *
 * Return:
 * %true if @flush_color >= 0 and there's something to flush.  %false
 * otherwise.
 */
static bool flush_workqueue_prep_pwqs(struct workqueue_struct *wq,
				      int flush_color, int work_color)
{
	bool wait = false;
	struct pool_workqueue *pwq;

	if (flush_color >= 0) {
		WARN_ON_ONCE(atomic_read(&wq->nr_pwqs_to_flush));
		atomic_set(&wq->nr_pwqs_to_flush, 1);
	}

	for_each_pwq(pwq, wq) {
		struct worker_pool *pool = pwq->pool;

		raw_spin_lock_irq(&pool->lock);

		if (flush_color >= 0) {
			WARN_ON_ONCE(pwq->flush_color != -1);

			if (pwq->nr_in_flight[flush_color]) {
				pwq->flush_color = flush_color;
				atomic_inc(&wq->nr_pwqs_to_flush);
				wait = true;
			}
		}

		if (work_color >= 0) {
			WARN_ON_ONCE(work_color != work_next_color(pwq->work_color));
			pwq->work_color = work_color;
		}

		raw_spin_unlock_irq(&pool->lock);
	}

	if (flush_color >= 0 && atomic_dec_and_test(&wq->nr_pwqs_to_flush))
		complete(&wq->first_flusher->done);

	return wait;
}

/**
 * flush_workqueue - ensure that any scheduled work has run to completion.
 * @wq: workqueue to flush
 *
 * This function sleeps until all work items which were queued on entry
 * have finished execution, but it is not livelocked by new incoming ones.
 */
void flush_workqueue(struct workqueue_struct *wq)
{
	struct wq_flusher this_flusher = {
		.list = LIST_HEAD_INIT(this_flusher.list),
		.flush_color = -1,
		.done = COMPLETION_INITIALIZER_ONSTACK_MAP(this_flusher.done, wq->lockdep_map),
	};
	int next_color;

	if (WARN_ON(!wq_online))
		return;

	lock_map_acquire(&wq->lockdep_map);
	lock_map_release(&wq->lockdep_map);

	mutex_lock(&wq->mutex);

	/*
	 * Start-to-wait phase
	 */
	next_color = work_next_color(wq->work_color);

	if (next_color != wq->flush_color) {
		/*
		 * Color space is not full.  The current work_color
		 * becomes our flush_color and work_color is advanced
		 * by one.
		 */
		WARN_ON_ONCE(!list_empty(&wq->flusher_overflow));
		this_flusher.flush_color = wq->work_color;
		wq->work_color = next_color;

		if (!wq->first_flusher) {
			/* no flush in progress, become the first flusher */
			WARN_ON_ONCE(wq->flush_color != this_flusher.flush_color);

			wq->first_flusher = &this_flusher;

			if (!flush_workqueue_prep_pwqs(wq, wq->flush_color,
						       wq->work_color)) {
				/* nothing to flush, done */
				wq->flush_color = next_color;
				wq->first_flusher = NULL;
				goto out_unlock;
			}
		} else {
			/* wait in queue */
			WARN_ON_ONCE(wq->flush_color == this_flusher.flush_color);
			list_add_tail(&this_flusher.list, &wq->flusher_queue);
			flush_workqueue_prep_pwqs(wq, -1, wq->work_color);
		}
	} else {
		/*
		 * Oops, color space is full, wait on overflow queue.
		 * The next flush completion will assign us
		 * flush_color and transfer to flusher_queue.
		 */
		list_add_tail(&this_flusher.list, &wq->flusher_overflow);
	}

	check_flush_dependency(wq, NULL);

	mutex_unlock(&wq->mutex);

	wait_for_completion(&this_flusher.done);

	/*
	 * Wake-up-and-cascade phase
	 *
	 * First flushers are responsible for cascading flushes and
	 * handling overflow.  Non-first flushers can simply return.
	 */
	if (READ_ONCE(wq->first_flusher) != &this_flusher)
		return;

	mutex_lock(&wq->mutex);

	/* we might have raced, check again with mutex held */
	if (wq->first_flusher != &this_flusher)
		goto out_unlock;

	WRITE_ONCE(wq->first_flusher, NULL);

	WARN_ON_ONCE(!list_empty(&this_flusher.list));
	WARN_ON_ONCE(wq->flush_color != this_flusher.flush_color);

	while (true) {
		struct wq_flusher *next, *tmp;

		/* complete all the flushers sharing the current flush color */
		list_for_each_entry_safe(next, tmp, &wq->flusher_queue, list) {
			if (next->flush_color != wq->flush_color)
				break;
			list_del_init(&next->list);
			complete(&next->done);
		}

		WARN_ON_ONCE(!list_empty(&wq->flusher_overflow) &&
			     wq->flush_color != work_next_color(wq->work_color));

		/* this flush_color is finished, advance by one */
		wq->flush_color = work_next_color(wq->flush_color);

		/* one color has been freed, handle overflow queue */
		if (!list_empty(&wq->flusher_overflow)) {
			/*
			 * Assign the same color to all overflowed
			 * flushers, advance work_color and append to
			 * flusher_queue.  This is the start-to-wait
			 * phase for these overflowed flushers.
			 */
			list_for_each_entry(tmp, &wq->flusher_overflow, list)
				tmp->flush_color = wq->work_color;

			wq->work_color = work_next_color(wq->work_color);

			list_splice_tail_init(&wq->flusher_overflow,
					      &wq->flusher_queue);
			flush_workqueue_prep_pwqs(wq, -1, wq->work_color);
		}

		if (list_empty(&wq->flusher_queue)) {
			WARN_ON_ONCE(wq->flush_color != wq->work_color);
			break;
		}

		/*
		 * Need to flush more colors.  Make the next flusher
		 * the new first flusher and arm pwqs.
		 */
		WARN_ON_ONCE(wq->flush_color == wq->work_color);
		WARN_ON_ONCE(wq->flush_color != next->flush_color);

		list_del_init(&next->list);
		wq->first_flusher = next;

		if (flush_workqueue_prep_pwqs(wq, wq->flush_color, -1))
			break;

		/*
		 * Meh... this color is already done, clear first
		 * flusher and repeat cascading.
		 */
		wq->first_flusher = NULL;
	}

out_unlock:
	mutex_unlock(&wq->mutex);
}
EXPORT_SYMBOL(flush_workqueue);

/**
 * drain_workqueue - drain a workqueue
 * @wq: workqueue to drain
 *
 * Wait until the workqueue becomes empty.  While draining is in progress,
 * only chain queueing is allowed.  IOW, only currently pending or running
 * work items on @wq can queue further work items on it.  @wq is flushed
 * repeatedly until it becomes empty.  The number of flushing is determined
 * by the depth of chaining and should be relatively short.  Whine if it
 * takes too long.
 */
void drain_workqueue(struct workqueue_struct *wq)
{
	unsigned int flush_cnt = 0;
	struct pool_workqueue *pwq;

	/*
	 * __queue_work() needs to test whether there are drainers, is much
	 * hotter than drain_workqueue() and already looks at @wq->flags.
	 * Use __WQ_DRAINING so that queue doesn't have to check nr_drainers.
	 */
	mutex_lock(&wq->mutex);
	if (!wq->nr_drainers++)
		wq->flags |= __WQ_DRAINING;
	mutex_unlock(&wq->mutex);
reflush:
	flush_workqueue(wq);

	mutex_lock(&wq->mutex);

	for_each_pwq(pwq, wq) {
		bool drained;

		raw_spin_lock_irq(&pwq->pool->lock);
		drained = !pwq->nr_active && list_empty(&pwq->delayed_works);
		raw_spin_unlock_irq(&pwq->pool->lock);

		if (drained)
			continue;

		if (++flush_cnt == 10 ||
		    (flush_cnt % 100 == 0 && flush_cnt <= 1000))
			pr_warn("workqueue %s: drain_workqueue() isn't complete after %u tries\n",
				wq->name, flush_cnt);

		mutex_unlock(&wq->mutex);
		goto reflush;
	}

	if (!--wq->nr_drainers)
		wq->flags &= ~__WQ_DRAINING;
	mutex_unlock(&wq->mutex);
}
EXPORT_SYMBOL_GPL(drain_workqueue);

static bool start_flush_work(struct work_struct *work, struct wq_barrier *barr,
			     bool from_cancel)
{
	struct worker *worker = NULL;
	struct worker_pool *pool;
	struct pool_workqueue *pwq;

	might_sleep();

	rcu_read_lock();
	pool = get_work_pool(work);
	if (!pool) {
		rcu_read_unlock();
		return false;
	}

	raw_spin_lock_irq(&pool->lock);
	/* see the comment in try_to_grab_pending() with the same code */
	pwq = get_work_pwq(work);
	if (pwq) {
		if (unlikely(pwq->pool != pool))
			goto already_gone;
	} else {
		worker = find_worker_executing_work(pool, work);
		if (!worker)
			goto already_gone;
		pwq = worker->current_pwq;
	}

	check_flush_dependency(pwq->wq, work);

	insert_wq_barrier(pwq, barr, work, worker);
	raw_spin_unlock_irq(&pool->lock);

	/*
	 * Force a lock recursion deadlock when using flush_work() inside a
	 * single-threaded or rescuer equipped workqueue.
	 *
	 * For single threaded workqueues the deadlock happens when the work
	 * is after the work issuing the flush_work(). For rescuer equipped
	 * workqueues the deadlock happens when the rescuer stalls, blocking
	 * forward progress.
	 */
	if (!from_cancel &&
	    (pwq->wq->saved_max_active == 1 || pwq->wq->rescuer)) {
		lock_map_acquire(&pwq->wq->lockdep_map);
		lock_map_release(&pwq->wq->lockdep_map);
	}
	rcu_read_unlock();
	return true;
already_gone:
	raw_spin_unlock_irq(&pool->lock);
	rcu_read_unlock();
	return false;
}

static bool __flush_work(struct work_struct *work, bool from_cancel)
{
	struct wq_barrier barr;

	if (WARN_ON(!wq_online))
		return false;

	if (WARN_ON(!work->func))
		return false;

	if (!from_cancel) {
		lock_map_acquire(&work->lockdep_map);
		lock_map_release(&work->lockdep_map);
	}

	if (start_flush_work(work, &barr, from_cancel)) {
		wait_for_completion(&barr.done);
		destroy_work_on_stack(&barr.work);
		return true;
	} else {
		return false;
	}
}

/**
 * flush_work - wait for a work to finish executing the last queueing instance
 * @work: the work to flush
 *
 * Wait until @work has finished execution.  @work is guaranteed to be idle
 * on return if it hasn't been requeued since flush started.
 *
 * Return:
 * %true if flush_work() waited for the work to finish execution,
 * %false if it was already idle.
 */
bool flush_work(struct work_struct *work)
{
	return __flush_work(work, false);
}
EXPORT_SYMBOL_GPL(flush_work);

struct cwt_wait {
	wait_queue_entry_t		wait;
	struct work_struct	*work;
};

static int cwt_wakefn(wait_queue_entry_t *wait, unsigned mode, int sync, void *key)
{
	struct cwt_wait *cwait = container_of(wait, struct cwt_wait, wait);

	if (cwait->work != key)
		return 0;
	return autoremove_wake_function(wait, mode, sync, key);
}

static bool __cancel_work_timer(struct work_struct *work, bool is_dwork)
{
	static DECLARE_WAIT_QUEUE_HEAD(cancel_waitq);
	unsigned long flags;
	int ret;

	do {
		ret = try_to_grab_pending(work, is_dwork, &flags);
		/*
		 * If someone else is already canceling, wait for it to
		 * finish.  flush_work() doesn't work for PREEMPT_NONE
		 * because we may get scheduled between @work's completion
		 * and the other canceling task resuming and clearing
		 * CANCELING - flush_work() will return false immediately
		 * as @work is no longer busy, try_to_grab_pending() will
		 * return -ENOENT as @work is still being canceled and the
		 * other canceling task won't be able to clear CANCELING as
		 * we're hogging the CPU.
		 *
		 * Let's wait for completion using a waitqueue.  As this
		 * may lead to the thundering herd problem, use a custom
		 * wake function which matches @work along with exclusive
		 * wait and wakeup.
		 */
		if (unlikely(ret == -ENOENT)) {
			struct cwt_wait cwait;

			init_wait(&cwait.wait);
			cwait.wait.func = cwt_wakefn;
			cwait.work = work;

			prepare_to_wait_exclusive(&cancel_waitq, &cwait.wait,
						  TASK_UNINTERRUPTIBLE);
			if (work_is_canceling(work))
				schedule();
			finish_wait(&cancel_waitq, &cwait.wait);
		}
	} while (unlikely(ret < 0));

	/* tell other tasks trying to grab @work to back off */
	mark_work_canceling(work);
	local_irq_restore(flags);

	/*
	 * This allows canceling during early boot.  We know that @work
	 * isn't executing.
	 */
	if (wq_online)
		__flush_work(work, true);

	clear_work_data(work);

	/*
	 * Paired with prepare_to_wait() above so that either
	 * waitqueue_active() is visible here or !work_is_canceling() is
	 * visible there.
	 */
	smp_mb();
	if (waitqueue_active(&cancel_waitq))
		__wake_up(&cancel_waitq, TASK_NORMAL, 1, work);

	return ret;
}

/**
 * cancel_work_sync - cancel a work and wait for it to finish
 * @work: the work to cancel
 *
 * Cancel @work and wait for its execution to finish.  This function
 * can be used even if the work re-queues itself or migrates to
 * another workqueue.  On return from this function, @work is
 * guaranteed to be not pending or executing on any CPU.
 *
 * cancel_work_sync(&delayed_work->work) must not be used for
 * delayed_work's.  Use cancel_delayed_work_sync() instead.
 *
 * The caller must ensure that the workqueue on which @work was last
 * queued can't be destroyed before this function returns.
 *
 * Return:
 * %true if @work was pending, %false otherwise.
 */
bool cancel_work_sync(struct work_struct *work)
{
	return __cancel_work_timer(work, false);
}
EXPORT_SYMBOL_GPL(cancel_work_sync);

/**
 * flush_delayed_work - wait for a dwork to finish executing the last queueing
 * @dwork: the delayed work to flush
 *
 * Delayed timer is cancelled and the pending work is queued for
 * immediate execution.  Like flush_work(), this function only
 * considers the last queueing instance of @dwork.
 *
 * Return:
 * %true if flush_work() waited for the work to finish execution,
 * %false if it was already idle.
 */
bool flush_delayed_work(struct delayed_work *dwork)
{
	local_irq_disable();
	if (del_timer_sync(&dwork->timer))
		__queue_work(dwork->cpu, dwork->wq, &dwork->work);
	local_irq_enable();
	return flush_work(&dwork->work);
}
EXPORT_SYMBOL(flush_delayed_work);

/**
 * flush_rcu_work - wait for a rwork to finish executing the last queueing
 * @rwork: the rcu work to flush
 *
 * Return:
 * %true if flush_rcu_work() waited for the work to finish execution,
 * %false if it was already idle.
 */
bool flush_rcu_work(struct rcu_work *rwork)
{
	if (test_bit(WORK_STRUCT_PENDING_BIT, work_data_bits(&rwork->work))) {
		rcu_barrier();
		flush_work(&rwork->work);
		return true;
	} else {
		return flush_work(&rwork->work);
	}
}
EXPORT_SYMBOL(flush_rcu_work);

static bool __cancel_work(struct work_struct *work, bool is_dwork)
{
	unsigned long flags;
	int ret;

	do {
		ret = try_to_grab_pending(work, is_dwork, &flags);
	} while (unlikely(ret == -EAGAIN));

	if (unlikely(ret < 0))
		return false;

	set_work_pool_and_clear_pending(work, get_work_pool_id(work));
	local_irq_restore(flags);
	return ret;
}

/**
 * cancel_delayed_work - cancel a delayed work
 * @dwork: delayed_work to cancel
 *
 * Kill off a pending delayed_work.
 *
 * Return: %true if @dwork was pending and canceled; %false if it wasn't
 * pending.
 *
 * Note:
 * The work callback function may still be running on return, unless
 * it returns %true and the work doesn't re-arm itself.  Explicitly flush or
 * use cancel_delayed_work_sync() to wait on it.
 *
 * This function is safe to call from any context including IRQ handler.
 */
bool cancel_delayed_work(struct delayed_work *dwork)
{
	return __cancel_work(&dwork->work, true);
}
EXPORT_SYMBOL(cancel_delayed_work);

/**
 * cancel_delayed_work_sync - cancel a delayed work and wait for it to finish
 * @dwork: the delayed work cancel
 *
 * This is cancel_work_sync() for delayed works.
 *
 * Return:
 * %true if @dwork was pending, %false otherwise.
 */
bool cancel_delayed_work_sync(struct delayed_work *dwork)
{
	return __cancel_work_timer(&dwork->work, true);
}
EXPORT_SYMBOL(cancel_delayed_work_sync);

/**
 * schedule_on_each_cpu - execute a function synchronously on each online CPU
 * @func: the function to call
 *
 * schedule_on_each_cpu() executes @func on each online CPU using the
 * system workqueue and blocks until all CPUs have completed.
 * schedule_on_each_cpu() is very slow.
 *
 * Return:
 * 0 on success, -errno on failure.
 */
int schedule_on_each_cpu(work_func_t func)
{
	int cpu;
	struct work_struct __percpu *works;

	works = alloc_percpu(struct work_struct);
	if (!works)
		return -ENOMEM;

	get_online_cpus();

	for_each_online_cpu(cpu) {
		struct work_struct *work = per_cpu_ptr(works, cpu);

		INIT_WORK(work, func);
		schedule_work_on(cpu, work);
	}

	for_each_online_cpu(cpu)
		flush_work(per_cpu_ptr(works, cpu));

	put_online_cpus();
	free_percpu(works);
	return 0;
}

/**
 * execute_in_process_context - reliably execute the routine with user context
 * @fn:		the function to execute
 * @ew:		guaranteed storage for the execute work structure (must
 *		be available when the work executes)
 *
 * Executes the function immediately if process context is available,
 * otherwise schedules the function for delayed execution.
 *
 * Return:	0 - function was executed
 *		1 - function was scheduled for execution
 */
int execute_in_process_context(work_func_t fn, struct execute_work *ew)
{
	if (!in_interrupt()) {
		fn(&ew->work);
		return 0;
	}

	INIT_WORK(&ew->work, fn);
	schedule_work(&ew->work);

	return 1;
}
EXPORT_SYMBOL_GPL(execute_in_process_context);

/**
 * free_workqueue_attrs - free a workqueue_attrs
 * @attrs: workqueue_attrs to free
 *
 * Undo alloc_workqueue_attrs().
 */
void free_workqueue_attrs(struct workqueue_attrs *attrs)
{
	if (attrs) {
		free_cpumask_var(attrs->cpumask);
		kfree(attrs);
	}
}

/**
 * alloc_workqueue_attrs - allocate a workqueue_attrs
 *
 * Allocate a new workqueue_attrs, initialize with default settings and
 * return it.
 *
 * Return: The allocated new workqueue_attr on success. %NULL on failure.
 */
struct workqueue_attrs *alloc_workqueue_attrs(void)
{
	struct workqueue_attrs *attrs;

	attrs = kzalloc(sizeof(*attrs), GFP_KERNEL);
	if (!attrs)
		goto fail;
	if (!alloc_cpumask_var(&attrs->cpumask, GFP_KERNEL))
		goto fail;

	cpumask_copy(attrs->cpumask, cpu_possible_mask);
	return attrs;
fail:
	free_workqueue_attrs(attrs);
	return NULL;
}

static void copy_workqueue_attrs(struct workqueue_attrs *to,
				 const struct workqueue_attrs *from)
{
	to->nice = from->nice;
	cpumask_copy(to->cpumask, from->cpumask);
	/*
	 * Unlike hash and equality test, this function doesn't ignore
	 * ->no_numa as it is used for both pool and wq attrs.  Instead,
	 * get_unbound_pool() explicitly clears ->no_numa after copying.
	 */
	to->no_numa = from->no_numa;
}

/* hash value of the content of @attr */
static u32 wqattrs_hash(const struct workqueue_attrs *attrs)
{
	u32 hash = 0;

	hash = jhash_1word(attrs->nice, hash);
	hash = jhash(cpumask_bits(attrs->cpumask),
		     BITS_TO_LONGS(nr_cpumask_bits) * sizeof(long), hash);
	return hash;
}

/* content equality test */
static bool wqattrs_equal(const struct workqueue_attrs *a,
			  const struct workqueue_attrs *b)
{
	if (a->nice != b->nice)
		return false;
	if (!cpumask_equal(a->cpumask, b->cpumask))
		return false;
	return true;
}

/**
 * init_worker_pool - initialize a newly zalloc'd worker_pool
 * @pool: worker_pool to initialize
 *
 * Initialize a newly zalloc'd @pool.  It also allocates @pool->attrs.
 *
 * Return: 0 on success, -errno on failure.  Even on failure, all fields
 * inside @pool proper are initialized and put_unbound_pool() can be called
 * on @pool safely to release it.
 */
static int init_worker_pool(struct worker_pool *pool)
{
	raw_spin_lock_init(&pool->lock);
	pool->id = -1;
	pool->cpu = -1;
	pool->node = NUMA_NO_NODE;
	pool->flags |= POOL_DISASSOCIATED;
	pool->watchdog_ts = jiffies;
	INIT_LIST_HEAD(&pool->worklist);
	INIT_LIST_HEAD(&pool->idle_list);
	hash_init(pool->busy_hash);

	timer_setup(&pool->idle_timer, idle_worker_timeout, TIMER_DEFERRABLE);

	timer_setup(&pool->mayday_timer, pool_mayday_timeout, 0);

	INIT_LIST_HEAD(&pool->workers);

	ida_init(&pool->worker_ida);
	INIT_HLIST_NODE(&pool->hash_node);
	pool->refcnt = 1;

	/* shouldn't fail above this point */
	pool->attrs = alloc_workqueue_attrs();
	if (!pool->attrs)
		return -ENOMEM;
	return 0;
}

#ifdef CONFIG_LOCKDEP
static void wq_init_lockdep(struct workqueue_struct *wq)
{
	char *lock_name;

	lockdep_register_key(&wq->key);
	lock_name = kasprintf(GFP_KERNEL, "%s%s", "(wq_completion)", wq->name);
	if (!lock_name)
		lock_name = wq->name;

	wq->lock_name = lock_name;
	lockdep_init_map(&wq->lockdep_map, lock_name, &wq->key, 0);
}

static void wq_unregister_lockdep(struct workqueue_struct *wq)
{
	lockdep_unregister_key(&wq->key);
}

static void wq_free_lockdep(struct workqueue_struct *wq)
{
	if (wq->lock_name != wq->name)
		kfree(wq->lock_name);
}
#else
static void wq_init_lockdep(struct workqueue_struct *wq)
{
}

static void wq_unregister_lockdep(struct workqueue_struct *wq)
{
}

static void wq_free_lockdep(struct workqueue_struct *wq)
{
}
#endif

static void rcu_free_wq(struct rcu_head *rcu)
{
	struct workqueue_struct *wq =
		container_of(rcu, struct workqueue_struct, rcu);

	wq_free_lockdep(wq);

	if (!(wq->flags & WQ_UNBOUND))
		free_percpu(wq->cpu_pwqs);
	else
		free_workqueue_attrs(wq->unbound_attrs);

	kfree(wq);
}

static void rcu_free_pool(struct rcu_head *rcu)
{
	struct worker_pool *pool = container_of(rcu, struct worker_pool, rcu);

	ida_destroy(&pool->worker_ida);
	free_workqueue_attrs(pool->attrs);
	kfree(pool);
}

/* This returns with the lock held on success (pool manager is inactive). */
static bool wq_manager_inactive(struct worker_pool *pool)
{
	raw_spin_lock_irq(&pool->lock);

	if (pool->flags & POOL_MANAGER_ACTIVE) {
		raw_spin_unlock_irq(&pool->lock);
		return false;
	}
	return true;
}

/**
 * put_unbound_pool - put a worker_pool
 * @pool: worker_pool to put
 *
 * Put @pool.  If its refcnt reaches zero, it gets destroyed in RCU
 * safe manner.  get_unbound_pool() calls this function on its failure path
 * and this function should be able to release pools which went through,
 * successfully or not, init_worker_pool().
 *
 * Should be called with wq_pool_mutex held.
 */
static void put_unbound_pool(struct worker_pool *pool)
{
	DECLARE_COMPLETION_ONSTACK(detach_completion);
	struct worker *worker;

	lockdep_assert_held(&wq_pool_mutex);

	if (--pool->refcnt)
		return;

	/* sanity checks */
	if (WARN_ON(!(pool->cpu < 0)) ||
	    WARN_ON(!list_empty(&pool->worklist)))
		return;

	/* release id and unhash */
	if (pool->id >= 0)
		idr_remove(&worker_pool_idr, pool->id);
	hash_del(&pool->hash_node);

	/*
	 * Become the manager and destroy all workers.  This prevents
	 * @pool's workers from blocking on attach_mutex.  We're the last
	 * manager and @pool gets freed with the flag set.
	 * Because of how wq_manager_inactive() works, we will hold the
	 * spinlock after a successful wait.
	 */
	rcuwait_wait_event(&manager_wait, wq_manager_inactive(pool),
			   TASK_UNINTERRUPTIBLE);
	pool->flags |= POOL_MANAGER_ACTIVE;

	while ((worker = first_idle_worker(pool)))
		destroy_worker(worker);
	WARN_ON(pool->nr_workers || pool->nr_idle);
	raw_spin_unlock_irq(&pool->lock);

	mutex_lock(&wq_pool_attach_mutex);
	if (!list_empty(&pool->workers))
		pool->detach_completion = &detach_completion;
	mutex_unlock(&wq_pool_attach_mutex);

	if (pool->detach_completion)
		wait_for_completion(pool->detach_completion);

	/* shut down the timers */
	del_timer_sync(&pool->idle_timer);
	del_timer_sync(&pool->mayday_timer);

	/* RCU protected to allow dereferences from get_work_pool() */
	call_rcu(&pool->rcu, rcu_free_pool);
}

/**
 * get_unbound_pool - get a worker_pool with the specified attributes
 * @attrs: the attributes of the worker_pool to get
 *
 * Obtain a worker_pool which has the same attributes as @attrs, bump the
 * reference count and return it.  If there already is a matching
 * worker_pool, it will be used; otherwise, this function attempts to
 * create a new one.
 *
 * Should be called with wq_pool_mutex held.
 *
 * Return: On success, a worker_pool with the same attributes as @attrs.
 * On failure, %NULL.
 */
static struct worker_pool *get_unbound_pool(const struct workqueue_attrs *attrs)
{
	u32 hash = wqattrs_hash(attrs);
	struct worker_pool *pool;
	int node;
	int target_node = NUMA_NO_NODE;

	lockdep_assert_held(&wq_pool_mutex);

	/* do we already have a matching pool? */
	hash_for_each_possible(unbound_pool_hash, pool, hash_node, hash) {
		if (wqattrs_equal(pool->attrs, attrs)) {
			pool->refcnt++;
			return pool;
		}
	}

	/* if cpumask is contained inside a NUMA node, we belong to that node */
	if (wq_numa_enabled) {
		for_each_node(node) {
			if (cpumask_subset(attrs->cpumask,
					   wq_numa_possible_cpumask[node])) {
				target_node = node;
				break;
			}
		}
	}

	/* nope, create a new one */
	pool = kzalloc_node(sizeof(*pool), GFP_KERNEL, target_node);
	if (!pool || init_worker_pool(pool) < 0)
		goto fail;

	lockdep_set_subclass(&pool->lock, 1);	/* see put_pwq() */
	copy_workqueue_attrs(pool->attrs, attrs);
	pool->node = target_node;

	/*
	 * no_numa isn't a worker_pool attribute, always clear it.  See
	 * 'struct workqueue_attrs' comments for detail.
	 */
	pool->attrs->no_numa = false;

	if (worker_pool_assign_id(pool) < 0)
		goto fail;

	/* create and start the initial worker */
	if (wq_online && !create_worker(pool))
		goto fail;

	/* install */
	hash_add(unbound_pool_hash, &pool->hash_node, hash);

	return pool;
fail:
	if (pool)
		put_unbound_pool(pool);
	return NULL;
}

static void rcu_free_pwq(struct rcu_head *rcu)
{
	kmem_cache_free(pwq_cache,
			container_of(rcu, struct pool_workqueue, rcu));
}

/*
 * Scheduled on system_wq by put_pwq() when an unbound pwq hits zero refcnt
 * and needs to be destroyed.
 */
static void pwq_unbound_release_workfn(struct work_struct *work)
{
	struct pool_workqueue *pwq = container_of(work, struct pool_workqueue,
						  unbound_release_work);
	struct workqueue_struct *wq = pwq->wq;
	struct worker_pool *pool = pwq->pool;
	bool is_last;

	if (WARN_ON_ONCE(!(wq->flags & WQ_UNBOUND)))
		return;

	mutex_lock(&wq->mutex);
	list_del_rcu(&pwq->pwqs_node);
	is_last = list_empty(&wq->pwqs);
	mutex_unlock(&wq->mutex);

	mutex_lock(&wq_pool_mutex);
	put_unbound_pool(pool);
	mutex_unlock(&wq_pool_mutex);

	call_rcu(&pwq->rcu, rcu_free_pwq);

	/*
	 * If we're the last pwq going away, @wq is already dead and no one
	 * is gonna access it anymore.  Schedule RCU free.
	 */
	if (is_last) {
		wq_unregister_lockdep(wq);
		call_rcu(&wq->rcu, rcu_free_wq);
	}
}

/**
 * pwq_adjust_max_active - update a pwq's max_active to the current setting
 * @pwq: target pool_workqueue
 *
 * If @pwq isn't freezing, set @pwq->max_active to the associated
 * workqueue's saved_max_active and activate delayed work items
 * accordingly.  If @pwq is freezing, clear @pwq->max_active to zero.
 */
static void pwq_adjust_max_active(struct pool_workqueue *pwq)
{
	struct workqueue_struct *wq = pwq->wq;
	bool freezable = wq->flags & WQ_FREEZABLE;
	unsigned long flags;

	/* for @wq->saved_max_active */
	lockdep_assert_held(&wq->mutex);

	/* fast exit for non-freezable wqs */
	if (!freezable && pwq->max_active == wq->saved_max_active)
		return;

	/* this function can be called during early boot w/ irq disabled */
	raw_spin_lock_irqsave(&pwq->pool->lock, flags);

	/*
	 * During [un]freezing, the caller is responsible for ensuring that
	 * this function is called at least once after @workqueue_freezing
	 * is updated and visible.
	 */
	if (!freezable || !workqueue_freezing) {
		bool kick = false;

		pwq->max_active = wq->saved_max_active;

		while (!list_empty(&pwq->delayed_works) &&
		       pwq->nr_active < pwq->max_active) {
			pwq_activate_first_delayed(pwq);
			kick = true;
		}

		/*
		 * Need to kick a worker after thawed or an unbound wq's
		 * max_active is bumped. In realtime scenarios, always kicking a
		 * worker will cause interference on the isolated cpu cores, so
		 * let's kick iff work items were activated.
		 */
		if (kick)
			wake_up_worker(pwq->pool);
	} else {
		pwq->max_active = 0;
	}

	raw_spin_unlock_irqrestore(&pwq->pool->lock, flags);
}

/* initialize newly alloced @pwq which is associated with @wq and @pool */
static void init_pwq(struct pool_workqueue *pwq, struct workqueue_struct *wq,
		     struct worker_pool *pool)
{
	BUG_ON((unsigned long)pwq & WORK_STRUCT_FLAG_MASK);

	memset(pwq, 0, sizeof(*pwq));

	pwq->pool = pool;
	pwq->wq = wq;
	pwq->flush_color = -1;
	pwq->refcnt = 1;
	INIT_LIST_HEAD(&pwq->delayed_works);
	INIT_LIST_HEAD(&pwq->pwqs_node);
	INIT_LIST_HEAD(&pwq->mayday_node);
	INIT_WORK(&pwq->unbound_release_work, pwq_unbound_release_workfn);
}

/* sync @pwq with the current state of its associated wq and link it */
static void link_pwq(struct pool_workqueue *pwq)
{
	struct workqueue_struct *wq = pwq->wq;

	lockdep_assert_held(&wq->mutex);

	/* may be called multiple times, ignore if already linked */
	if (!list_empty(&pwq->pwqs_node))
		return;

	/* set the matching work_color */
	pwq->work_color = wq->work_color;

	/* sync max_active to the current setting */
	pwq_adjust_max_active(pwq);

	/* link in @pwq */
	list_add_rcu(&pwq->pwqs_node, &wq->pwqs);
}

/* obtain a pool matching @attr and create a pwq associating the pool and @wq */
static struct pool_workqueue *alloc_unbound_pwq(struct workqueue_struct *wq,
					const struct workqueue_attrs *attrs)
{
	struct worker_pool *pool;
	struct pool_workqueue *pwq;

	lockdep_assert_held(&wq_pool_mutex);

	pool = get_unbound_pool(attrs);
	if (!pool)
		return NULL;

	pwq = kmem_cache_alloc_node(pwq_cache, GFP_KERNEL, pool->node);
	if (!pwq) {
		put_unbound_pool(pool);
		return NULL;
	}

	init_pwq(pwq, wq, pool);
	return pwq;
}

/**
 * wq_calc_node_cpumask - calculate a wq_attrs' cpumask for the specified node
 * @attrs: the wq_attrs of the default pwq of the target workqueue
 * @node: the target NUMA node
 * @cpu_going_down: if >= 0, the CPU to consider as offline
 * @cpumask: outarg, the resulting cpumask
 *
 * Calculate the cpumask a workqueue with @attrs should use on @node.  If
 * @cpu_going_down is >= 0, that cpu is considered offline during
 * calculation.  The result is stored in @cpumask.
 *
 * If NUMA affinity is not enabled, @attrs->cpumask is always used.  If
 * enabled and @node has online CPUs requested by @attrs, the returned
 * cpumask is the intersection of the possible CPUs of @node and
 * @attrs->cpumask.
 *
 * The caller is responsible for ensuring that the cpumask of @node stays
 * stable.
 *
 * Return: %true if the resulting @cpumask is different from @attrs->cpumask,
 * %false if equal.
 */
static bool wq_calc_node_cpumask(const struct workqueue_attrs *attrs, int node,
				 int cpu_going_down, cpumask_t *cpumask)
{
	if (!wq_numa_enabled || attrs->no_numa)
		goto use_dfl;

	/* does @node have any online CPUs @attrs wants? */
	cpumask_and(cpumask, cpumask_of_node(node), attrs->cpumask);
	if (cpu_going_down >= 0)
		cpumask_clear_cpu(cpu_going_down, cpumask);

	if (cpumask_empty(cpumask))
		goto use_dfl;

	/* yeap, return possible CPUs in @node that @attrs wants */
	cpumask_and(cpumask, attrs->cpumask, wq_numa_possible_cpumask[node]);

	if (cpumask_empty(cpumask)) {
		pr_warn_once("WARNING: workqueue cpumask: online intersect > "
				"possible intersect\n");
		return false;
	}

	return !cpumask_equal(cpumask, attrs->cpumask);

use_dfl:
	cpumask_copy(cpumask, attrs->cpumask);
	return false;
}

/* install @pwq into @wq's numa_pwq_tbl[] for @node and return the old pwq */
static struct pool_workqueue *numa_pwq_tbl_install(struct workqueue_struct *wq,
						   int node,
						   struct pool_workqueue *pwq)
{
	struct pool_workqueue *old_pwq;

	lockdep_assert_held(&wq_pool_mutex);
	lockdep_assert_held(&wq->mutex);

	/* link_pwq() can handle duplicate calls */
	link_pwq(pwq);

	old_pwq = rcu_access_pointer(wq->numa_pwq_tbl[node]);
	rcu_assign_pointer(wq->numa_pwq_tbl[node], pwq);
	return old_pwq;
}

/* context to store the prepared attrs & pwqs before applying */
struct apply_wqattrs_ctx {
	struct workqueue_struct	*wq;		/* target workqueue */
	struct workqueue_attrs	*attrs;		/* attrs to apply */
	struct list_head	list;		/* queued for batching commit */
	struct pool_workqueue	*dfl_pwq;
	struct pool_workqueue	*pwq_tbl[];
};

/* free the resources after success or abort */
static void apply_wqattrs_cleanup(struct apply_wqattrs_ctx *ctx)
{
	if (ctx) {
		int node;

		for_each_node(node)
			put_pwq_unlocked(ctx->pwq_tbl[node]);
		put_pwq_unlocked(ctx->dfl_pwq);

		free_workqueue_attrs(ctx->attrs);

		kfree(ctx);
	}
}

/* allocate the attrs and pwqs for later installation */
static struct apply_wqattrs_ctx *
apply_wqattrs_prepare(struct workqueue_struct *wq,
		      const struct workqueue_attrs *attrs)
{
	struct apply_wqattrs_ctx *ctx;
	struct workqueue_attrs *new_attrs, *tmp_attrs;
	int node;

	lockdep_assert_held(&wq_pool_mutex);

	ctx = kzalloc(struct_size(ctx, pwq_tbl, nr_node_ids), GFP_KERNEL);

	new_attrs = alloc_workqueue_attrs();
	tmp_attrs = alloc_workqueue_attrs();
	if (!ctx || !new_attrs || !tmp_attrs)
		goto out_free;

	/*
	 * Calculate the attrs of the default pwq.
	 * If the user configured cpumask doesn't overlap with the
	 * wq_unbound_cpumask, we fallback to the wq_unbound_cpumask.
	 */
	copy_workqueue_attrs(new_attrs, attrs);
	cpumask_and(new_attrs->cpumask, new_attrs->cpumask, wq_unbound_cpumask);
	if (unlikely(cpumask_empty(new_attrs->cpumask)))
		cpumask_copy(new_attrs->cpumask, wq_unbound_cpumask);

	/*
	 * We may create multiple pwqs with differing cpumasks.  Make a
	 * copy of @new_attrs which will be modified and used to obtain
	 * pools.
	 */
	copy_workqueue_attrs(tmp_attrs, new_attrs);

	/*
	 * If something goes wrong during CPU up/down, we'll fall back to
	 * the default pwq covering whole @attrs->cpumask.  Always create
	 * it even if we don't use it immediately.
	 */
	ctx->dfl_pwq = alloc_unbound_pwq(wq, new_attrs);
	if (!ctx->dfl_pwq)
		goto out_free;

	for_each_node(node) {
		if (wq_calc_node_cpumask(new_attrs, node, -1, tmp_attrs->cpumask)) {
			ctx->pwq_tbl[node] = alloc_unbound_pwq(wq, tmp_attrs);
			if (!ctx->pwq_tbl[node])
				goto out_free;
		} else {
			ctx->dfl_pwq->refcnt++;
			ctx->pwq_tbl[node] = ctx->dfl_pwq;
		}
	}

	/* save the user configured attrs and sanitize it. */
	copy_workqueue_attrs(new_attrs, attrs);
	cpumask_and(new_attrs->cpumask, new_attrs->cpumask, cpu_possible_mask);
	ctx->attrs = new_attrs;

	ctx->wq = wq;
	free_workqueue_attrs(tmp_attrs);
	return ctx;

out_free:
	free_workqueue_attrs(tmp_attrs);
	free_workqueue_attrs(new_attrs);
	apply_wqattrs_cleanup(ctx);
	return NULL;
}

/* set attrs and install prepared pwqs, @ctx points to old pwqs on return */
static void apply_wqattrs_commit(struct apply_wqattrs_ctx *ctx)
{
	int node;

	/* all pwqs have been created successfully, let's install'em */
	mutex_lock(&ctx->wq->mutex);

	copy_workqueue_attrs(ctx->wq->unbound_attrs, ctx->attrs);

	/* save the previous pwq and install the new one */
	for_each_node(node)
		ctx->pwq_tbl[node] = numa_pwq_tbl_install(ctx->wq, node,
							  ctx->pwq_tbl[node]);

	/* @dfl_pwq might not have been used, ensure it's linked */
	link_pwq(ctx->dfl_pwq);
	swap(ctx->wq->dfl_pwq, ctx->dfl_pwq);

	mutex_unlock(&ctx->wq->mutex);
}

static void apply_wqattrs_lock(void)
{
	/* CPUs should stay stable across pwq creations and installations */
	get_online_cpus();
	mutex_lock(&wq_pool_mutex);
}

static void apply_wqattrs_unlock(void)
{
	mutex_unlock(&wq_pool_mutex);
	put_online_cpus();
}

static int apply_workqueue_attrs_locked(struct workqueue_struct *wq,
					const struct workqueue_attrs *attrs)
{
	struct apply_wqattrs_ctx *ctx;

	/* only unbound workqueues can change attributes */
	if (WARN_ON(!(wq->flags & WQ_UNBOUND)))
		return -EINVAL;

	/* creating multiple pwqs breaks ordering guarantee */
	if (!list_empty(&wq->pwqs)) {
		if (WARN_ON(wq->flags & __WQ_ORDERED_EXPLICIT))
			return -EINVAL;

		wq->flags &= ~__WQ_ORDERED;
	}

	ctx = apply_wqattrs_prepare(wq, attrs);
	if (!ctx)
		return -ENOMEM;

	/* the ctx has been prepared successfully, let's commit it */
	apply_wqattrs_commit(ctx);
	apply_wqattrs_cleanup(ctx);

	return 0;
}

/**
 * apply_workqueue_attrs - apply new workqueue_attrs to an unbound workqueue
 * @wq: the target workqueue
 * @attrs: the workqueue_attrs to apply, allocated with alloc_workqueue_attrs()
 *
 * Apply @attrs to an unbound workqueue @wq.  Unless disabled, on NUMA
 * machines, this function maps a separate pwq to each NUMA node with
 * possibles CPUs in @attrs->cpumask so that work items are affine to the
 * NUMA node it was issued on.  Older pwqs are released as in-flight work
 * items finish.  Note that a work item which repeatedly requeues itself
 * back-to-back will stay on its current pwq.
 *
 * Performs GFP_KERNEL allocations.
 *
 * Assumes caller has CPU hotplug read exclusion, i.e. get_online_cpus().
 *
 * Return: 0 on success and -errno on failure.
 */
int apply_workqueue_attrs(struct workqueue_struct *wq,
			  const struct workqueue_attrs *attrs)
{
	int ret;

	lockdep_assert_cpus_held();

	mutex_lock(&wq_pool_mutex);
	ret = apply_workqueue_attrs_locked(wq, attrs);
	mutex_unlock(&wq_pool_mutex);

	return ret;
}

/**
 * wq_update_unbound_numa - update NUMA affinity of a wq for CPU hot[un]plug
 * @wq: the target workqueue
 * @cpu: the CPU coming up or going down
 * @online: whether @cpu is coming up or going down
 *
 * This function is to be called from %CPU_DOWN_PREPARE, %CPU_ONLINE and
 * %CPU_DOWN_FAILED.  @cpu is being hot[un]plugged, update NUMA affinity of
 * @wq accordingly.
 *
 * If NUMA affinity can't be adjusted due to memory allocation failure, it
 * falls back to @wq->dfl_pwq which may not be optimal but is always
 * correct.
 *
 * Note that when the last allowed CPU of a NUMA node goes offline for a
 * workqueue with a cpumask spanning multiple nodes, the workers which were
 * already executing the work items for the workqueue will lose their CPU
 * affinity and may execute on any CPU.  This is similar to how per-cpu
 * workqueues behave on CPU_DOWN.  If a workqueue user wants strict
 * affinity, it's the user's responsibility to flush the work item from
 * CPU_DOWN_PREPARE.
 */
static void wq_update_unbound_numa(struct workqueue_struct *wq, int cpu,
				   bool online)
{
	int node = cpu_to_node(cpu);
	int cpu_off = online ? -1 : cpu;
	struct pool_workqueue *old_pwq = NULL, *pwq;
	struct workqueue_attrs *target_attrs;
	cpumask_t *cpumask;

	lockdep_assert_held(&wq_pool_mutex);

	if (!wq_numa_enabled || !(wq->flags & WQ_UNBOUND) ||
	    wq->unbound_attrs->no_numa)
		return;

	/*
	 * We don't wanna alloc/free wq_attrs for each wq for each CPU.
	 * Let's use a preallocated one.  The following buf is protected by
	 * CPU hotplug exclusion.
	 */
	target_attrs = wq_update_unbound_numa_attrs_buf;
	cpumask = target_attrs->cpumask;

	copy_workqueue_attrs(target_attrs, wq->unbound_attrs);
	pwq = unbound_pwq_by_node(wq, node);

	/*
	 * Let's determine what needs to be done.  If the target cpumask is
	 * different from the default pwq's, we need to compare it to @pwq's
	 * and create a new one if they don't match.  If the target cpumask
	 * equals the default pwq's, the default pwq should be used.
	 */
	if (wq_calc_node_cpumask(wq->dfl_pwq->pool->attrs, node, cpu_off, cpumask)) {
		if (cpumask_equal(cpumask, pwq->pool->attrs->cpumask))
			return;
	} else {
		goto use_dfl_pwq;
	}

	/* create a new pwq */
	pwq = alloc_unbound_pwq(wq, target_attrs);
	if (!pwq) {
		pr_warn("workqueue: allocation failed while updating NUMA affinity of \"%s\"\n",
			wq->name);
		goto use_dfl_pwq;
	}

	/* Install the new pwq. */
	mutex_lock(&wq->mutex);
	old_pwq = numa_pwq_tbl_install(wq, node, pwq);
	goto out_unlock;

use_dfl_pwq:
	mutex_lock(&wq->mutex);
	raw_spin_lock_irq(&wq->dfl_pwq->pool->lock);
	get_pwq(wq->dfl_pwq);
	raw_spin_unlock_irq(&wq->dfl_pwq->pool->lock);
	old_pwq = numa_pwq_tbl_install(wq, node, wq->dfl_pwq);
out_unlock:
	mutex_unlock(&wq->mutex);
	put_pwq_unlocked(old_pwq);
}

static int alloc_and_link_pwqs(struct workqueue_struct *wq)
{
	bool highpri = wq->flags & WQ_HIGHPRI;
	int cpu, ret;

	if (!(wq->flags & WQ_UNBOUND)) {
		wq->cpu_pwqs = alloc_percpu(struct pool_workqueue);
		if (!wq->cpu_pwqs)
			return -ENOMEM;

		for_each_possible_cpu(cpu) {
			struct pool_workqueue *pwq =
				per_cpu_ptr(wq->cpu_pwqs, cpu);
			struct worker_pool *cpu_pools =
				per_cpu(cpu_worker_pools, cpu);

			init_pwq(pwq, wq, &cpu_pools[highpri]);

			mutex_lock(&wq->mutex);
			link_pwq(pwq);
			mutex_unlock(&wq->mutex);
		}
		return 0;
	}

	get_online_cpus();
	if (wq->flags & __WQ_ORDERED) {
		ret = apply_workqueue_attrs(wq, ordered_wq_attrs[highpri]);
		/* there should only be single pwq for ordering guarantee */
		WARN(!ret && (wq->pwqs.next != &wq->dfl_pwq->pwqs_node ||
			      wq->pwqs.prev != &wq->dfl_pwq->pwqs_node),
		     "ordering guarantee broken for workqueue %s\n", wq->name);
	} else {
		ret = apply_workqueue_attrs(wq, unbound_std_wq_attrs[highpri]);
	}
	put_online_cpus();

	return ret;
}

static int wq_clamp_max_active(int max_active, unsigned int flags,
			       const char *name)
{
	int lim = flags & WQ_UNBOUND ? WQ_UNBOUND_MAX_ACTIVE : WQ_MAX_ACTIVE;

	if (max_active < 1 || max_active > lim)
		pr_warn("workqueue: max_active %d requested for %s is out of range, clamping between %d and %d\n",
			max_active, name, 1, lim);

	return clamp_val(max_active, 1, lim);
}

/*
 * Workqueues which may be used during memory reclaim should have a rescuer
 * to guarantee forward progress.
 */
static int init_rescuer(struct workqueue_struct *wq)
{
	struct worker *rescuer;
	int ret;

	if (!(wq->flags & WQ_MEM_RECLAIM))
		return 0;

	rescuer = alloc_worker(NUMA_NO_NODE);
	if (!rescuer)
		return -ENOMEM;

	rescuer->rescue_wq = wq;
	rescuer->task = kthread_create(rescuer_thread, rescuer, "%s", wq->name);
	if (IS_ERR(rescuer->task)) {
		ret = PTR_ERR(rescuer->task);
		kfree(rescuer);
		return ret;
	}

	wq->rescuer = rescuer;
	kthread_bind_mask(rescuer->task, cpu_possible_mask);
	wake_up_process(rescuer->task);

	return 0;
}

__printf(1, 4)
struct workqueue_struct *alloc_workqueue(const char *fmt,
					 unsigned int flags,
					 int max_active, ...)
{
	size_t tbl_size = 0;
	va_list args;
	struct workqueue_struct *wq;
	struct pool_workqueue *pwq;

	/*
	 * Unbound && max_active == 1 used to imply ordered, which is no
	 * longer the case on NUMA machines due to per-node pools.  While
	 * alloc_ordered_workqueue() is the right way to create an ordered
	 * workqueue, keep the previous behavior to avoid subtle breakages
	 * on NUMA.
	 */
	if ((flags & WQ_UNBOUND) && max_active == 1)
		flags |= __WQ_ORDERED;

	/* see the comment above the definition of WQ_POWER_EFFICIENT */
	if ((flags & WQ_POWER_EFFICIENT) && wq_power_efficient)
		flags |= WQ_UNBOUND;

	/* allocate wq and format name */
	if (flags & WQ_UNBOUND)
		tbl_size = nr_node_ids * sizeof(wq->numa_pwq_tbl[0]);

	wq = kzalloc(sizeof(*wq) + tbl_size, GFP_KERNEL);
	if (!wq)
		return NULL;

	if (flags & WQ_UNBOUND) {
		wq->unbound_attrs = alloc_workqueue_attrs();
		if (!wq->unbound_attrs)
			goto err_free_wq;
	}

	va_start(args, max_active);
	vsnprintf(wq->name, sizeof(wq->name), fmt, args);
	va_end(args);

	max_active = max_active ?: WQ_DFL_ACTIVE;
	max_active = wq_clamp_max_active(max_active, flags, wq->name);

	/* init wq */
	wq->flags = flags;
	wq->saved_max_active = max_active;
	mutex_init(&wq->mutex);
	atomic_set(&wq->nr_pwqs_to_flush, 0);
	INIT_LIST_HEAD(&wq->pwqs);
	INIT_LIST_HEAD(&wq->flusher_queue);
	INIT_LIST_HEAD(&wq->flusher_overflow);
	INIT_LIST_HEAD(&wq->maydays);

	wq_init_lockdep(wq);
	INIT_LIST_HEAD(&wq->list);

	if (alloc_and_link_pwqs(wq) < 0)
		goto err_unreg_lockdep;

	if (wq_online && init_rescuer(wq) < 0)
		goto err_destroy;

	if ((wq->flags & WQ_SYSFS) && workqueue_sysfs_register(wq))
		goto err_destroy;

	/*
	 * wq_pool_mutex protects global freeze state and workqueues list.
	 * Grab it, adjust max_active and add the new @wq to workqueues
	 * list.
	 */
	mutex_lock(&wq_pool_mutex);

	mutex_lock(&wq->mutex);
	for_each_pwq(pwq, wq)
		pwq_adjust_max_active(pwq);
	mutex_unlock(&wq->mutex);

	list_add_tail_rcu(&wq->list, &workqueues);

	mutex_unlock(&wq_pool_mutex);

	return wq;

err_unreg_lockdep:
	wq_unregister_lockdep(wq);
	wq_free_lockdep(wq);
err_free_wq:
	free_workqueue_attrs(wq->unbound_attrs);
	kfree(wq);
	return NULL;
err_destroy:
	destroy_workqueue(wq);
	return NULL;
}
EXPORT_SYMBOL_GPL(alloc_workqueue);

static bool pwq_busy(struct pool_workqueue *pwq)
{
	int i;

	for (i = 0; i < WORK_NR_COLORS; i++)
		if (pwq->nr_in_flight[i])
			return true;

	if ((pwq != pwq->wq->dfl_pwq) && (pwq->refcnt > 1))
		return true;
	if (pwq->nr_active || !list_empty(&pwq->delayed_works))
		return true;

	return false;
}

/**
 * destroy_workqueue - safely terminate a workqueue
 * @wq: target workqueue
 *
 * Safely destroy a workqueue. All work currently pending will be done first.
 */
void destroy_workqueue(struct workqueue_struct *wq)
{
	struct pool_workqueue *pwq;
	int node;

	/*
	 * Remove it from sysfs first so that sanity check failure doesn't
	 * lead to sysfs name conflicts.
	 */
	workqueue_sysfs_unregister(wq);

	/* drain it before proceeding with destruction */
	drain_workqueue(wq);

	/* kill rescuer, if sanity checks fail, leave it w/o rescuer */
	if (wq->rescuer) {
		struct worker *rescuer = wq->rescuer;

		/* this prevents new queueing */
		raw_spin_lock_irq(&wq_mayday_lock);
		wq->rescuer = NULL;
		raw_spin_unlock_irq(&wq_mayday_lock);

		/* rescuer will empty maydays list before exiting */
		kthread_stop(rescuer->task);
		kfree(rescuer);
	}

	/*
	 * Sanity checks - grab all the locks so that we wait for all
	 * in-flight operations which may do put_pwq().
	 */
	mutex_lock(&wq_pool_mutex);
	mutex_lock(&wq->mutex);
	for_each_pwq(pwq, wq) {
		raw_spin_lock_irq(&pwq->pool->lock);
		if (WARN_ON(pwq_busy(pwq))) {
			pr_warn("%s: %s has the following busy pwq\n",
				__func__, wq->name);
			show_pwq(pwq);
			raw_spin_unlock_irq(&pwq->pool->lock);
			mutex_unlock(&wq->mutex);
			mutex_unlock(&wq_pool_mutex);
			show_workqueue_state();
			return;
		}
		raw_spin_unlock_irq(&pwq->pool->lock);
	}
	mutex_unlock(&wq->mutex);

	/*
	 * wq list is used to freeze wq, remove from list after
	 * flushing is complete in case freeze races us.
	 */
	list_del_rcu(&wq->list);
	mutex_unlock(&wq_pool_mutex);

	if (!(wq->flags & WQ_UNBOUND)) {
		wq_unregister_lockdep(wq);
		/*
		 * The base ref is never dropped on per-cpu pwqs.  Directly
		 * schedule RCU free.
		 */
		call_rcu(&wq->rcu, rcu_free_wq);
	} else {
		/*
		 * We're the sole accessor of @wq at this point.  Directly
		 * access numa_pwq_tbl[] and dfl_pwq to put the base refs.
		 * @wq will be freed when the last pwq is released.
		 */
		for_each_node(node) {
			pwq = rcu_access_pointer(wq->numa_pwq_tbl[node]);
			RCU_INIT_POINTER(wq->numa_pwq_tbl[node], NULL);
			put_pwq_unlocked(pwq);
		}

		/*
		 * Put dfl_pwq.  @wq may be freed any time after dfl_pwq is
		 * put.  Don't access it afterwards.
		 */
		pwq = wq->dfl_pwq;
		wq->dfl_pwq = NULL;
		put_pwq_unlocked(pwq);
	}
}
EXPORT_SYMBOL_GPL(destroy_workqueue);

/**
 * workqueue_set_max_active - adjust max_active of a workqueue
 * @wq: target workqueue
 * @max_active: new max_active value.
 *
 * Set max_active of @wq to @max_active.
 *
 * CONTEXT:
 * Don't call from IRQ context.
 */
void workqueue_set_max_active(struct workqueue_struct *wq, int max_active)
{
	struct pool_workqueue *pwq;

	/* disallow meddling with max_active for ordered workqueues */
	if (WARN_ON(wq->flags & __WQ_ORDERED_EXPLICIT))
		return;

	max_active = wq_clamp_max_active(max_active, wq->flags, wq->name);

	mutex_lock(&wq->mutex);

	wq->flags &= ~__WQ_ORDERED;
	wq->saved_max_active = max_active;

	for_each_pwq(pwq, wq)
		pwq_adjust_max_active(pwq);

	mutex_unlock(&wq->mutex);
}
EXPORT_SYMBOL_GPL(workqueue_set_max_active);

/**
 * current_work - retrieve %current task's work struct
 *
 * Determine if %current task is a workqueue worker and what it's working on.
 * Useful to find out the context that the %current task is running in.
 *
 * Return: work struct if %current task is a workqueue worker, %NULL otherwise.
 */
struct work_struct *current_work(void)
{
	struct worker *worker = current_wq_worker();

	return worker ? worker->current_work : NULL;
}
EXPORT_SYMBOL(current_work);

/**
 * current_is_workqueue_rescuer - is %current workqueue rescuer?
 *
 * Determine whether %current is a workqueue rescuer.  Can be used from
 * work functions to determine whether it's being run off the rescuer task.
 *
 * Return: %true if %current is a workqueue rescuer. %false otherwise.
 */
bool current_is_workqueue_rescuer(void)
{
	struct worker *worker = current_wq_worker();

	return worker && worker->rescue_wq;
}

/**
 * workqueue_congested - test whether a workqueue is congested
 * @cpu: CPU in question
 * @wq: target workqueue
 *
 * Test whether @wq's cpu workqueue for @cpu is congested.  There is
 * no synchronization around this function and the test result is
 * unreliable and only useful as advisory hints or for debugging.
 *
 * If @cpu is WORK_CPU_UNBOUND, the test is performed on the local CPU.
 * Note that both per-cpu and unbound workqueues may be associated with
 * multiple pool_workqueues which have separate congested states.  A
 * workqueue being congested on one CPU doesn't mean the workqueue is also
 * contested on other CPUs / NUMA nodes.
 *
 * Return:
 * %true if congested, %false otherwise.
 */
bool workqueue_congested(int cpu, struct workqueue_struct *wq)
{
	struct pool_workqueue *pwq;
	bool ret;

	rcu_read_lock();
	preempt_disable();

	if (cpu == WORK_CPU_UNBOUND)
		cpu = smp_processor_id();

	if (!(wq->flags & WQ_UNBOUND))
		pwq = per_cpu_ptr(wq->cpu_pwqs, cpu);
	else
		pwq = unbound_pwq_by_node(wq, cpu_to_node(cpu));

	ret = !list_empty(&pwq->delayed_works);
	preempt_enable();
	rcu_read_unlock();

	return ret;
}
EXPORT_SYMBOL_GPL(workqueue_congested);

/**
 * work_busy - test whether a work is currently pending or running
 * @work: the work to be tested
 *
 * Test whether @work is currently pending or running.  There is no
 * synchronization around this function and the test result is
 * unreliable and only useful as advisory hints or for debugging.
 *
 * Return:
 * OR'd bitmask of WORK_BUSY_* bits.
 */
unsigned int work_busy(struct work_struct *work)
{
	struct worker_pool *pool;
	unsigned long flags;
	unsigned int ret = 0;

	if (work_pending(work))
		ret |= WORK_BUSY_PENDING;

	rcu_read_lock();
	pool = get_work_pool(work);
	if (pool) {
		raw_spin_lock_irqsave(&pool->lock, flags);
		if (find_worker_executing_work(pool, work))
			ret |= WORK_BUSY_RUNNING;
		raw_spin_unlock_irqrestore(&pool->lock, flags);
	}
	rcu_read_unlock();

	return ret;
}
EXPORT_SYMBOL_GPL(work_busy);

/**
 * set_worker_desc - set description for the current work item
 * @fmt: printf-style format string
 * @...: arguments for the format string
 *
 * This function can be called by a running work function to describe what
 * the work item is about.  If the worker task gets dumped, this
 * information will be printed out together to help debugging.  The
 * description can be at most WORKER_DESC_LEN including the trailing '\0'.
 */
void set_worker_desc(const char *fmt, ...)
{
	struct worker *worker = current_wq_worker();
	va_list args;

	if (worker) {
		va_start(args, fmt);
		vsnprintf(worker->desc, sizeof(worker->desc), fmt, args);
		va_end(args);
	}
}
EXPORT_SYMBOL_GPL(set_worker_desc);

/**
 * print_worker_info - print out worker information and description
 * @log_lvl: the log level to use when printing
 * @task: target task
 *
 * If @task is a worker and currently executing a work item, print out the
 * name of the workqueue being serviced and worker description set with
 * set_worker_desc() by the currently executing work item.
 *
 * This function can be safely called on any task as long as the
 * task_struct itself is accessible.  While safe, this function isn't
 * synchronized and may print out mixups or garbages of limited length.
 */
void print_worker_info(const char *log_lvl, struct task_struct *task)
{
	work_func_t *fn = NULL;
	char name[WQ_NAME_LEN] = { };
	char desc[WORKER_DESC_LEN] = { };
	struct pool_workqueue *pwq = NULL;
	struct workqueue_struct *wq = NULL;
	struct worker *worker;

	if (!(task->flags & PF_WQ_WORKER))
		return;

	/*
	 * This function is called without any synchronization and @task
	 * could be in any state.  Be careful with dereferences.
	 */
	worker = kthread_probe_data(task);

	/*
	 * Carefully copy the associated workqueue's workfn, name and desc.
	 * Keep the original last '\0' in case the original is garbage.
	 */
	copy_from_kernel_nofault(&fn, &worker->current_func, sizeof(fn));
	copy_from_kernel_nofault(&pwq, &worker->current_pwq, sizeof(pwq));
	copy_from_kernel_nofault(&wq, &pwq->wq, sizeof(wq));
	copy_from_kernel_nofault(name, wq->name, sizeof(name) - 1);
	copy_from_kernel_nofault(desc, worker->desc, sizeof(desc) - 1);

	if (fn || name[0] || desc[0]) {
		printk("%sWorkqueue: %s %ps", log_lvl, name, fn);
		if (strcmp(name, desc))
			pr_cont(" (%s)", desc);
		pr_cont("\n");
	}
}

static void pr_cont_pool_info(struct worker_pool *pool)
{
	pr_cont(" cpus=%*pbl", nr_cpumask_bits, pool->attrs->cpumask);
	if (pool->node != NUMA_NO_NODE)
		pr_cont(" node=%d", pool->node);
	pr_cont(" flags=0x%x nice=%d", pool->flags, pool->attrs->nice);
}

static void pr_cont_work(bool comma, struct work_struct *work)
{
	if (work->func == wq_barrier_func) {
		struct wq_barrier *barr;

		barr = container_of(work, struct wq_barrier, work);

		pr_cont("%s BAR(%d)", comma ? "," : "",
			task_pid_nr(barr->task));
	} else {
		pr_cont("%s %ps", comma ? "," : "", work->func);
	}
}

static void show_pwq(struct pool_workqueue *pwq)
{
	struct worker_pool *pool = pwq->pool;
	struct work_struct *work;
	struct worker *worker;
	bool has_in_flight = false, has_pending = false;
	int bkt;

	pr_info("  pwq %d:", pool->id);
	pr_cont_pool_info(pool);

	pr_cont(" active=%d/%d refcnt=%d%s\n",
		pwq->nr_active, pwq->max_active, pwq->refcnt,
		!list_empty(&pwq->mayday_node) ? " MAYDAY" : "");

	hash_for_each(pool->busy_hash, bkt, worker, hentry) {
		if (worker->current_pwq == pwq) {
			has_in_flight = true;
			break;
		}
	}
	if (has_in_flight) {
		bool comma = false;

		pr_info("    in-flight:");
		hash_for_each(pool->busy_hash, bkt, worker, hentry) {
			if (worker->current_pwq != pwq)
				continue;

			pr_cont("%s %d%s:%ps", comma ? "," : "",
				task_pid_nr(worker->task),
				worker->rescue_wq ? "(RESCUER)" : "",
				worker->current_func);
			list_for_each_entry(work, &worker->scheduled, entry)
				pr_cont_work(false, work);
			comma = true;
		}
		pr_cont("\n");
	}

	list_for_each_entry(work, &pool->worklist, entry) {
		if (get_work_pwq(work) == pwq) {
			has_pending = true;
			break;
		}
	}
	if (has_pending) {
		bool comma = false;

		pr_info("    pending:");
		list_for_each_entry(work, &pool->worklist, entry) {
			if (get_work_pwq(work) != pwq)
				continue;

			pr_cont_work(comma, work);
			comma = !(*work_data_bits(work) & WORK_STRUCT_LINKED);
		}
		pr_cont("\n");
	}

	if (!list_empty(&pwq->delayed_works)) {
		bool comma = false;

		pr_info("    delayed:");
		list_for_each_entry(work, &pwq->delayed_works, entry) {
			pr_cont_work(comma, work);
			comma = !(*work_data_bits(work) & WORK_STRUCT_LINKED);
		}
		pr_cont("\n");
	}
}

/**
 * show_workqueue_state - dump workqueue state
 *
 * Called from a sysrq handler or try_to_freeze_tasks() and prints out
 * all busy workqueues and pools.
 */
void show_workqueue_state(void)
{
	struct workqueue_struct *wq;
	struct worker_pool *pool;
	unsigned long flags;
	int pi;

	rcu_read_lock();

	pr_info("Showing busy workqueues and worker pools:\n");

	list_for_each_entry_rcu(wq, &workqueues, list) {
		struct pool_workqueue *pwq;
		bool idle = true;

		for_each_pwq(pwq, wq) {
			if (pwq->nr_active || !list_empty(&pwq->delayed_works)) {
				idle = false;
				break;
			}
		}
		if (idle)
			continue;

		pr_info("workqueue %s: flags=0x%x\n", wq->name, wq->flags);

		for_each_pwq(pwq, wq) {
			raw_spin_lock_irqsave(&pwq->pool->lock, flags);
			if (pwq->nr_active || !list_empty(&pwq->delayed_works))
				show_pwq(pwq);
			raw_spin_unlock_irqrestore(&pwq->pool->lock, flags);
			/*
			 * We could be printing a lot from atomic context, e.g.
			 * sysrq-t -> show_workqueue_state(). Avoid triggering
			 * hard lockup.
			 */
			touch_nmi_watchdog();
		}
	}

	for_each_pool(pool, pi) {
		struct worker *worker;
		bool first = true;

		raw_spin_lock_irqsave(&pool->lock, flags);
		if (pool->nr_workers == pool->nr_idle)
			goto next_pool;

		pr_info("pool %d:", pool->id);
		pr_cont_pool_info(pool);
		pr_cont(" hung=%us workers=%d",
			jiffies_to_msecs(jiffies - pool->watchdog_ts) / 1000,
			pool->nr_workers);
		if (pool->manager)
			pr_cont(" manager: %d",
				task_pid_nr(pool->manager->task));
		list_for_each_entry(worker, &pool->idle_list, entry) {
			pr_cont(" %s%d", first ? "idle: " : "",
				task_pid_nr(worker->task));
			first = false;
		}
		pr_cont("\n");
	next_pool:
		raw_spin_unlock_irqrestore(&pool->lock, flags);
		/*
		 * We could be printing a lot from atomic context, e.g.
		 * sysrq-t -> show_workqueue_state(). Avoid triggering
		 * hard lockup.
		 */
		touch_nmi_watchdog();
	}

	rcu_read_unlock();
}

/* used to show worker information through /proc/PID/{comm,stat,status} */
void wq_worker_comm(char *buf, size_t size, struct task_struct *task)
{
	int off;

	/* always show the actual comm */
	off = strscpy(buf, task->comm, size);
	if (off < 0)
		return;

	/* stabilize PF_WQ_WORKER and worker pool association */
	mutex_lock(&wq_pool_attach_mutex);

	if (task->flags & PF_WQ_WORKER) {
		struct worker *worker = kthread_data(task);
		struct worker_pool *pool = worker->pool;

		if (pool) {
			raw_spin_lock_irq(&pool->lock);
			/*
			 * ->desc tracks information (wq name or
			 * set_worker_desc()) for the latest execution.  If
			 * current, prepend '+', otherwise '-'.
			 */
			if (worker->desc[0] != '\0') {
				if (worker->current_work)
					scnprintf(buf + off, size - off, "+%s",
						  worker->desc);
				else
					scnprintf(buf + off, size - off, "-%s",
						  worker->desc);
			}
			raw_spin_unlock_irq(&pool->lock);
		}
	}

	mutex_unlock(&wq_pool_attach_mutex);
}

#ifdef CONFIG_SMP

/*
 * CPU hotplug.
 *
 * There are two challenges in supporting CPU hotplug.  Firstly, there
 * are a lot of assumptions on strong associations among work, pwq and
 * pool which make migrating pending and scheduled works very
 * difficult to implement without impacting hot paths.  Secondly,
 * worker pools serve mix of short, long and very long running works making
 * blocked draining impractical.
 *
 * This is solved by allowing the pools to be disassociated from the CPU
 * running as an unbound one and allowing it to be reattached later if the
 * cpu comes back online.
 */

static void unbind_workers(int cpu)
{
	struct worker_pool *pool;
	struct worker *worker;

	for_each_cpu_worker_pool(pool, cpu) {
		mutex_lock(&wq_pool_attach_mutex);
		raw_spin_lock_irq(&pool->lock);

		/*
		 * We've blocked all attach/detach operations. Make all workers
		 * unbound and set DISASSOCIATED.  Before this, all workers
		 * except for the ones which are still executing works from
		 * before the last CPU down must be on the cpu.  After
		 * this, they may become diasporas.
		 */
		for_each_pool_worker(worker, pool)
			worker->flags |= WORKER_UNBOUND;

		pool->flags |= POOL_DISASSOCIATED;

		raw_spin_unlock_irq(&pool->lock);
		mutex_unlock(&wq_pool_attach_mutex);

		/*
		 * Call schedule() so that we cross rq->lock and thus can
		 * guarantee sched callbacks see the %WORKER_UNBOUND flag.
		 * This is necessary as scheduler callbacks may be invoked
		 * from other cpus.
		 */
		schedule();

		/*
		 * Sched callbacks are disabled now.  Zap nr_running.
		 * After this, nr_running stays zero and need_more_worker()
		 * and keep_working() are always true as long as the
		 * worklist is not empty.  This pool now behaves as an
		 * unbound (in terms of concurrency management) pool which
		 * are served by workers tied to the pool.
		 */
		atomic_set(&pool->nr_running, 0);

		/*
		 * With concurrency management just turned off, a busy
		 * worker blocking could lead to lengthy stalls.  Kick off
		 * unbound chain execution of currently pending work items.
		 */
		raw_spin_lock_irq(&pool->lock);
		wake_up_worker(pool);
		raw_spin_unlock_irq(&pool->lock);
	}
}

/**
 * rebind_workers - rebind all workers of a pool to the associated CPU
 * @pool: pool of interest
 *
 * @pool->cpu is coming online.  Rebind all workers to the CPU.
 */
static void rebind_workers(struct worker_pool *pool)
{
	struct worker *worker;

	lockdep_assert_held(&wq_pool_attach_mutex);

	/*
	 * Restore CPU affinity of all workers.  As all idle workers should
	 * be on the run-queue of the associated CPU before any local
	 * wake-ups for concurrency management happen, restore CPU affinity
	 * of all workers first and then clear UNBOUND.  As we're called
	 * from CPU_ONLINE, the following shouldn't fail.
	 */
	for_each_pool_worker(worker, pool)
		WARN_ON_ONCE(set_cpus_allowed_ptr(worker->task,
						  pool->attrs->cpumask) < 0);

	raw_spin_lock_irq(&pool->lock);

	pool->flags &= ~POOL_DISASSOCIATED;

	for_each_pool_worker(worker, pool) {
		unsigned int worker_flags = worker->flags;

		/*
		 * A bound idle worker should actually be on the runqueue
		 * of the associated CPU for local wake-ups targeting it to
		 * work.  Kick all idle workers so that they migrate to the
		 * associated CPU.  Doing this in the same loop as
		 * replacing UNBOUND with REBOUND is safe as no worker will
		 * be bound before @pool->lock is released.
		 */
		if (worker_flags & WORKER_IDLE)
			wake_up_process(worker->task);

		/*
		 * We want to clear UNBOUND but can't directly call
		 * worker_clr_flags() or adjust nr_running.  Atomically
		 * replace UNBOUND with another NOT_RUNNING flag REBOUND.
		 * @worker will clear REBOUND using worker_clr_flags() when
		 * it initiates the next execution cycle thus restoring
		 * concurrency management.  Note that when or whether
		 * @worker clears REBOUND doesn't affect correctness.
		 *
		 * WRITE_ONCE() is necessary because @worker->flags may be
		 * tested without holding any lock in
		 * wq_worker_running().  Without it, NOT_RUNNING test may
		 * fail incorrectly leading to premature concurrency
		 * management operations.
		 */
		WARN_ON_ONCE(!(worker_flags & WORKER_UNBOUND));
		worker_flags |= WORKER_REBOUND;
		worker_flags &= ~WORKER_UNBOUND;
		WRITE_ONCE(worker->flags, worker_flags);
	}

	raw_spin_unlock_irq(&pool->lock);
}

/**
 * restore_unbound_workers_cpumask - restore cpumask of unbound workers
 * @pool: unbound pool of interest
 * @cpu: the CPU which is coming up
 *
 * An unbound pool may end up with a cpumask which doesn't have any online
 * CPUs.  When a worker of such pool get scheduled, the scheduler resets
 * its cpus_allowed.  If @cpu is in @pool's cpumask which didn't have any
 * online CPU before, cpus_allowed of all its workers should be restored.
 */
static void restore_unbound_workers_cpumask(struct worker_pool *pool, int cpu)
{
	static cpumask_t cpumask;
	struct worker *worker;

	lockdep_assert_held(&wq_pool_attach_mutex);

	/* is @cpu allowed for @pool? */
	if (!cpumask_test_cpu(cpu, pool->attrs->cpumask))
		return;

	cpumask_and(&cpumask, pool->attrs->cpumask, cpu_online_mask);

	/* as we're called from CPU_ONLINE, the following shouldn't fail */
	for_each_pool_worker(worker, pool)
		WARN_ON_ONCE(set_cpus_allowed_ptr(worker->task, &cpumask) < 0);
}

int workqueue_prepare_cpu(unsigned int cpu)
{
	struct worker_pool *pool;

	for_each_cpu_worker_pool(pool, cpu) {
		if (pool->nr_workers)
			continue;
		if (!create_worker(pool))
			return -ENOMEM;
	}
	return 0;
}

int workqueue_online_cpu(unsigned int cpu)
{
	struct worker_pool *pool;
	struct workqueue_struct *wq;
	int pi;

	mutex_lock(&wq_pool_mutex);

	for_each_pool(pool, pi) {
		mutex_lock(&wq_pool_attach_mutex);

		if (pool->cpu == cpu)
			rebind_workers(pool);
		else if (pool->cpu < 0)
			restore_unbound_workers_cpumask(pool, cpu);

		mutex_unlock(&wq_pool_attach_mutex);
	}

	/* update NUMA affinity of unbound workqueues */
	list_for_each_entry(wq, &workqueues, list)
		wq_update_unbound_numa(wq, cpu, true);

	mutex_unlock(&wq_pool_mutex);
	return 0;
}

int workqueue_offline_cpu(unsigned int cpu)
{
	struct workqueue_struct *wq;

	/* unbinding per-cpu workers should happen on the local CPU */
	if (WARN_ON(cpu != smp_processor_id()))
		return -1;

	unbind_workers(cpu);

	/* update NUMA affinity of unbound workqueues */
	mutex_lock(&wq_pool_mutex);
	list_for_each_entry(wq, &workqueues, list)
		wq_update_unbound_numa(wq, cpu, false);
	mutex_unlock(&wq_pool_mutex);

	return 0;
}

struct work_for_cpu {
	struct work_struct work;
	long (*fn)(void *);
	void *arg;
	long ret;
};

static void work_for_cpu_fn(struct work_struct *work)
{
	struct work_for_cpu *wfc = container_of(work, struct work_for_cpu, work);

	wfc->ret = wfc->fn(wfc->arg);
}

/**
 * work_on_cpu - run a function in thread context on a particular cpu
 * @cpu: the cpu to run on
 * @fn: the function to run
 * @arg: the function arg
 *
 * It is up to the caller to ensure that the cpu doesn't go offline.
 * The caller must not hold any locks which would prevent @fn from completing.
 *
 * Return: The value @fn returns.
 */
long work_on_cpu(int cpu, long (*fn)(void *), void *arg)
{
	struct work_for_cpu wfc = { .fn = fn, .arg = arg };

	INIT_WORK_ONSTACK(&wfc.work, work_for_cpu_fn);
	schedule_work_on(cpu, &wfc.work);
	flush_work(&wfc.work);
	destroy_work_on_stack(&wfc.work);
	return wfc.ret;
}
EXPORT_SYMBOL_GPL(work_on_cpu);

/**
 * work_on_cpu_safe - run a function in thread context on a particular cpu
 * @cpu: the cpu to run on
 * @fn:  the function to run
 * @arg: the function argument
 *
 * Disables CPU hotplug and calls work_on_cpu(). The caller must not hold
 * any locks which would prevent @fn from completing.
 *
 * Return: The value @fn returns.
 */
long work_on_cpu_safe(int cpu, long (*fn)(void *), void *arg)
{
	long ret = -ENODEV;

	get_online_cpus();
	if (cpu_online(cpu))
		ret = work_on_cpu(cpu, fn, arg);
	put_online_cpus();
	return ret;
}
EXPORT_SYMBOL_GPL(work_on_cpu_safe);
#endif /* CONFIG_SMP */

#ifdef CONFIG_FREEZER

/**
 * freeze_workqueues_begin - begin freezing workqueues
 *
 * Start freezing workqueues.  After this function returns, all freezable
 * workqueues will queue new works to their delayed_works list instead of
 * pool->worklist.
 *
 * CONTEXT:
 * Grabs and releases wq_pool_mutex, wq->mutex and pool->lock's.
 */
void freeze_workqueues_begin(void)
{
	struct workqueue_struct *wq;
	struct pool_workqueue *pwq;

	mutex_lock(&wq_pool_mutex);

	WARN_ON_ONCE(workqueue_freezing);
	workqueue_freezing = true;

	list_for_each_entry(wq, &workqueues, list) {
		mutex_lock(&wq->mutex);
		for_each_pwq(pwq, wq)
			pwq_adjust_max_active(pwq);
		mutex_unlock(&wq->mutex);
	}

	mutex_unlock(&wq_pool_mutex);
}

/**
 * freeze_workqueues_busy - are freezable workqueues still busy?
 *
 * Check whether freezing is complete.  This function must be called
 * between freeze_workqueues_begin() and thaw_workqueues().
 *
 * CONTEXT:
 * Grabs and releases wq_pool_mutex.
 *
 * Return:
 * %true if some freezable workqueues are still busy.  %false if freezing
 * is complete.
 */
bool freeze_workqueues_busy(void)
{
	bool busy = false;
	struct workqueue_struct *wq;
	struct pool_workqueue *pwq;

	mutex_lock(&wq_pool_mutex);

	WARN_ON_ONCE(!workqueue_freezing);

	list_for_each_entry(wq, &workqueues, list) {
		if (!(wq->flags & WQ_FREEZABLE))
			continue;
		/*
		 * nr_active is monotonically decreasing.  It's safe
		 * to peek without lock.
		 */
		rcu_read_lock();
		for_each_pwq(pwq, wq) {
			WARN_ON_ONCE(pwq->nr_active < 0);
			if (pwq->nr_active) {
				busy = true;
				rcu_read_unlock();
				goto out_unlock;
			}
		}
		rcu_read_unlock();
	}
out_unlock:
	mutex_unlock(&wq_pool_mutex);
	return busy;
}

/**
 * thaw_workqueues - thaw workqueues
 *
 * Thaw workqueues.  Normal queueing is restored and all collected
 * frozen works are transferred to their respective pool worklists.
 *
 * CONTEXT:
 * Grabs and releases wq_pool_mutex, wq->mutex and pool->lock's.
 */
void thaw_workqueues(void)
{
	struct workqueue_struct *wq;
	struct pool_workqueue *pwq;

	mutex_lock(&wq_pool_mutex);

	if (!workqueue_freezing)
		goto out_unlock;

	workqueue_freezing = false;

	/* restore max_active and repopulate worklist */
	list_for_each_entry(wq, &workqueues, list) {
		mutex_lock(&wq->mutex);
		for_each_pwq(pwq, wq)
			pwq_adjust_max_active(pwq);
		mutex_unlock(&wq->mutex);
	}

out_unlock:
	mutex_unlock(&wq_pool_mutex);
}
#endif /* CONFIG_FREEZER */

static int workqueue_apply_unbound_cpumask(void)
{
	LIST_HEAD(ctxs);
	int ret = 0;
	struct workqueue_struct *wq;
	struct apply_wqattrs_ctx *ctx, *n;

	lockdep_assert_held(&wq_pool_mutex);

	list_for_each_entry(wq, &workqueues, list) {
		if (!(wq->flags & WQ_UNBOUND))
			continue;
		/* creating multiple pwqs breaks ordering guarantee */
		if (wq->flags & __WQ_ORDERED)
			continue;

		ctx = apply_wqattrs_prepare(wq, wq->unbound_attrs);
		if (!ctx) {
			ret = -ENOMEM;
			break;
		}

		list_add_tail(&ctx->list, &ctxs);
	}

	list_for_each_entry_safe(ctx, n, &ctxs, list) {
		if (!ret)
			apply_wqattrs_commit(ctx);
		apply_wqattrs_cleanup(ctx);
	}

	return ret;
}

/**
 *  workqueue_set_unbound_cpumask - Set the low-level unbound cpumask
 *  @cpumask: the cpumask to set
 *
 *  The low-level workqueues cpumask is a global cpumask that limits
 *  the affinity of all unbound workqueues.  This function check the @cpumask
 *  and apply it to all unbound workqueues and updates all pwqs of them.
 *
 *  Retun:	0	- Success
 *  		-EINVAL	- Invalid @cpumask
 *  		-ENOMEM	- Failed to allocate memory for attrs or pwqs.
 */
int workqueue_set_unbound_cpumask(cpumask_var_t cpumask)
{
	int ret = -EINVAL;
	cpumask_var_t saved_cpumask;

	if (!zalloc_cpumask_var(&saved_cpumask, GFP_KERNEL))
		return -ENOMEM;

	/*
	 * Not excluding isolated cpus on purpose.
	 * If the user wishes to include them, we allow that.
	 */
	cpumask_and(cpumask, cpumask, cpu_possible_mask);
	if (!cpumask_empty(cpumask)) {
		apply_wqattrs_lock();

		/* save the old wq_unbound_cpumask. */
		cpumask_copy(saved_cpumask, wq_unbound_cpumask);

		/* update wq_unbound_cpumask at first and apply it to wqs. */
		cpumask_copy(wq_unbound_cpumask, cpumask);
		ret = workqueue_apply_unbound_cpumask();

		/* restore the wq_unbound_cpumask when failed. */
		if (ret < 0)
			cpumask_copy(wq_unbound_cpumask, saved_cpumask);

		apply_wqattrs_unlock();
	}

	free_cpumask_var(saved_cpumask);
	return ret;
}

#ifdef CONFIG_SYSFS
/*
 * Workqueues with WQ_SYSFS flag set is visible to userland via
 * /sys/bus/workqueue/devices/WQ_NAME.  All visible workqueues have the
 * following attributes.
 *
 *  per_cpu	RO bool	: whether the workqueue is per-cpu or unbound
 *  max_active	RW int	: maximum number of in-flight work items
 *
 * Unbound workqueues have the following extra attributes.
 *
 *  pool_ids	RO int	: the associated pool IDs for each node
 *  nice	RW int	: nice value of the workers
 *  cpumask	RW mask	: bitmask of allowed CPUs for the workers
 *  numa	RW bool	: whether enable NUMA affinity
 */
struct wq_device {
	struct workqueue_struct		*wq;
	struct device			dev;
};

static struct workqueue_struct *dev_to_wq(struct device *dev)
{
	struct wq_device *wq_dev = container_of(dev, struct wq_device, dev);

	return wq_dev->wq;
}

static ssize_t per_cpu_show(struct device *dev, struct device_attribute *attr,
			    char *buf)
{
	struct workqueue_struct *wq = dev_to_wq(dev);

	return scnprintf(buf, PAGE_SIZE, "%d\n", (bool)!(wq->flags & WQ_UNBOUND));
}
static DEVICE_ATTR_RO(per_cpu);

static ssize_t max_active_show(struct device *dev,
			       struct device_attribute *attr, char *buf)
{
	struct workqueue_struct *wq = dev_to_wq(dev);

	return scnprintf(buf, PAGE_SIZE, "%d\n", wq->saved_max_active);
}

static ssize_t max_active_store(struct device *dev,
				struct device_attribute *attr, const char *buf,
				size_t count)
{
	struct workqueue_struct *wq = dev_to_wq(dev);
	int val;

	if (sscanf(buf, "%d", &val) != 1 || val <= 0)
		return -EINVAL;

	workqueue_set_max_active(wq, val);
	return count;
}
static DEVICE_ATTR_RW(max_active);

static struct attribute *wq_sysfs_attrs[] = {
	&dev_attr_per_cpu.attr,
	&dev_attr_max_active.attr,
	NULL,
};
ATTRIBUTE_GROUPS(wq_sysfs);

static ssize_t wq_pool_ids_show(struct device *dev,
				struct device_attribute *attr, char *buf)
{
	struct workqueue_struct *wq = dev_to_wq(dev);
	const char *delim = "";
	int node, written = 0;

	get_online_cpus();
	rcu_read_lock();
	for_each_node(node) {
		written += scnprintf(buf + written, PAGE_SIZE - written,
				     "%s%d:%d", delim, node,
				     unbound_pwq_by_node(wq, node)->pool->id);
		delim = " ";
	}
	written += scnprintf(buf + written, PAGE_SIZE - written, "\n");
	rcu_read_unlock();
	put_online_cpus();

	return written;
}

static ssize_t wq_nice_show(struct device *dev, struct device_attribute *attr,
			    char *buf)
{
	struct workqueue_struct *wq = dev_to_wq(dev);
	int written;

	mutex_lock(&wq->mutex);
	written = scnprintf(buf, PAGE_SIZE, "%d\n", wq->unbound_attrs->nice);
	mutex_unlock(&wq->mutex);

	return written;
}

/* prepare workqueue_attrs for sysfs store operations */
static struct workqueue_attrs *wq_sysfs_prep_attrs(struct workqueue_struct *wq)
{
	struct workqueue_attrs *attrs;

	lockdep_assert_held(&wq_pool_mutex);

	attrs = alloc_workqueue_attrs();
	if (!attrs)
		return NULL;

	copy_workqueue_attrs(attrs, wq->unbound_attrs);
	return attrs;
}

static ssize_t wq_nice_store(struct device *dev, struct device_attribute *attr,
			     const char *buf, size_t count)
{
	struct workqueue_struct *wq = dev_to_wq(dev);
	struct workqueue_attrs *attrs;
	int ret = -ENOMEM;

	apply_wqattrs_lock();

	attrs = wq_sysfs_prep_attrs(wq);
	if (!attrs)
		goto out_unlock;

	if (sscanf(buf, "%d", &attrs->nice) == 1 &&
	    attrs->nice >= MIN_NICE && attrs->nice <= MAX_NICE)
		ret = apply_workqueue_attrs_locked(wq, attrs);
	else
		ret = -EINVAL;

out_unlock:
	apply_wqattrs_unlock();
	free_workqueue_attrs(attrs);
	return ret ?: count;
}

static ssize_t wq_cpumask_show(struct device *dev,
			       struct device_attribute *attr, char *buf)
{
	struct workqueue_struct *wq = dev_to_wq(dev);
	int written;

	mutex_lock(&wq->mutex);
	written = scnprintf(buf, PAGE_SIZE, "%*pb\n",
			    cpumask_pr_args(wq->unbound_attrs->cpumask));
	mutex_unlock(&wq->mutex);
	return written;
}

static ssize_t wq_cpumask_store(struct device *dev,
				struct device_attribute *attr,
				const char *buf, size_t count)
{
	struct workqueue_struct *wq = dev_to_wq(dev);
	struct workqueue_attrs *attrs;
	int ret = -ENOMEM;

	apply_wqattrs_lock();

	attrs = wq_sysfs_prep_attrs(wq);
	if (!attrs)
		goto out_unlock;

	ret = cpumask_parse(buf, attrs->cpumask);
	if (!ret)
		ret = apply_workqueue_attrs_locked(wq, attrs);

out_unlock:
	apply_wqattrs_unlock();
	free_workqueue_attrs(attrs);
	return ret ?: count;
}

static ssize_t wq_numa_show(struct device *dev, struct device_attribute *attr,
			    char *buf)
{
	struct workqueue_struct *wq = dev_to_wq(dev);
	int written;

	mutex_lock(&wq->mutex);
	written = scnprintf(buf, PAGE_SIZE, "%d\n",
			    !wq->unbound_attrs->no_numa);
	mutex_unlock(&wq->mutex);

	return written;
}

static ssize_t wq_numa_store(struct device *dev, struct device_attribute *attr,
			     const char *buf, size_t count)
{
	struct workqueue_struct *wq = dev_to_wq(dev);
	struct workqueue_attrs *attrs;
	int v, ret = -ENOMEM;

	apply_wqattrs_lock();

	attrs = wq_sysfs_prep_attrs(wq);
	if (!attrs)
		goto out_unlock;

	ret = -EINVAL;
	if (sscanf(buf, "%d", &v) == 1) {
		attrs->no_numa = !v;
		ret = apply_workqueue_attrs_locked(wq, attrs);
	}

out_unlock:
	apply_wqattrs_unlock();
	free_workqueue_attrs(attrs);
	return ret ?: count;
}

static struct device_attribute wq_sysfs_unbound_attrs[] = {
	__ATTR(pool_ids, 0444, wq_pool_ids_show, NULL),
	__ATTR(nice, 0644, wq_nice_show, wq_nice_store),
	__ATTR(cpumask, 0644, wq_cpumask_show, wq_cpumask_store),
	__ATTR(numa, 0644, wq_numa_show, wq_numa_store),
	__ATTR_NULL,
};

static struct bus_type wq_subsys = {
	.name				= "workqueue",
	.dev_groups			= wq_sysfs_groups,
};

static ssize_t wq_unbound_cpumask_show(struct device *dev,
		struct device_attribute *attr, char *buf)
{
	int written;

	mutex_lock(&wq_pool_mutex);
	written = scnprintf(buf, PAGE_SIZE, "%*pb\n",
			    cpumask_pr_args(wq_unbound_cpumask));
	mutex_unlock(&wq_pool_mutex);

	return written;
}

static ssize_t wq_unbound_cpumask_store(struct device *dev,
		struct device_attribute *attr, const char *buf, size_t count)
{
	cpumask_var_t cpumask;
	int ret;

	if (!zalloc_cpumask_var(&cpumask, GFP_KERNEL))
		return -ENOMEM;

	ret = cpumask_parse(buf, cpumask);
	if (!ret)
		ret = workqueue_set_unbound_cpumask(cpumask);

	free_cpumask_var(cpumask);
	return ret ? ret : count;
}

static struct device_attribute wq_sysfs_cpumask_attr =
	__ATTR(cpumask, 0644, wq_unbound_cpumask_show,
	       wq_unbound_cpumask_store);

static int __init wq_sysfs_init(void)
{
	int err;

	err = subsys_virtual_register(&wq_subsys, NULL);
	if (err)
		return err;

	return device_create_file(wq_subsys.dev_root, &wq_sysfs_cpumask_attr);
}
core_initcall(wq_sysfs_init);

static void wq_device_release(struct device *dev)
{
	struct wq_device *wq_dev = container_of(dev, struct wq_device, dev);

	kfree(wq_dev);
}

/**
 * workqueue_sysfs_register - make a workqueue visible in sysfs
 * @wq: the workqueue to register
 *
 * Expose @wq in sysfs under /sys/bus/workqueue/devices.
 * alloc_workqueue*() automatically calls this function if WQ_SYSFS is set
 * which is the preferred method.
 *
 * Workqueue user should use this function directly iff it wants to apply
 * workqueue_attrs before making the workqueue visible in sysfs; otherwise,
 * apply_workqueue_attrs() may race against userland updating the
 * attributes.
 *
 * Return: 0 on success, -errno on failure.
 */
int workqueue_sysfs_register(struct workqueue_struct *wq)
{
	struct wq_device *wq_dev;
	int ret;

	/*
	 * Adjusting max_active or creating new pwqs by applying
	 * attributes breaks ordering guarantee.  Disallow exposing ordered
	 * workqueues.
	 */
	if (WARN_ON(wq->flags & __WQ_ORDERED_EXPLICIT))
		return -EINVAL;

	wq->wq_dev = wq_dev = kzalloc(sizeof(*wq_dev), GFP_KERNEL);
	if (!wq_dev)
		return -ENOMEM;

	wq_dev->wq = wq;
	wq_dev->dev.bus = &wq_subsys;
	wq_dev->dev.release = wq_device_release;
	dev_set_name(&wq_dev->dev, "%s", wq->name);

	/*
	 * unbound_attrs are created separately.  Suppress uevent until
	 * everything is ready.
	 */
	dev_set_uevent_suppress(&wq_dev->dev, true);

	ret = device_register(&wq_dev->dev);
	if (ret) {
		put_device(&wq_dev->dev);
		wq->wq_dev = NULL;
		return ret;
	}

	if (wq->flags & WQ_UNBOUND) {
		struct device_attribute *attr;

		for (attr = wq_sysfs_unbound_attrs; attr->attr.name; attr++) {
			ret = device_create_file(&wq_dev->dev, attr);
			if (ret) {
				device_unregister(&wq_dev->dev);
				wq->wq_dev = NULL;
				return ret;
			}
		}
	}

	dev_set_uevent_suppress(&wq_dev->dev, false);
	kobject_uevent(&wq_dev->dev.kobj, KOBJ_ADD);
	return 0;
}

/**
 * workqueue_sysfs_unregister - undo workqueue_sysfs_register()
 * @wq: the workqueue to unregister
 *
 * If @wq is registered to sysfs by workqueue_sysfs_register(), unregister.
 */
static void workqueue_sysfs_unregister(struct workqueue_struct *wq)
{
	struct wq_device *wq_dev = wq->wq_dev;

	if (!wq->wq_dev)
		return;

	wq->wq_dev = NULL;
	device_unregister(&wq_dev->dev);
}
#else	/* CONFIG_SYSFS */
static void workqueue_sysfs_unregister(struct workqueue_struct *wq)	{ }
#endif	/* CONFIG_SYSFS */

/*
 * Workqueue watchdog.
 *
 * Stall may be caused by various bugs - missing WQ_MEM_RECLAIM, illegal
 * flush dependency, a concurrency managed work item which stays RUNNING
 * indefinitely.  Workqueue stalls can be very difficult to debug as the
 * usual warning mechanisms don't trigger and internal workqueue state is
 * largely opaque.
 *
 * Workqueue watchdog monitors all worker pools periodically and dumps
 * state if some pools failed to make forward progress for a while where
 * forward progress is defined as the first item on ->worklist changing.
 *
 * This mechanism is controlled through the kernel parameter
 * "workqueue.watchdog_thresh" which can be updated at runtime through the
 * corresponding sysfs parameter file.
 */
#ifdef CONFIG_WQ_WATCHDOG

static unsigned long wq_watchdog_thresh = 30;
static struct timer_list wq_watchdog_timer;

static unsigned long wq_watchdog_touched = INITIAL_JIFFIES;
static DEFINE_PER_CPU(unsigned long, wq_watchdog_touched_cpu) = INITIAL_JIFFIES;

static void wq_watchdog_reset_touched(void)
{
	int cpu;

	wq_watchdog_touched = jiffies;
	for_each_possible_cpu(cpu)
		per_cpu(wq_watchdog_touched_cpu, cpu) = jiffies;
}

static void wq_watchdog_timer_fn(struct timer_list *unused)
{
	unsigned long thresh = READ_ONCE(wq_watchdog_thresh) * HZ;
	bool lockup_detected = false;
	unsigned long now = jiffies;
	struct worker_pool *pool;
	int pi;

	if (!thresh)
		return;

	rcu_read_lock();

	for_each_pool(pool, pi) {
		unsigned long pool_ts, touched, ts;

		if (list_empty(&pool->worklist))
			continue;

		/*
		 * If a virtual machine is stopped by the host it can look to
		 * the watchdog like a stall.
		 */
		kvm_check_and_clear_guest_paused();

		/* get the latest of pool and touched timestamps */
		pool_ts = READ_ONCE(pool->watchdog_ts);
		touched = READ_ONCE(wq_watchdog_touched);

		if (time_after(pool_ts, touched))
			ts = pool_ts;
		else
			ts = touched;

		if (pool->cpu >= 0) {
			unsigned long cpu_touched =
				READ_ONCE(per_cpu(wq_watchdog_touched_cpu,
						  pool->cpu));
			if (time_after(cpu_touched, ts))
				ts = cpu_touched;
		}

		/* did we stall? */
		if (time_after(now, ts + thresh)) {
			lockup_detected = true;
			pr_emerg("BUG: workqueue lockup - pool");
			pr_cont_pool_info(pool);
			pr_cont(" stuck for %us!\n",
<<<<<<< HEAD
				jiffies_to_msecs(now - pool_ts) / 1000);
=======
				jiffies_to_msecs(jiffies - pool_ts) / 1000);
>>>>>>> 76081a5f
			trace_android_vh_wq_lockup_pool(pool->cpu, pool_ts);
		}
	}

	rcu_read_unlock();

	if (lockup_detected)
		show_workqueue_state();

	wq_watchdog_reset_touched();
	mod_timer(&wq_watchdog_timer, jiffies + thresh);
}

notrace void wq_watchdog_touch(int cpu)
{
	if (cpu >= 0)
		per_cpu(wq_watchdog_touched_cpu, cpu) = jiffies;
	else
		wq_watchdog_touched = jiffies;
}

static void wq_watchdog_set_thresh(unsigned long thresh)
{
	wq_watchdog_thresh = 0;
	del_timer_sync(&wq_watchdog_timer);

	if (thresh) {
		wq_watchdog_thresh = thresh;
		wq_watchdog_reset_touched();
		mod_timer(&wq_watchdog_timer, jiffies + thresh * HZ);
	}
}

static int wq_watchdog_param_set_thresh(const char *val,
					const struct kernel_param *kp)
{
	unsigned long thresh;
	int ret;

	ret = kstrtoul(val, 0, &thresh);
	if (ret)
		return ret;

	if (system_wq)
		wq_watchdog_set_thresh(thresh);
	else
		wq_watchdog_thresh = thresh;

	return 0;
}

static const struct kernel_param_ops wq_watchdog_thresh_ops = {
	.set	= wq_watchdog_param_set_thresh,
	.get	= param_get_ulong,
};

module_param_cb(watchdog_thresh, &wq_watchdog_thresh_ops, &wq_watchdog_thresh,
		0644);

static void wq_watchdog_init(void)
{
	timer_setup(&wq_watchdog_timer, wq_watchdog_timer_fn, TIMER_DEFERRABLE);
	wq_watchdog_set_thresh(wq_watchdog_thresh);
}

#else	/* CONFIG_WQ_WATCHDOG */

static inline void wq_watchdog_init(void) { }

#endif	/* CONFIG_WQ_WATCHDOG */

static void __init wq_numa_init(void)
{
	cpumask_var_t *tbl;
	int node, cpu;

	if (num_possible_nodes() <= 1)
		return;

	if (wq_disable_numa) {
		pr_info("workqueue: NUMA affinity support disabled\n");
		return;
	}

	wq_update_unbound_numa_attrs_buf = alloc_workqueue_attrs();
	BUG_ON(!wq_update_unbound_numa_attrs_buf);

	/*
	 * We want masks of possible CPUs of each node which isn't readily
	 * available.  Build one from cpu_to_node() which should have been
	 * fully initialized by now.
	 */
	tbl = kcalloc(nr_node_ids, sizeof(tbl[0]), GFP_KERNEL);
	BUG_ON(!tbl);

	for_each_node(node)
		BUG_ON(!zalloc_cpumask_var_node(&tbl[node], GFP_KERNEL,
				node_online(node) ? node : NUMA_NO_NODE));

	for_each_possible_cpu(cpu) {
		node = cpu_to_node(cpu);
		if (WARN_ON(node == NUMA_NO_NODE)) {
			pr_warn("workqueue: NUMA node mapping not available for cpu%d, disabling NUMA support\n", cpu);
			/* happens iff arch is bonkers, let's just proceed */
			return;
		}
		cpumask_set_cpu(cpu, tbl[node]);
	}

	wq_numa_possible_cpumask = tbl;
	wq_numa_enabled = true;
}

/**
 * workqueue_init_early - early init for workqueue subsystem
 *
 * This is the first half of two-staged workqueue subsystem initialization
 * and invoked as soon as the bare basics - memory allocation, cpumasks and
 * idr are up.  It sets up all the data structures and system workqueues
 * and allows early boot code to create workqueues and queue/cancel work
 * items.  Actual work item execution starts only after kthreads can be
 * created and scheduled right before early initcalls.
 */
void __init workqueue_init_early(void)
{
	int std_nice[NR_STD_WORKER_POOLS] = { 0, HIGHPRI_NICE_LEVEL };
	int hk_flags = HK_FLAG_DOMAIN | HK_FLAG_WQ;
	int i, cpu;

	BUILD_BUG_ON(__alignof__(struct pool_workqueue) < __alignof__(long long));

	BUG_ON(!alloc_cpumask_var(&wq_unbound_cpumask, GFP_KERNEL));
	cpumask_copy(wq_unbound_cpumask, housekeeping_cpumask(hk_flags));

	pwq_cache = KMEM_CACHE(pool_workqueue, SLAB_PANIC);

	/* initialize CPU pools */
	for_each_possible_cpu(cpu) {
		struct worker_pool *pool;

		i = 0;
		for_each_cpu_worker_pool(pool, cpu) {
			BUG_ON(init_worker_pool(pool));
			pool->cpu = cpu;
			cpumask_copy(pool->attrs->cpumask, cpumask_of(cpu));
			pool->attrs->nice = std_nice[i++];
			pool->node = cpu_to_node(cpu);

			/* alloc pool ID */
			mutex_lock(&wq_pool_mutex);
			BUG_ON(worker_pool_assign_id(pool));
			mutex_unlock(&wq_pool_mutex);
		}
	}

	/* create default unbound and ordered wq attrs */
	for (i = 0; i < NR_STD_WORKER_POOLS; i++) {
		struct workqueue_attrs *attrs;

		BUG_ON(!(attrs = alloc_workqueue_attrs()));
		attrs->nice = std_nice[i];
		unbound_std_wq_attrs[i] = attrs;

		/*
		 * An ordered wq should have only one pwq as ordering is
		 * guaranteed by max_active which is enforced by pwqs.
		 * Turn off NUMA so that dfl_pwq is used for all nodes.
		 */
		BUG_ON(!(attrs = alloc_workqueue_attrs()));
		attrs->nice = std_nice[i];
		attrs->no_numa = true;
		ordered_wq_attrs[i] = attrs;
	}

	system_wq = alloc_workqueue("events", 0, 0);
	system_highpri_wq = alloc_workqueue("events_highpri", WQ_HIGHPRI, 0);
	system_long_wq = alloc_workqueue("events_long", 0, 0);
	system_unbound_wq = alloc_workqueue("events_unbound", WQ_UNBOUND,
					    WQ_UNBOUND_MAX_ACTIVE);
	system_freezable_wq = alloc_workqueue("events_freezable",
					      WQ_FREEZABLE, 0);
	system_power_efficient_wq = alloc_workqueue("events_power_efficient",
					      WQ_POWER_EFFICIENT, 0);
	system_freezable_power_efficient_wq = alloc_workqueue("events_freezable_power_efficient",
					      WQ_FREEZABLE | WQ_POWER_EFFICIENT,
					      0);
	BUG_ON(!system_wq || !system_highpri_wq || !system_long_wq ||
	       !system_unbound_wq || !system_freezable_wq ||
	       !system_power_efficient_wq ||
	       !system_freezable_power_efficient_wq);
}

/**
 * workqueue_init - bring workqueue subsystem fully online
 *
 * This is the latter half of two-staged workqueue subsystem initialization
 * and invoked as soon as kthreads can be created and scheduled.
 * Workqueues have been created and work items queued on them, but there
 * are no kworkers executing the work items yet.  Populate the worker pools
 * with the initial workers and enable future kworker creations.
 */
void __init workqueue_init(void)
{
	struct workqueue_struct *wq;
	struct worker_pool *pool;
	int cpu, bkt;

	/*
	 * It'd be simpler to initialize NUMA in workqueue_init_early() but
	 * CPU to node mapping may not be available that early on some
	 * archs such as power and arm64.  As per-cpu pools created
	 * previously could be missing node hint and unbound pools NUMA
	 * affinity, fix them up.
	 *
	 * Also, while iterating workqueues, create rescuers if requested.
	 */
	wq_numa_init();

	mutex_lock(&wq_pool_mutex);

	for_each_possible_cpu(cpu) {
		for_each_cpu_worker_pool(pool, cpu) {
			pool->node = cpu_to_node(cpu);
		}
	}

	list_for_each_entry(wq, &workqueues, list) {
		wq_update_unbound_numa(wq, smp_processor_id(), true);
		WARN(init_rescuer(wq),
		     "workqueue: failed to create early rescuer for %s",
		     wq->name);
	}

	mutex_unlock(&wq_pool_mutex);

	/* create the initial workers */
	for_each_online_cpu(cpu) {
		for_each_cpu_worker_pool(pool, cpu) {
			pool->flags &= ~POOL_DISASSOCIATED;
			BUG_ON(!create_worker(pool));
		}
	}

	hash_for_each(unbound_pool_hash, bkt, pool, hash_node)
		BUG_ON(!create_worker(pool));

	wq_online = true;
	wq_watchdog_init();
}<|MERGE_RESOLUTION|>--- conflicted
+++ resolved
@@ -55,10 +55,7 @@
 #include "workqueue_internal.h"
 
 #include <trace/hooks/wqlockup.h>
-<<<<<<< HEAD
-=======
 #include <trace/hooks/workqueue.h>
->>>>>>> 76081a5f
 /* events/workqueue.h uses default TRACE_INCLUDE_PATH */
 #undef TRACE_INCLUDE_PATH
 
@@ -5825,11 +5822,7 @@
 			pr_emerg("BUG: workqueue lockup - pool");
 			pr_cont_pool_info(pool);
 			pr_cont(" stuck for %us!\n",
-<<<<<<< HEAD
 				jiffies_to_msecs(now - pool_ts) / 1000);
-=======
-				jiffies_to_msecs(jiffies - pool_ts) / 1000);
->>>>>>> 76081a5f
 			trace_android_vh_wq_lockup_pool(pool->cpu, pool_ts);
 		}
 	}
