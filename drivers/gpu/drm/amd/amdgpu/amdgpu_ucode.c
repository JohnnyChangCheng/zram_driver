--- conflicted
+++ resolved
@@ -359,10 +359,6 @@
 
 int amdgpu_ucode_init_bo(struct amdgpu_device *adev)
 {
-<<<<<<< HEAD
-	struct amdgpu_bo **bo = &adev->firmware.fw_buf;
-=======
->>>>>>> 661e50bc
 	uint64_t fw_offset = 0;
 	int i, err;
 	struct amdgpu_firmware_info *ucode = NULL;
@@ -373,40 +369,6 @@
 		return 0;
 	}
 
-<<<<<<< HEAD
-	if (!amdgpu_sriov_vf(adev) || !adev->in_sriov_reset) {
-		err = amdgpu_bo_create(adev, adev->firmware.fw_size, PAGE_SIZE, true,
-					amdgpu_sriov_vf(adev) ? AMDGPU_GEM_DOMAIN_VRAM : AMDGPU_GEM_DOMAIN_GTT,
-					AMDGPU_GEM_CREATE_VRAM_CONTIGUOUS,
-					NULL, NULL, 0, bo);
-		if (err) {
-			dev_err(adev->dev, "(%d) Firmware buffer allocate failed\n", err);
-			goto failed;
-		}
-
-		err = amdgpu_bo_reserve(*bo, false);
-		if (err) {
-			dev_err(adev->dev, "(%d) Firmware buffer reserve failed\n", err);
-			goto failed_reserve;
-		}
-
-		err = amdgpu_bo_pin(*bo, amdgpu_sriov_vf(adev) ? AMDGPU_GEM_DOMAIN_VRAM : AMDGPU_GEM_DOMAIN_GTT,
-					&adev->firmware.fw_buf_mc);
-		if (err) {
-			dev_err(adev->dev, "(%d) Firmware buffer pin failed\n", err);
-			goto failed_pin;
-		}
-
-		err = amdgpu_bo_kmap(*bo, &adev->firmware.fw_buf_ptr);
-		if (err) {
-			dev_err(adev->dev, "(%d) Firmware buffer kmap failed\n", err);
-			goto failed_kmap;
-		}
-
-		amdgpu_bo_unreserve(*bo);
-	}
-
-=======
 	if (!adev->in_gpu_reset) {
 		err = amdgpu_bo_create_kernel(adev, adev->firmware.fw_size, PAGE_SIZE,
 					amdgpu_sriov_vf(adev) ? AMDGPU_GEM_DOMAIN_VRAM : AMDGPU_GEM_DOMAIN_GTT,
@@ -419,7 +381,6 @@
 		}
 	}
 
->>>>>>> 661e50bc
 	memset(adev->firmware.fw_buf_ptr, 0, adev->firmware.fw_size);
 
 	/*
