--- conflicted
+++ resolved
@@ -1046,11 +1046,7 @@
 	GEM_BUG_ON(cache->rq_size >= obj->base.size / sizeof(u32));
 	cache->rq_cmd[cache->rq_size] = MI_BATCH_BUFFER_END;
 
-<<<<<<< HEAD
-	__i915_gem_object_flush_map(obj, 0, sizeof(u32) * (cache->rq_size + 1));
-=======
 	i915_gem_object_flush_map(obj);
->>>>>>> c70595ea
 	i915_gem_object_unpin_map(obj);
 
 	intel_gt_chipset_flush(cache->rq->engine->gt);
@@ -1300,11 +1296,8 @@
 		goto err_pool;
 	}
 
-<<<<<<< HEAD
-=======
 	memset32(cmd, 0, pool->obj->base.size / sizeof(u32));
 
->>>>>>> c70595ea
 	batch = i915_vma_instance(pool->obj, vma->vm, NULL);
 	if (IS_ERR(batch)) {
 		err = PTR_ERR(batch);
@@ -1546,17 +1539,10 @@
 	u64 target_addr = relocation_target(reloc, target);
 	u64 offset = reloc->offset;
 	int reloc_gpu = reloc_entry_gpu(eb, vma, offset, target_addr);
-<<<<<<< HEAD
 
 	if (reloc_gpu < 0)
 		return reloc_gpu;
 
-=======
-
-	if (reloc_gpu < 0)
-		return reloc_gpu;
-
->>>>>>> c70595ea
 	if (!reloc_gpu) {
 		bool wide = eb->reloc_cache.use_64bit_reloc;
 		void *vaddr;
@@ -1774,7 +1760,6 @@
 
 	for (i = 0; i < entry->relocation_count; i++) {
 		u64 offset = eb_relocate_entry(eb, ev, &relocs[i]);
-<<<<<<< HEAD
 
 		if ((s64)offset < 0) {
 			err = (int)offset;
@@ -1837,70 +1822,6 @@
 		urelocs = u64_to_user_ptr(eb->exec[i].relocs_ptr);
 		size = nreloc * sizeof(*relocs);
 
-=======
-
-		if ((s64)offset < 0) {
-			err = (int)offset;
-			goto err;
-		}
-	}
-	err = 0;
-err:
-	reloc_cache_reset(&eb->reloc_cache, eb);
-	return err;
-}
-
-static int check_relocations(const struct drm_i915_gem_exec_object2 *entry)
-{
-	const char __user *addr, *end;
-	unsigned long size;
-	char __maybe_unused c;
-
-	size = entry->relocation_count;
-	if (size == 0)
-		return 0;
-
-	if (size > N_RELOC(ULONG_MAX))
-		return -EINVAL;
-
-	addr = u64_to_user_ptr(entry->relocs_ptr);
-	size *= sizeof(struct drm_i915_gem_relocation_entry);
-	if (!access_ok(addr, size))
-		return -EFAULT;
-
-	end = addr + size;
-	for (; addr < end; addr += PAGE_SIZE) {
-		int err = __get_user(c, addr);
-		if (err)
-			return err;
-	}
-	return __get_user(c, end - 1);
-}
-
-static int eb_copy_relocations(const struct i915_execbuffer *eb)
-{
-	struct drm_i915_gem_relocation_entry *relocs;
-	const unsigned int count = eb->buffer_count;
-	unsigned int i;
-	int err;
-
-	for (i = 0; i < count; i++) {
-		const unsigned int nreloc = eb->exec[i].relocation_count;
-		struct drm_i915_gem_relocation_entry __user *urelocs;
-		unsigned long size;
-		unsigned long copied;
-
-		if (nreloc == 0)
-			continue;
-
-		err = check_relocations(&eb->exec[i]);
-		if (err)
-			goto err;
-
-		urelocs = u64_to_user_ptr(eb->exec[i].relocs_ptr);
-		size = nreloc * sizeof(*relocs);
-
->>>>>>> c70595ea
 		relocs = kvmalloc_array(size, 1, GFP_KERNEL);
 		if (!relocs) {
 			err = -ENOMEM;
@@ -1970,7 +1891,6 @@
 		err = check_relocations(&eb->exec[i]);
 		if (err)
 			return err;
-<<<<<<< HEAD
 	}
 
 	return 0;
@@ -2048,85 +1968,6 @@
 		goto err;
 	}
 
-=======
-	}
-
-	return 0;
-}
-
-static noinline int eb_relocate_parse_slow(struct i915_execbuffer *eb,
-					   struct i915_request *rq)
-{
-	bool have_copy = false;
-	struct eb_vma *ev;
-	int err = 0;
-
-repeat:
-	if (signal_pending(current)) {
-		err = -ERESTARTSYS;
-		goto out;
-	}
-
-	/* We may process another execbuffer during the unlock... */
-	eb_release_vmas(eb, false);
-	i915_gem_ww_ctx_fini(&eb->ww);
-
-	if (rq) {
-		/* nonblocking is always false */
-		if (i915_request_wait(rq, I915_WAIT_INTERRUPTIBLE,
-				      MAX_SCHEDULE_TIMEOUT) < 0) {
-			i915_request_put(rq);
-			rq = NULL;
-
-			err = -EINTR;
-			goto err_relock;
-		}
-
-		i915_request_put(rq);
-		rq = NULL;
-	}
-
-	/*
-	 * We take 3 passes through the slowpatch.
-	 *
-	 * 1 - we try to just prefault all the user relocation entries and
-	 * then attempt to reuse the atomic pagefault disabled fast path again.
-	 *
-	 * 2 - we copy the user entries to a local buffer here outside of the
-	 * local and allow ourselves to wait upon any rendering before
-	 * relocations
-	 *
-	 * 3 - we already have a local copy of the relocation entries, but
-	 * were interrupted (EAGAIN) whilst waiting for the objects, try again.
-	 */
-	if (!err) {
-		err = eb_prefault_relocations(eb);
-	} else if (!have_copy) {
-		err = eb_copy_relocations(eb);
-		have_copy = err == 0;
-	} else {
-		cond_resched();
-		err = 0;
-	}
-
-	if (!err)
-		flush_workqueue(eb->i915->mm.userptr_wq);
-
-err_relock:
-	i915_gem_ww_ctx_init(&eb->ww, true);
-	if (err)
-		goto out;
-
-	/* reacquire the objects */
-repeat_validate:
-	rq = eb_pin_engine(eb, false);
-	if (IS_ERR(rq)) {
-		err = PTR_ERR(rq);
-		rq = NULL;
-		goto err;
-	}
-
->>>>>>> c70595ea
 	/* We didn't throttle, should be NULL */
 	GEM_WARN_ON(rq);
 
@@ -2943,7 +2784,6 @@
 
 	eb->context = ce;
 	eb->engine = ce->engine;
-<<<<<<< HEAD
 
 	/*
 	 * Make sure engine pool stays alive even if we call intel_context_put
@@ -2952,16 +2792,6 @@
 	 */
 	return err;
 
-=======
-
-	/*
-	 * Make sure engine pool stays alive even if we call intel_context_put
-	 * during ww handling. The pool is destroyed when last pm reference
-	 * is dropped, which breaks our -EDEADLK handling.
-	 */
-	return err;
-
->>>>>>> c70595ea
 err:
 	intel_gt_pm_put(ce->engine->gt);
 	intel_context_put(ce);
@@ -2970,7 +2800,6 @@
 
 static void
 eb_put_engine(struct i915_execbuffer *eb)
-<<<<<<< HEAD
 {
 	intel_gt_pm_put(eb->engine->gt);
 	intel_context_put(eb->context);
@@ -2979,16 +2808,6 @@
 static void
 __free_fence_array(struct eb_fence *fences, unsigned int n)
 {
-=======
-{
-	intel_gt_pm_put(eb->engine->gt);
-	intel_context_put(eb->context);
-}
-
-static void
-__free_fence_array(struct eb_fence *fences, unsigned int n)
-{
->>>>>>> c70595ea
 	while (n--) {
 		drm_syncobj_put(ptr_mask_bits(fences[n].syncobj, 2));
 		dma_fence_put(fences[n].dma_fence);
@@ -3025,7 +2844,6 @@
 	user_values = u64_to_user_ptr(timeline_fences->values_ptr);
 	if (!access_ok(user_values, nfences * sizeof(*user_values)))
 		return -EFAULT;
-<<<<<<< HEAD
 
 	f = krealloc(eb->fences,
 		     (eb->num_fences + nfences) * sizeof(*f),
@@ -3039,21 +2857,6 @@
 	BUILD_BUG_ON(~(ARCH_KMALLOC_MINALIGN - 1) &
 		     ~__I915_EXEC_FENCE_UNKNOWN_FLAGS);
 
-=======
-
-	f = krealloc(eb->fences,
-		     (eb->num_fences + nfences) * sizeof(*f),
-		     __GFP_NOWARN | GFP_KERNEL);
-	if (!f)
-		return -ENOMEM;
-
-	eb->fences = f;
-	f += eb->num_fences;
-
-	BUILD_BUG_ON(~(ARCH_KMALLOC_MINALIGN - 1) &
-		     ~__I915_EXEC_FENCE_UNKNOWN_FLAGS);
-
->>>>>>> c70595ea
 	while (nfences--) {
 		struct drm_i915_gem_exec_fence user_fence;
 		struct drm_syncobj *syncobj;
@@ -3084,7 +2887,6 @@
 			DRM_DEBUG("Syncobj handle has no fence\n");
 			drm_syncobj_put(syncobj);
 			return -EINVAL;
-<<<<<<< HEAD
 		}
 
 		if (fence)
@@ -3135,58 +2937,6 @@
 			f->chain_fence = NULL;
 		}
 
-=======
-		}
-
-		if (fence)
-			err = dma_fence_chain_find_seqno(&fence, point);
-
-		if (err && !(user_fence.flags & I915_EXEC_FENCE_SIGNAL)) {
-			DRM_DEBUG("Syncobj handle missing requested point %llu\n", point);
-			dma_fence_put(fence);
-			drm_syncobj_put(syncobj);
-			return err;
-		}
-
-		/*
-		 * A point might have been signaled already and
-		 * garbage collected from the timeline. In this case
-		 * just ignore the point and carry on.
-		 */
-		if (!fence && !(user_fence.flags & I915_EXEC_FENCE_SIGNAL)) {
-			drm_syncobj_put(syncobj);
-			continue;
-		}
-
-		/*
-		 * For timeline syncobjs we need to preallocate chains for
-		 * later signaling.
-		 */
-		if (point != 0 && user_fence.flags & I915_EXEC_FENCE_SIGNAL) {
-			/*
-			 * Waiting and signaling the same point (when point !=
-			 * 0) would break the timeline.
-			 */
-			if (user_fence.flags & I915_EXEC_FENCE_WAIT) {
-				DRM_DEBUG("Trying to wait & signal the same timeline point.\n");
-				dma_fence_put(fence);
-				drm_syncobj_put(syncobj);
-				return -EINVAL;
-			}
-
-			f->chain_fence =
-				kmalloc(sizeof(*f->chain_fence),
-					GFP_KERNEL);
-			if (!f->chain_fence) {
-				drm_syncobj_put(syncobj);
-				dma_fence_put(fence);
-				return -ENOMEM;
-			}
-		} else {
-			f->chain_fence = NULL;
-		}
-
->>>>>>> c70595ea
 		f->syncobj = ptr_pack_bits(syncobj, user_fence.flags, 2);
 		f->dma_fence = fence;
 		f->value = point;
