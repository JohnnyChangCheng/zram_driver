/*
 * Marvell Wireless LAN device driver: PCIE specific handling
 *
 * Copyright (C) 2011, Marvell International Ltd.
 *
 * This software file (the "File") is distributed by Marvell International
 * Ltd. under the terms of the GNU General Public License Version 2, June 1991
 * (the "License").  You may use, redistribute and/or modify this File in
 * accordance with the terms and conditions of the License, a copy of which
 * is available by writing to the Free Software Foundation, Inc.,
 * 51 Franklin Street, Fifth Floor, Boston, MA 02110-1301 USA or on the
 * worldwide web at http://www.gnu.org/licenses/old-licenses/gpl-2.0.txt.
 *
 * THE FILE IS DISTRIBUTED AS-IS, WITHOUT WARRANTY OF ANY KIND, AND THE
 * IMPLIED WARRANTIES OF MERCHANTABILITY OR FITNESS FOR A PARTICULAR PURPOSE
 * ARE EXPRESSLY DISCLAIMED.  The License provides additional details about
 * this warranty disclaimer.
 */

#include <linux/firmware.h>

#include "decl.h"
#include "ioctl.h"
#include "util.h"
#include "fw.h"
#include "main.h"
#include "wmm.h"
#include "11n.h"
#include "pcie.h"

#define PCIE_VERSION	"1.0"
#define DRV_NAME        "Marvell mwifiex PCIe"

static u8 user_rmmod;

static struct mwifiex_if_ops pcie_ops;

static struct semaphore add_remove_card_sem;
static int mwifiex_pcie_enable_host_int(struct mwifiex_adapter *adapter);
static int mwifiex_pcie_resume(struct pci_dev *pdev);

static int
mwifiex_map_pci_memory(struct mwifiex_adapter *adapter, struct sk_buff *skb,
		       int size, int flags)
{
	struct pcie_service_card *card = adapter->card;
	dma_addr_t buf_pa;

	buf_pa = pci_map_single(card->dev, skb->data, size, flags);
	if (pci_dma_mapping_error(card->dev, buf_pa)) {
		dev_err(adapter->dev, "failed to map pci memory!\n");
		return -1;
	}
	memcpy(skb->cb, &buf_pa, sizeof(dma_addr_t));
	return 0;
}

/*
 * This function reads sleep cookie and checks if FW is ready
 */
static bool mwifiex_pcie_ok_to_access_hw(struct mwifiex_adapter *adapter)
{
	u32 *cookie_addr;
	struct pcie_service_card *card = adapter->card;
	const struct mwifiex_pcie_card_reg *reg = card->pcie.reg;

	if (!reg->sleep_cookie)
		return true;

	if (card->sleep_cookie_vbase) {
		cookie_addr = (u32 *)card->sleep_cookie_vbase;
		dev_dbg(adapter->dev, "info: ACCESS_HW: sleep cookie=0x%x\n",
			*cookie_addr);
		if (*cookie_addr == FW_AWAKE_COOKIE)
			return true;
	}

	return false;
}

/*
 * This function probes an mwifiex device and registers it. It allocates
 * the card structure, enables PCIE function number and initiates the
 * device registration and initialization procedure by adding a logical
 * interface.
 */
static int mwifiex_pcie_probe(struct pci_dev *pdev,
					const struct pci_device_id *ent)
{
	struct pcie_service_card *card;

	pr_debug("info: vendor=0x%4.04X device=0x%4.04X rev=%d\n",
		 pdev->vendor, pdev->device, pdev->revision);

	card = kzalloc(sizeof(struct pcie_service_card), GFP_KERNEL);
	if (!card)
		return -ENOMEM;

	card->dev = pdev;

	if (ent->driver_data) {
		struct mwifiex_pcie_device *data = (void *)ent->driver_data;
		card->pcie.firmware = data->firmware;
		card->pcie.reg = data->reg;
		card->pcie.blksz_fw_dl = data->blksz_fw_dl;
	}

	if (mwifiex_add_card(card, &add_remove_card_sem, &pcie_ops,
			     MWIFIEX_PCIE)) {
		pr_err("%s failed\n", __func__);
		kfree(card);
		return -1;
	}

	return 0;
}

/*
 * This function removes the interface and frees up the card structure.
 */
static void mwifiex_pcie_remove(struct pci_dev *pdev)
{
	struct pcie_service_card *card;
	struct mwifiex_adapter *adapter;
	struct mwifiex_private *priv;
	int i;

	card = pci_get_drvdata(pdev);
	if (!card)
		return;

	adapter = card->adapter;
	if (!adapter || !adapter->priv_num)
		return;

	/* In case driver is removed when asynchronous FW load is in progress */
	wait_for_completion(&adapter->fw_load);

	if (user_rmmod) {
#ifdef CONFIG_PM
		if (adapter->is_suspended)
			mwifiex_pcie_resume(pdev);
#endif

		for (i = 0; i < adapter->priv_num; i++)
			if ((GET_BSS_ROLE(adapter->priv[i]) ==
			     MWIFIEX_BSS_ROLE_STA) &&
			    adapter->priv[i]->media_connected)
				mwifiex_deauthenticate(adapter->priv[i], NULL);

		priv = mwifiex_get_priv(adapter, MWIFIEX_BSS_ROLE_ANY);

		mwifiex_disable_auto_ds(priv);

		mwifiex_init_shutdown_fw(priv, MWIFIEX_FUNC_SHUTDOWN);
	}

	mwifiex_remove_card(card->adapter, &add_remove_card_sem);
	kfree(card);
}

/*
 * Kernel needs to suspend all functions separately. Therefore all
 * registered functions must have drivers with suspend and resume
 * methods. Failing that the kernel simply removes the whole card.
 *
 * If already not suspended, this function allocates and sends a host
 * sleep activate request to the firmware and turns off the traffic.
 */
static int mwifiex_pcie_suspend(struct pci_dev *pdev, pm_message_t state)
{
	struct mwifiex_adapter *adapter;
	struct pcie_service_card *card;
	int hs_actived, i;

	if (pdev) {
		card = (struct pcie_service_card *) pci_get_drvdata(pdev);
		if (!card || !card->adapter) {
			pr_err("Card or adapter structure is not valid\n");
			return 0;
		}
	} else {
		pr_err("PCIE device is not specified\n");
		return 0;
	}

	adapter = card->adapter;

	hs_actived = mwifiex_enable_hs(adapter);

	/* Indicate device suspended */
	adapter->is_suspended = true;

	for (i = 0; i < adapter->priv_num; i++)
		netif_carrier_off(adapter->priv[i]->netdev);

	return 0;
}

/*
 * Kernel needs to suspend all functions separately. Therefore all
 * registered functions must have drivers with suspend and resume
 * methods. Failing that the kernel simply removes the whole card.
 *
 * If already not resumed, this function turns on the traffic and
 * sends a host sleep cancel request to the firmware.
 */
static int mwifiex_pcie_resume(struct pci_dev *pdev)
{
	struct mwifiex_adapter *adapter;
	struct pcie_service_card *card;
	int i;

	if (pdev) {
		card = (struct pcie_service_card *) pci_get_drvdata(pdev);
		if (!card || !card->adapter) {
			pr_err("Card or adapter structure is not valid\n");
			return 0;
		}
	} else {
		pr_err("PCIE device is not specified\n");
		return 0;
	}

	adapter = card->adapter;

	if (!adapter->is_suspended) {
		dev_warn(adapter->dev, "Device already resumed\n");
		return 0;
	}

	adapter->is_suspended = false;

	for (i = 0; i < adapter->priv_num; i++)
		if (adapter->priv[i]->media_connected)
			netif_carrier_on(adapter->priv[i]->netdev);

	mwifiex_cancel_hs(mwifiex_get_priv(adapter, MWIFIEX_BSS_ROLE_STA),
			  MWIFIEX_ASYNC_CMD);

	return 0;
}

static DEFINE_PCI_DEVICE_TABLE(mwifiex_ids) = {
	{
		PCIE_VENDOR_ID_MARVELL, PCIE_DEVICE_ID_MARVELL_88W8766P,
		PCI_ANY_ID, PCI_ANY_ID, 0, 0,
		.driver_data = (unsigned long) &mwifiex_pcie8766,
	},
	{
		PCIE_VENDOR_ID_MARVELL, PCIE_DEVICE_ID_MARVELL_88W8897,
		PCI_ANY_ID, PCI_ANY_ID, 0, 0,
		.driver_data = (unsigned long) &mwifiex_pcie8897,
	},
	{},
};

MODULE_DEVICE_TABLE(pci, mwifiex_ids);

/* PCI Device Driver */
static struct pci_driver __refdata mwifiex_pcie = {
	.name     = "mwifiex_pcie",
	.id_table = mwifiex_ids,
	.probe    = mwifiex_pcie_probe,
	.remove   = mwifiex_pcie_remove,
#ifdef CONFIG_PM
	/* Power Management Hooks */
	.suspend  = mwifiex_pcie_suspend,
	.resume   = mwifiex_pcie_resume,
#endif
};

/*
 * This function writes data into PCIE card register.
 */
static int mwifiex_write_reg(struct mwifiex_adapter *adapter, int reg, u32 data)
{
	struct pcie_service_card *card = adapter->card;

	iowrite32(data, card->pci_mmap1 + reg);

	return 0;
}

/*
 * This function reads data from PCIE card register.
 */
static int mwifiex_read_reg(struct mwifiex_adapter *adapter, int reg, u32 *data)
{
	struct pcie_service_card *card = adapter->card;

	*data = ioread32(card->pci_mmap1 + reg);

	return 0;
}

/*
 * This function wakes up the card.
 *
 * A host power up command is written to the card configuration
 * register to wake up the card.
 */
static int mwifiex_pm_wakeup_card(struct mwifiex_adapter *adapter)
{
	int i = 0;
	struct pcie_service_card *card = adapter->card;
	const struct mwifiex_pcie_card_reg *reg = card->pcie.reg;

	while (reg->sleep_cookie && mwifiex_pcie_ok_to_access_hw(adapter)) {
		i++;
		usleep_range(10, 20);
		/* 50ms max wait */
		if (i == 50000)
			break;
	}

	dev_dbg(adapter->dev, "event: Wakeup device...\n");

	/* Enable interrupts or any chip access will wakeup device */
	if (mwifiex_write_reg(adapter, PCIE_HOST_INT_MASK, HOST_INTR_MASK)) {
		dev_warn(adapter->dev, "Enable host interrupt failed\n");
		return -1;
	}

	dev_dbg(adapter->dev, "PCIE wakeup: Setting PS_STATE_AWAKE\n");
	adapter->ps_state = PS_STATE_AWAKE;

	return 0;
}

/*
 * This function is called after the card has woken up.
 *
 * The card configuration register is reset.
 */
static int mwifiex_pm_wakeup_card_complete(struct mwifiex_adapter *adapter)
{
	dev_dbg(adapter->dev, "cmd: Wakeup device completed\n");

	return 0;
}

/*
 * This function disables the host interrupt.
 *
 * The host interrupt mask is read, the disable bit is reset and
 * written back to the card host interrupt mask register.
 */
static int mwifiex_pcie_disable_host_int(struct mwifiex_adapter *adapter)
{
	if (mwifiex_pcie_ok_to_access_hw(adapter)) {
		if (mwifiex_write_reg(adapter, PCIE_HOST_INT_MASK,
				      0x00000000)) {
			dev_warn(adapter->dev, "Disable host interrupt failed\n");
			return -1;
		}
	}

	return 0;
}

/*
 * This function enables the host interrupt.
 *
 * The host interrupt enable mask is written to the card
 * host interrupt mask register.
 */
static int mwifiex_pcie_enable_host_int(struct mwifiex_adapter *adapter)
{
	if (mwifiex_pcie_ok_to_access_hw(adapter)) {
		/* Simply write the mask to the register */
		if (mwifiex_write_reg(adapter, PCIE_HOST_INT_MASK,
				      HOST_INTR_MASK)) {
			dev_warn(adapter->dev, "Enable host interrupt failed\n");
			return -1;
		}
	}

	return 0;
}

/*
 * This function initializes TX buffer ring descriptors
 */
static int mwifiex_init_txq_ring(struct mwifiex_adapter *adapter)
{
	struct pcie_service_card *card = adapter->card;
	const struct mwifiex_pcie_card_reg *reg = card->pcie.reg;
	struct mwifiex_pcie_buf_desc *desc;
	struct mwifiex_pfu_buf_desc *desc2;
	int i;

	for (i = 0; i < MWIFIEX_MAX_TXRX_BD; i++) {
		card->tx_buf_list[i] = NULL;
		if (reg->pfu_enabled) {
			card->txbd_ring[i] = (void *)card->txbd_ring_vbase +
					     (sizeof(*desc2) * i);
			desc2 = card->txbd_ring[i];
			memset(desc2, 0, sizeof(*desc2));
		} else {
			card->txbd_ring[i] = (void *)card->txbd_ring_vbase +
					     (sizeof(*desc) * i);
			desc = card->txbd_ring[i];
			memset(desc, 0, sizeof(*desc));
		}
	}

	return 0;
}

/* This function initializes RX buffer ring descriptors. Each SKB is allocated
 * here and after mapping PCI memory, its physical address is assigned to
 * PCIE Rx buffer descriptor's physical address.
 */
static int mwifiex_init_rxq_ring(struct mwifiex_adapter *adapter)
{
	struct pcie_service_card *card = adapter->card;
	const struct mwifiex_pcie_card_reg *reg = card->pcie.reg;
	struct sk_buff *skb;
	struct mwifiex_pcie_buf_desc *desc;
	struct mwifiex_pfu_buf_desc *desc2;
	dma_addr_t buf_pa;
	int i;

	for (i = 0; i < MWIFIEX_MAX_TXRX_BD; i++) {
		/* Allocate skb here so that firmware can DMA data from it */
		skb = dev_alloc_skb(MWIFIEX_RX_DATA_BUF_SIZE);
		if (!skb) {
			dev_err(adapter->dev,
				"Unable to allocate skb for RX ring.\n");
			kfree(card->rxbd_ring_vbase);
			return -ENOMEM;
		}

		if (mwifiex_map_pci_memory(adapter, skb,
					   MWIFIEX_RX_DATA_BUF_SIZE,
					   PCI_DMA_FROMDEVICE))
			return -1;

		MWIFIEX_SKB_PACB(skb, &buf_pa);

		dev_dbg(adapter->dev,
			"info: RX ring: skb=%p len=%d data=%p buf_pa=%#x:%x\n",
			skb, skb->len, skb->data, (u32)buf_pa,
			(u32)((u64)buf_pa >> 32));

		card->rx_buf_list[i] = skb;
		if (reg->pfu_enabled) {
			card->rxbd_ring[i] = (void *)card->rxbd_ring_vbase +
					     (sizeof(*desc2) * i);
			desc2 = card->rxbd_ring[i];
			desc2->paddr = buf_pa;
			desc2->len = (u16)skb->len;
			desc2->frag_len = (u16)skb->len;
			desc2->flags = reg->ring_flag_eop | reg->ring_flag_sop;
			desc2->offset = 0;
		} else {
			card->rxbd_ring[i] = (void *)(card->rxbd_ring_vbase +
					     (sizeof(*desc) * i));
			desc = card->rxbd_ring[i];
			desc->paddr = buf_pa;
			desc->len = (u16)skb->len;
			desc->flags = 0;
		}
	}

	return 0;
}

/* This function initializes event buffer ring descriptors. Each SKB is
 * allocated here and after mapping PCI memory, its physical address is assigned
 * to PCIE Rx buffer descriptor's physical address
 */
static int mwifiex_pcie_init_evt_ring(struct mwifiex_adapter *adapter)
{
	struct pcie_service_card *card = adapter->card;
	struct mwifiex_evt_buf_desc *desc;
	struct sk_buff *skb;
	dma_addr_t buf_pa;
	int i;

	for (i = 0; i < MWIFIEX_MAX_EVT_BD; i++) {
		/* Allocate skb here so that firmware can DMA data from it */
		skb = dev_alloc_skb(MAX_EVENT_SIZE);
		if (!skb) {
			dev_err(adapter->dev,
				"Unable to allocate skb for EVENT buf.\n");
			kfree(card->evtbd_ring_vbase);
			return -ENOMEM;
		}
		skb_put(skb, MAX_EVENT_SIZE);

		if (mwifiex_map_pci_memory(adapter, skb, MAX_EVENT_SIZE,
					   PCI_DMA_FROMDEVICE))
			return -1;

		MWIFIEX_SKB_PACB(skb, &buf_pa);

		dev_dbg(adapter->dev,
			"info: EVT ring: skb=%p len=%d data=%p buf_pa=%#x:%x\n",
			skb, skb->len, skb->data, (u32)buf_pa,
			(u32)((u64)buf_pa >> 32));

		card->evt_buf_list[i] = skb;
		card->evtbd_ring[i] = (void *)(card->evtbd_ring_vbase +
				      (sizeof(*desc) * i));
		desc = card->evtbd_ring[i];
		desc->paddr = buf_pa;
		desc->len = (u16)skb->len;
		desc->flags = 0;
	}

	return 0;
}

/* This function cleans up TX buffer rings. If any of the buffer list has valid
 * SKB address, associated SKB is freed.
 */
static void mwifiex_cleanup_txq_ring(struct mwifiex_adapter *adapter)
{
	struct pcie_service_card *card = adapter->card;
	const struct mwifiex_pcie_card_reg *reg = card->pcie.reg;
	struct sk_buff *skb;
	struct mwifiex_pcie_buf_desc *desc;
	struct mwifiex_pfu_buf_desc *desc2;
	int i;

	for (i = 0; i < MWIFIEX_MAX_TXRX_BD; i++) {
		if (reg->pfu_enabled) {
			desc2 = card->txbd_ring[i];
			if (card->tx_buf_list[i]) {
				skb = card->tx_buf_list[i];
				pci_unmap_single(card->dev, desc2->paddr,
						 skb->len, PCI_DMA_TODEVICE);
				dev_kfree_skb_any(skb);
			}
			memset(desc2, 0, sizeof(*desc2));
		} else {
			desc = card->txbd_ring[i];
			if (card->tx_buf_list[i]) {
				skb = card->tx_buf_list[i];
				pci_unmap_single(card->dev, desc->paddr,
						 skb->len, PCI_DMA_TODEVICE);
				dev_kfree_skb_any(skb);
			}
			memset(desc, 0, sizeof(*desc));
		}
		card->tx_buf_list[i] = NULL;
	}

	return;
}

/* This function cleans up RX buffer rings. If any of the buffer list has valid
 * SKB address, associated SKB is freed.
 */
static void mwifiex_cleanup_rxq_ring(struct mwifiex_adapter *adapter)
{
	struct pcie_service_card *card = adapter->card;
<<<<<<< HEAD
	int i;
=======
	const struct mwifiex_pcie_card_reg *reg = card->pcie.reg;
	struct mwifiex_pcie_buf_desc *desc;
	struct mwifiex_pfu_buf_desc *desc2;
	struct sk_buff *skb;
	int i;

	for (i = 0; i < MWIFIEX_MAX_TXRX_BD; i++) {
		if (reg->pfu_enabled) {
			desc2 = card->rxbd_ring[i];
			if (card->rx_buf_list[i]) {
				skb = card->rx_buf_list[i];
				pci_unmap_single(card->dev, desc2->paddr,
						 skb->len, PCI_DMA_TODEVICE);
				dev_kfree_skb_any(skb);
			}
			memset(desc2, 0, sizeof(*desc2));
		} else {
			desc = card->rxbd_ring[i];
			if (card->rx_buf_list[i]) {
				skb = card->rx_buf_list[i];
				pci_unmap_single(card->dev, desc->paddr,
						 skb->len, PCI_DMA_TODEVICE);
				dev_kfree_skb_any(skb);
			}
			memset(desc, 0, sizeof(*desc));
		}
		card->rx_buf_list[i] = NULL;
	}

	return;
}

/* This function cleans up event buffer rings. If any of the buffer list has
 * valid SKB address, associated SKB is freed.
 */
static void mwifiex_cleanup_evt_ring(struct mwifiex_adapter *adapter)
{
	struct pcie_service_card *card = adapter->card;
	struct mwifiex_evt_buf_desc *desc;
	struct sk_buff *skb;
	int i;

	for (i = 0; i < MWIFIEX_MAX_EVT_BD; i++) {
		desc = card->evtbd_ring[i];
		if (card->evt_buf_list[i]) {
			skb = card->evt_buf_list[i];
			pci_unmap_single(card->dev, desc->paddr, MAX_EVENT_SIZE,
					 PCI_DMA_FROMDEVICE);
			dev_kfree_skb_any(skb);
		}
		card->evt_buf_list[i] = NULL;
		memset(desc, 0, sizeof(*desc));
	}

	return;
}

/* This function creates buffer descriptor ring for TX
 */
static int mwifiex_pcie_create_txbd_ring(struct mwifiex_adapter *adapter)
{
	struct pcie_service_card *card = adapter->card;
	const struct mwifiex_pcie_card_reg *reg = card->pcie.reg;
>>>>>>> 9e97d14b

	/*
	 * driver maintaines the write pointer and firmware maintaines the read
	 * pointer. The write pointer starts at 0 (zero) while the read pointer
	 * starts at zero with rollover bit set
	 */
	card->txbd_wrptr = 0;

	if (reg->pfu_enabled)
		card->txbd_rdptr = 0;
	else
		card->txbd_rdptr |= reg->tx_rollover_ind;

	/* allocate shared memory for the BD ring and divide the same in to
	   several descriptors */
	if (reg->pfu_enabled)
		card->txbd_ring_size = sizeof(struct mwifiex_pfu_buf_desc) *
				       MWIFIEX_MAX_TXRX_BD;
	else
		card->txbd_ring_size = sizeof(struct mwifiex_pcie_buf_desc) *
				       MWIFIEX_MAX_TXRX_BD;

	dev_dbg(adapter->dev, "info: txbd_ring: Allocating %d bytes\n",
		card->txbd_ring_size);
	card->txbd_ring_vbase = pci_alloc_consistent(card->dev,
						     card->txbd_ring_size,
						     &card->txbd_ring_pbase);
	if (!card->txbd_ring_vbase) {
		dev_err(adapter->dev,
			"allocate consistent memory (%d bytes) failed!\n",
			card->txbd_ring_size);
		return -ENOMEM;
	}
	dev_dbg(adapter->dev,
		"info: txbd_ring - base: %p, pbase: %#x:%x, len: %x\n",
		card->txbd_ring_vbase, (unsigned int)card->txbd_ring_pbase,
		(u32)((u64)card->txbd_ring_pbase >> 32), card->txbd_ring_size);

<<<<<<< HEAD
	for (i = 0; i < MWIFIEX_MAX_TXRX_BD; i++) {
		card->txbd_ring[i] = (struct mwifiex_pcie_buf_desc *)
				     (card->txbd_ring_vbase +
				      (sizeof(struct mwifiex_pcie_buf_desc)
				       * i));

		card->tx_buf_list[i] = NULL;
		card->txbd_ring[i]->paddr = 0;
		card->txbd_ring[i]->len = 0;
		card->txbd_ring[i]->flags = 0;
	}

	return 0;
=======
	return mwifiex_init_txq_ring(adapter);
>>>>>>> 9e97d14b
}

static int mwifiex_pcie_delete_txbd_ring(struct mwifiex_adapter *adapter)
{
	struct pcie_service_card *card = adapter->card;
<<<<<<< HEAD
	struct sk_buff *skb;
	int i;

	for (i = 0; i < MWIFIEX_MAX_TXRX_BD; i++) {
		if (card->tx_buf_list[i]) {
			skb = card->tx_buf_list[i];
			pci_unmap_single(card->dev, card->txbd_ring[i]->paddr,
					 skb->len, PCI_DMA_TODEVICE);
			dev_kfree_skb_any(skb);
		}
		card->tx_buf_list[i] = NULL;
		card->txbd_ring[i]->paddr = 0;
		card->txbd_ring[i]->len = 0;
		card->txbd_ring[i]->flags = 0;
		card->txbd_ring[i] = NULL;
	}
=======
	const struct mwifiex_pcie_card_reg *reg = card->pcie.reg;

	mwifiex_cleanup_txq_ring(adapter);
>>>>>>> 9e97d14b

	if (card->txbd_ring_vbase)
		pci_free_consistent(card->dev, card->txbd_ring_size,
				    card->txbd_ring_vbase,
				    card->txbd_ring_pbase);
	card->txbd_ring_size = 0;
	card->txbd_wrptr = 0;
	card->txbd_rdptr = 0 | reg->tx_rollover_ind;
	card->txbd_ring_vbase = NULL;
	card->txbd_ring_pbase = 0;

	return 0;
}

/*
 * This function creates buffer descriptor ring for RX
 */
static int mwifiex_pcie_create_rxbd_ring(struct mwifiex_adapter *adapter)
{
	struct pcie_service_card *card = adapter->card;
<<<<<<< HEAD
	struct sk_buff *skb;
	int i;
	dma_addr_t buf_pa;
=======
	const struct mwifiex_pcie_card_reg *reg = card->pcie.reg;
>>>>>>> 9e97d14b

	/*
	 * driver maintaines the read pointer and firmware maintaines the write
	 * pointer. The write pointer starts at 0 (zero) while the read pointer
	 * starts at zero with rollover bit set
	 */
	card->rxbd_wrptr = 0;
	card->rxbd_rdptr = reg->rx_rollover_ind;

	if (reg->pfu_enabled)
		card->rxbd_ring_size = sizeof(struct mwifiex_pfu_buf_desc) *
				       MWIFIEX_MAX_TXRX_BD;
	else
		card->rxbd_ring_size = sizeof(struct mwifiex_pcie_buf_desc) *
				       MWIFIEX_MAX_TXRX_BD;

	dev_dbg(adapter->dev, "info: rxbd_ring: Allocating %d bytes\n",
		card->rxbd_ring_size);
	card->rxbd_ring_vbase = pci_alloc_consistent(card->dev,
						     card->rxbd_ring_size,
						     &card->rxbd_ring_pbase);
	if (!card->rxbd_ring_vbase) {
		dev_err(adapter->dev,
			"allocate consistent memory (%d bytes) failed!\n",
			card->rxbd_ring_size);
		return -ENOMEM;
	}

	dev_dbg(adapter->dev,
		"info: rxbd_ring - base: %p, pbase: %#x:%x, len: %#x\n",
		card->rxbd_ring_vbase, (u32)card->rxbd_ring_pbase,
		(u32)((u64)card->rxbd_ring_pbase >> 32),
		card->rxbd_ring_size);

<<<<<<< HEAD
	for (i = 0; i < MWIFIEX_MAX_TXRX_BD; i++) {
		card->rxbd_ring[i] = (struct mwifiex_pcie_buf_desc *)
				     (card->rxbd_ring_vbase +
				      (sizeof(struct mwifiex_pcie_buf_desc)
				       * i));

		/* Allocate skb here so that firmware can DMA data from it */
		skb = dev_alloc_skb(MWIFIEX_RX_DATA_BUF_SIZE);
		if (!skb) {
			dev_err(adapter->dev,
				"Unable to allocate skb for RX ring.\n");
			kfree(card->rxbd_ring_vbase);
			return -ENOMEM;
		}
		if (mwifiex_map_pci_memory(adapter, skb,
					   MWIFIEX_RX_DATA_BUF_SIZE,
					   PCI_DMA_FROMDEVICE))
			return -1;

		MWIFIEX_SKB_PACB(skb, &buf_pa);

		dev_dbg(adapter->dev, "info: RX ring: add new skb base: %p, "
			"buf_base: %p, buf_pbase: %#x:%x, buf_len: %#x\n",
			skb, skb->data, (u32)buf_pa, (u32)((u64)buf_pa >> 32),
			skb->len);

		card->rx_buf_list[i] = skb;
		card->rxbd_ring[i]->paddr = buf_pa;
		card->rxbd_ring[i]->len = (u16)skb->len;
		card->rxbd_ring[i]->flags = 0;
	}

	return 0;
=======
	return mwifiex_init_rxq_ring(adapter);
>>>>>>> 9e97d14b
}

/*
 * This function deletes Buffer descriptor ring for RX
 */
static int mwifiex_pcie_delete_rxbd_ring(struct mwifiex_adapter *adapter)
{
	struct pcie_service_card *card = adapter->card;
<<<<<<< HEAD
	struct sk_buff *skb;
	int i;

	for (i = 0; i < MWIFIEX_MAX_TXRX_BD; i++) {
		if (card->rx_buf_list[i]) {
			skb = card->rx_buf_list[i];
			pci_unmap_single(card->dev, card->rxbd_ring[i]->paddr ,
					 MWIFIEX_RX_DATA_BUF_SIZE,
					 PCI_DMA_FROMDEVICE);
			dev_kfree_skb_any(skb);
		}
		card->rx_buf_list[i] = NULL;
		card->rxbd_ring[i]->paddr = 0;
		card->rxbd_ring[i]->len = 0;
		card->rxbd_ring[i]->flags = 0;
		card->rxbd_ring[i] = NULL;
	}
=======
	const struct mwifiex_pcie_card_reg *reg = card->pcie.reg;

	mwifiex_cleanup_rxq_ring(adapter);
>>>>>>> 9e97d14b

	if (card->rxbd_ring_vbase)
		pci_free_consistent(card->dev, card->rxbd_ring_size,
				    card->rxbd_ring_vbase,
				    card->rxbd_ring_pbase);
	card->rxbd_ring_size = 0;
	card->rxbd_wrptr = 0;
	card->rxbd_rdptr = 0 | reg->rx_rollover_ind;
	card->rxbd_ring_vbase = NULL;
	card->rxbd_ring_pbase = 0;

	return 0;
}

/*
 * This function creates buffer descriptor ring for Events
 */
static int mwifiex_pcie_create_evtbd_ring(struct mwifiex_adapter *adapter)
{
	struct pcie_service_card *card = adapter->card;
<<<<<<< HEAD
	struct sk_buff *skb;
	int i;
	dma_addr_t buf_pa;
=======
	const struct mwifiex_pcie_card_reg *reg = card->pcie.reg;
>>>>>>> 9e97d14b

	/*
	 * driver maintaines the read pointer and firmware maintaines the write
	 * pointer. The write pointer starts at 0 (zero) while the read pointer
	 * starts at zero with rollover bit set
	 */
	card->evtbd_wrptr = 0;
	card->evtbd_rdptr = reg->evt_rollover_ind;

	card->evtbd_ring_size = sizeof(struct mwifiex_evt_buf_desc) *
				MWIFIEX_MAX_EVT_BD;

	dev_dbg(adapter->dev, "info: evtbd_ring: Allocating %d bytes\n",
		card->evtbd_ring_size);
	card->evtbd_ring_vbase = pci_alloc_consistent(card->dev,
						      card->evtbd_ring_size,
						      &card->evtbd_ring_pbase);
	if (!card->evtbd_ring_vbase) {
		dev_err(adapter->dev,
			"allocate consistent memory (%d bytes) failed!\n",
			card->evtbd_ring_size);
		return -ENOMEM;
	}

	dev_dbg(adapter->dev,
		"info: CMDRSP/EVT bd_ring - base: %p pbase: %#x:%x len: %#x\n",
		card->evtbd_ring_vbase, (u32)card->evtbd_ring_pbase,
		(u32)((u64)card->evtbd_ring_pbase >> 32),
		card->evtbd_ring_size);

<<<<<<< HEAD
	for (i = 0; i < MWIFIEX_MAX_EVT_BD; i++) {
		card->evtbd_ring[i] = (struct mwifiex_pcie_buf_desc *)
				      (card->evtbd_ring_vbase +
				       (sizeof(struct mwifiex_pcie_buf_desc)
					* i));

		/* Allocate skb here so that firmware can DMA data from it */
		skb = dev_alloc_skb(MAX_EVENT_SIZE);
		if (!skb) {
			dev_err(adapter->dev,
				"Unable to allocate skb for EVENT buf.\n");
			kfree(card->evtbd_ring_vbase);
			return -ENOMEM;
		}
		skb_put(skb, MAX_EVENT_SIZE);

		if (mwifiex_map_pci_memory(adapter, skb, MAX_EVENT_SIZE,
					   PCI_DMA_FROMDEVICE))
			return -1;

		MWIFIEX_SKB_PACB(skb, &buf_pa);
		dev_dbg(adapter->dev, "info: Evt ring: add new skb. base: %p, "
			"buf_base: %p, buf_pbase: %#x:%x, buf_len: %#x\n",
			skb, skb->data, (u32)buf_pa, (u32)((u64)buf_pa >> 32),
			skb->len);

		card->evt_buf_list[i] = skb;
		card->evtbd_ring[i]->paddr = buf_pa;
		card->evtbd_ring[i]->len = (u16)skb->len;
		card->evtbd_ring[i]->flags = 0;
	}

	return 0;
=======
	return mwifiex_pcie_init_evt_ring(adapter);
>>>>>>> 9e97d14b
}

/*
 * This function deletes Buffer descriptor ring for Events
 */
static int mwifiex_pcie_delete_evtbd_ring(struct mwifiex_adapter *adapter)
{
	struct pcie_service_card *card = adapter->card;
<<<<<<< HEAD
	struct sk_buff *skb;
	int i;

	for (i = 0; i < MWIFIEX_MAX_EVT_BD; i++) {
		if (card->evt_buf_list[i]) {
			skb = card->evt_buf_list[i];
			pci_unmap_single(card->dev, card->evtbd_ring[i]->paddr,
					 MAX_EVENT_SIZE, PCI_DMA_FROMDEVICE);
			dev_kfree_skb_any(skb);
		}
		card->evt_buf_list[i] = NULL;
		card->evtbd_ring[i]->paddr = 0;
		card->evtbd_ring[i]->len = 0;
		card->evtbd_ring[i]->flags = 0;
		card->evtbd_ring[i] = NULL;
	}
=======
	const struct mwifiex_pcie_card_reg *reg = card->pcie.reg;

	mwifiex_cleanup_evt_ring(adapter);
>>>>>>> 9e97d14b

	if (card->evtbd_ring_vbase)
		pci_free_consistent(card->dev, card->evtbd_ring_size,
				    card->evtbd_ring_vbase,
				    card->evtbd_ring_pbase);
	card->evtbd_wrptr = 0;
	card->evtbd_rdptr = 0 | reg->evt_rollover_ind;
	card->evtbd_ring_size = 0;
	card->evtbd_ring_vbase = NULL;
	card->evtbd_ring_pbase = 0;

	return 0;
}

/*
 * This function allocates a buffer for CMDRSP
 */
static int mwifiex_pcie_alloc_cmdrsp_buf(struct mwifiex_adapter *adapter)
{
	struct pcie_service_card *card = adapter->card;
	struct sk_buff *skb;

	/* Allocate memory for receiving command response data */
	skb = dev_alloc_skb(MWIFIEX_UPLD_SIZE);
	if (!skb) {
		dev_err(adapter->dev,
			"Unable to allocate skb for command response data.\n");
		return -ENOMEM;
	}
	skb_put(skb, MWIFIEX_UPLD_SIZE);
	if (mwifiex_map_pci_memory(adapter, skb, MWIFIEX_UPLD_SIZE,
				   PCI_DMA_FROMDEVICE))
		return -1;

	card->cmdrsp_buf = skb;

	return 0;
}

/*
 * This function deletes a buffer for CMDRSP
 */
static int mwifiex_pcie_delete_cmdrsp_buf(struct mwifiex_adapter *adapter)
{
	struct pcie_service_card *card;
	dma_addr_t buf_pa;

	if (!adapter)
		return 0;

	card = adapter->card;

	if (card && card->cmdrsp_buf) {
		MWIFIEX_SKB_PACB(card->cmdrsp_buf, &buf_pa);
		pci_unmap_single(card->dev, buf_pa, MWIFIEX_UPLD_SIZE,
				 PCI_DMA_FROMDEVICE);
		dev_kfree_skb_any(card->cmdrsp_buf);
	}

	if (card && card->cmd_buf) {
		MWIFIEX_SKB_PACB(card->cmd_buf, &buf_pa);
		pci_unmap_single(card->dev, buf_pa, MWIFIEX_SIZE_OF_CMD_BUFFER,
				 PCI_DMA_TODEVICE);
		dev_kfree_skb_any(card->cmd_buf);
	}
	return 0;
}

/*
 * This function allocates a buffer for sleep cookie
 */
static int mwifiex_pcie_alloc_sleep_cookie_buf(struct mwifiex_adapter *adapter)
{
	struct pcie_service_card *card = adapter->card;

	card->sleep_cookie_vbase = pci_alloc_consistent(card->dev, sizeof(u32),
						     &card->sleep_cookie_pbase);
	if (!card->sleep_cookie_vbase) {
		dev_err(adapter->dev, "pci_alloc_consistent failed!\n");
		return -ENOMEM;
	}
	/* Init val of Sleep Cookie */
	*(u32 *)card->sleep_cookie_vbase = FW_AWAKE_COOKIE;

	dev_dbg(adapter->dev, "alloc_scook: sleep cookie=0x%x\n",
		*((u32 *)card->sleep_cookie_vbase));

	return 0;
}

/*
 * This function deletes buffer for sleep cookie
 */
static int mwifiex_pcie_delete_sleep_cookie_buf(struct mwifiex_adapter *adapter)
{
	struct pcie_service_card *card;

	if (!adapter)
		return 0;

	card = adapter->card;

	if (card && card->sleep_cookie_vbase) {
		pci_free_consistent(card->dev, sizeof(u32),
				    card->sleep_cookie_vbase,
				    card->sleep_cookie_pbase);
		card->sleep_cookie_vbase = NULL;
	}

	return 0;
}

/* This function flushes the TX buffer descriptor ring
 * This function defined as handler is also called while cleaning TXRX
 * during disconnect/ bss stop.
 */
static int mwifiex_clean_pcie_ring_buf(struct mwifiex_adapter *adapter)
{
	struct pcie_service_card *card = adapter->card;
<<<<<<< HEAD
	u32 rdptr;

	/* Read the TX ring read pointer set by firmware */
	if (mwifiex_read_reg(adapter, REG_TXBD_RDPTR, &rdptr)) {
		dev_err(adapter->dev,
			"Flush TXBD: failed to read REG_TXBD_RDPTR\n");
=======
	const struct mwifiex_pcie_card_reg *reg = card->pcie.reg;
	u32 rdptr;

	/* Read the TX ring read pointer set by firmware */
	if (mwifiex_read_reg(adapter, reg->tx_rdptr, &rdptr)) {
		dev_err(adapter->dev,
			"Flush TXBD: failed to read reg->tx_rdptr\n");
>>>>>>> 9e97d14b
		return -1;
	}

	if (!mwifiex_pcie_txbd_empty(card, rdptr)) {
		card->txbd_flush = 1;
		/* write pointer already set at last send
		 * send dnld-rdy intr again, wait for completion.
		 */
		if (mwifiex_write_reg(adapter, PCIE_CPU_INT_EVENT,
				      CPU_INTR_DNLD_RDY)) {
			dev_err(adapter->dev,
				"failed to assert dnld-rdy interrupt.\n");
			return -1;
		}
	}
	return 0;
}

/*
 * This function unmaps and frees downloaded data buffer
 */
static int mwifiex_pcie_send_data_complete(struct mwifiex_adapter *adapter)
{
<<<<<<< HEAD
	const u32 num_tx_buffs = MWIFIEX_MAX_TXRX_BD;
	struct sk_buff *skb;
	dma_addr_t buf_pa;
	u32 wrdoneidx, rdptr, unmap_count = 0;
	struct pcie_service_card *card = adapter->card;
=======
	struct sk_buff *skb;
	dma_addr_t buf_pa;
	u32 wrdoneidx, rdptr, num_tx_buffs, unmap_count = 0;
	struct mwifiex_pcie_buf_desc *desc;
	struct mwifiex_pfu_buf_desc *desc2;
	struct pcie_service_card *card = adapter->card;
	const struct mwifiex_pcie_card_reg *reg = card->pcie.reg;
>>>>>>> 9e97d14b

	if (!mwifiex_pcie_ok_to_access_hw(adapter))
		mwifiex_pm_wakeup_card(adapter);

	/* Read the TX ring read pointer set by firmware */
	if (mwifiex_read_reg(adapter, reg->tx_rdptr, &rdptr)) {
		dev_err(adapter->dev,
<<<<<<< HEAD
			"SEND COMP: failed to read REG_TXBD_RDPTR\n");
=======
			"SEND COMP: failed to read reg->tx_rdptr\n");
>>>>>>> 9e97d14b
		return -1;
	}

	dev_dbg(adapter->dev, "SEND COMP: rdptr_prev=0x%x, rdptr=0x%x\n",
		card->txbd_rdptr, rdptr);

<<<<<<< HEAD
	/* free from previous txbd_rdptr to current txbd_rdptr */
	while (((card->txbd_rdptr & MWIFIEX_TXBD_MASK) !=
		(rdptr & MWIFIEX_TXBD_MASK)) ||
	       ((card->txbd_rdptr & MWIFIEX_BD_FLAG_ROLLOVER_IND) !=
		(rdptr & MWIFIEX_BD_FLAG_ROLLOVER_IND))) {
		wrdoneidx = card->txbd_rdptr & MWIFIEX_TXBD_MASK;
=======
	num_tx_buffs = MWIFIEX_MAX_TXRX_BD << reg->tx_start_ptr;
	/* free from previous txbd_rdptr to current txbd_rdptr */
	while (((card->txbd_rdptr & reg->tx_mask) !=
		(rdptr & reg->tx_mask)) ||
	       ((card->txbd_rdptr & reg->tx_rollover_ind) !=
		(rdptr & reg->tx_rollover_ind))) {
		wrdoneidx = (card->txbd_rdptr & reg->tx_mask) >>
			    reg->tx_start_ptr;
>>>>>>> 9e97d14b

		skb = card->tx_buf_list[wrdoneidx];
		if (skb) {
			dev_dbg(adapter->dev,
				"SEND COMP: Detach skb %p at txbd_rdidx=%d\n",
				skb, wrdoneidx);
			MWIFIEX_SKB_PACB(skb, &buf_pa);
			pci_unmap_single(card->dev, buf_pa, skb->len,
					 PCI_DMA_TODEVICE);

			unmap_count++;

			if (card->txbd_flush)
				mwifiex_write_data_complete(adapter, skb, 0,
							    -1);
			else
				mwifiex_write_data_complete(adapter, skb, 0, 0);
		}

		card->tx_buf_list[wrdoneidx] = NULL;
<<<<<<< HEAD
		card->txbd_ring[wrdoneidx]->paddr = 0;
		card->txbd_ring[wrdoneidx]->len = 0;
		card->txbd_ring[wrdoneidx]->flags = 0;
		card->txbd_rdptr++;

		if ((card->txbd_rdptr & MWIFIEX_TXBD_MASK) == num_tx_buffs)
			card->txbd_rdptr = ((card->txbd_rdptr &
					    MWIFIEX_BD_FLAG_ROLLOVER_IND) ^
					    MWIFIEX_BD_FLAG_ROLLOVER_IND);
=======

		if (reg->pfu_enabled) {
			desc2 = (void *)card->txbd_ring[wrdoneidx];
			memset(desc2, 0, sizeof(*desc2));
		} else {
			desc = card->txbd_ring[wrdoneidx];
			memset(desc, 0, sizeof(*desc));
		}
		switch (card->dev->device) {
		case PCIE_DEVICE_ID_MARVELL_88W8766P:
			card->txbd_rdptr++;
			break;
		case PCIE_DEVICE_ID_MARVELL_88W8897:
			card->txbd_rdptr += reg->ring_tx_start_ptr;
			break;
		}


		if ((card->txbd_rdptr & reg->tx_mask) == num_tx_buffs)
			card->txbd_rdptr = ((card->txbd_rdptr &
					     reg->tx_rollover_ind) ^
					     reg->tx_rollover_ind);
>>>>>>> 9e97d14b
	}

	if (unmap_count)
		adapter->data_sent = false;

	if (card->txbd_flush) {
<<<<<<< HEAD
		if (((card->txbd_wrptr & MWIFIEX_TXBD_MASK) ==
		     (card->txbd_rdptr & MWIFIEX_TXBD_MASK)) &&
		    ((card->txbd_wrptr & MWIFIEX_BD_FLAG_ROLLOVER_IND) !=
		     (card->txbd_rdptr & MWIFIEX_BD_FLAG_ROLLOVER_IND)))
=======
		if (((card->txbd_wrptr & reg->tx_mask) ==
		     (card->txbd_rdptr & reg->tx_mask)) &&
		    ((card->txbd_wrptr & reg->tx_rollover_ind) !=
		     (card->txbd_rdptr & reg->tx_rollover_ind)))
>>>>>>> 9e97d14b
			card->txbd_flush = 0;
		else
			mwifiex_clean_pcie_ring_buf(adapter);
	}

	return 0;
}

/* This function sends data buffer to device. First 4 bytes of payload
 * are filled with payload length and payload type. Then this payload
 * is mapped to PCI device memory. Tx ring pointers are advanced accordingly.
 * Download ready interrupt to FW is deffered if Tx ring is not full and
 * additional payload can be accomodated.
 */
static int
mwifiex_pcie_send_data(struct mwifiex_adapter *adapter, struct sk_buff *skb,
		       struct mwifiex_tx_param *tx_param)
{
	struct pcie_service_card *card = adapter->card;
<<<<<<< HEAD
	u32 wrindx;
	int ret;
	dma_addr_t buf_pa;
=======
	const struct mwifiex_pcie_card_reg *reg = card->pcie.reg;
	u32 wrindx, num_tx_buffs, rx_val;
	int ret;
	dma_addr_t buf_pa;
	struct mwifiex_pcie_buf_desc *desc;
	struct mwifiex_pfu_buf_desc *desc2;
>>>>>>> 9e97d14b
	__le16 *tmp;

	if (!(skb->data && skb->len)) {
		dev_err(adapter->dev, "%s(): invalid parameter <%p, %#x>\n",
			__func__, skb->data, skb->len);
		return -1;
	}

	if (!mwifiex_pcie_ok_to_access_hw(adapter))
		mwifiex_pm_wakeup_card(adapter);

<<<<<<< HEAD
=======
	num_tx_buffs = MWIFIEX_MAX_TXRX_BD << reg->tx_start_ptr;
>>>>>>> 9e97d14b
	dev_dbg(adapter->dev, "info: SEND DATA: <Rd: %#x, Wr: %#x>\n",
		card->txbd_rdptr, card->txbd_wrptr);
	if (mwifiex_pcie_txbd_not_full(card)) {
		u8 *payload;

		adapter->data_sent = true;
		payload = skb->data;
		tmp = (__le16 *)&payload[0];
		*tmp = cpu_to_le16((u16)skb->len);
		tmp = (__le16 *)&payload[2];
		*tmp = cpu_to_le16(MWIFIEX_TYPE_DATA);
<<<<<<< HEAD

		if (mwifiex_map_pci_memory(adapter, skb, skb->len ,
					   PCI_DMA_TODEVICE))
			return -1;

		wrindx = card->txbd_wrptr & MWIFIEX_TXBD_MASK;
		MWIFIEX_SKB_PACB(skb, &buf_pa);
		card->tx_buf_list[wrindx] = skb;
		card->txbd_ring[wrindx]->paddr = buf_pa;
		card->txbd_ring[wrindx]->len = (u16)skb->len;
		card->txbd_ring[wrindx]->flags = MWIFIEX_BD_FLAG_FIRST_DESC |
						MWIFIEX_BD_FLAG_LAST_DESC;

		if ((++card->txbd_wrptr & MWIFIEX_TXBD_MASK) ==
							MWIFIEX_MAX_TXRX_BD)
			card->txbd_wrptr = ((card->txbd_wrptr &
						MWIFIEX_BD_FLAG_ROLLOVER_IND) ^
						MWIFIEX_BD_FLAG_ROLLOVER_IND);

		/* Write the TX ring write pointer in to REG_TXBD_WRPTR */
		if (mwifiex_write_reg(adapter, REG_TXBD_WRPTR,
				      card->txbd_wrptr)) {
			dev_err(adapter->dev,
				"SEND DATA: failed to write REG_TXBD_WRPTR\n");
			ret = -1;
			goto done_unmap;
		}
=======

		if (mwifiex_map_pci_memory(adapter, skb, skb->len ,
					   PCI_DMA_TODEVICE))
			return -1;

		wrindx = (card->txbd_wrptr & reg->tx_mask) >> reg->tx_start_ptr;
		MWIFIEX_SKB_PACB(skb, &buf_pa);
		card->tx_buf_list[wrindx] = skb;

		if (reg->pfu_enabled) {
			desc2 = (void *)card->txbd_ring[wrindx];
			desc2->paddr = buf_pa;
			desc2->len = (u16)skb->len;
			desc2->frag_len = (u16)skb->len;
			desc2->offset = 0;
			desc2->flags = MWIFIEX_BD_FLAG_FIRST_DESC |
					 MWIFIEX_BD_FLAG_LAST_DESC;
		} else {
			desc = card->txbd_ring[wrindx];
			desc->paddr = buf_pa;
			desc->len = (u16)skb->len;
			desc->flags = MWIFIEX_BD_FLAG_FIRST_DESC |
				      MWIFIEX_BD_FLAG_LAST_DESC;
		}

		switch (card->dev->device) {
		case PCIE_DEVICE_ID_MARVELL_88W8766P:
			card->txbd_wrptr++;
			break;
		case PCIE_DEVICE_ID_MARVELL_88W8897:
			card->txbd_wrptr += reg->ring_tx_start_ptr;
			break;
		}

		if ((card->txbd_wrptr & reg->tx_mask) == num_tx_buffs)
			card->txbd_wrptr = ((card->txbd_wrptr &
						reg->tx_rollover_ind) ^
						reg->tx_rollover_ind);

		rx_val = card->rxbd_rdptr & reg->rx_wrap_mask;
		/* Write the TX ring write pointer in to reg->tx_wrptr */
		if (mwifiex_write_reg(adapter, reg->tx_wrptr,
				      card->txbd_wrptr | rx_val)) {
			dev_err(adapter->dev,
				"SEND DATA: failed to write reg->tx_wrptr\n");
			ret = -1;
			goto done_unmap;
		}
>>>>>>> 9e97d14b
		if ((mwifiex_pcie_txbd_not_full(card)) &&
		    tx_param->next_pkt_len) {
			/* have more packets and TxBD still can hold more */
			dev_dbg(adapter->dev,
				"SEND DATA: delay dnld-rdy interrupt.\n");
			adapter->data_sent = false;
		} else {
			/* Send the TX ready interrupt */
			if (mwifiex_write_reg(adapter, PCIE_CPU_INT_EVENT,
					      CPU_INTR_DNLD_RDY)) {
				dev_err(adapter->dev,
					"SEND DATA: failed to assert dnld-rdy interrupt.\n");
				ret = -1;
				goto done_unmap;
			}
		}
		dev_dbg(adapter->dev, "info: SEND DATA: Updated <Rd: %#x, Wr: "
			"%#x> and sent packet to firmware successfully\n",
			card->txbd_rdptr, card->txbd_wrptr);
	} else {
		dev_dbg(adapter->dev,
			"info: TX Ring full, can't send packets to fw\n");
		adapter->data_sent = true;
		/* Send the TX ready interrupt */
		if (mwifiex_write_reg(adapter, PCIE_CPU_INT_EVENT,
				      CPU_INTR_DNLD_RDY))
			dev_err(adapter->dev,
				"SEND DATA: failed to assert door-bell intr\n");
		return -EBUSY;
	}

	return -EINPROGRESS;
done_unmap:
	MWIFIEX_SKB_PACB(skb, &buf_pa);
	pci_unmap_single(card->dev, buf_pa, skb->len, PCI_DMA_TODEVICE);
	card->tx_buf_list[wrindx] = NULL;
<<<<<<< HEAD
	card->txbd_ring[wrindx]->paddr = 0;
	card->txbd_ring[wrindx]->len = 0;
	card->txbd_ring[wrindx]->flags = 0;
=======
	if (reg->pfu_enabled)
		memset(desc2, 0, sizeof(*desc2));
	else
		memset(desc, 0, sizeof(*desc));

>>>>>>> 9e97d14b
	return ret;
}

/*
 * This function handles received buffer ring and
 * dispatches packets to upper
 */
static int mwifiex_pcie_process_recv_data(struct mwifiex_adapter *adapter)
{
	struct pcie_service_card *card = adapter->card;
<<<<<<< HEAD
	u32 wrptr, rd_index;
=======
	const struct mwifiex_pcie_card_reg *reg = card->pcie.reg;
	u32 wrptr, rd_index, tx_val;
>>>>>>> 9e97d14b
	dma_addr_t buf_pa;
	int ret = 0;
	struct sk_buff *skb_tmp = NULL;
	struct mwifiex_pcie_buf_desc *desc;
	struct mwifiex_pfu_buf_desc *desc2;

	if (!mwifiex_pcie_ok_to_access_hw(adapter))
		mwifiex_pm_wakeup_card(adapter);

	if (!mwifiex_pcie_ok_to_access_hw(adapter))
		mwifiex_pm_wakeup_card(adapter);

	/* Read the RX ring Write pointer set by firmware */
	if (mwifiex_read_reg(adapter, reg->rx_wrptr, &wrptr)) {
		dev_err(adapter->dev,
			"RECV DATA: failed to read reg->rx_wrptr\n");
		ret = -1;
		goto done;
	}
	card->rxbd_wrptr = wrptr;

	while (((wrptr & reg->rx_mask) !=
		(card->rxbd_rdptr & reg->rx_mask)) ||
	       ((wrptr & reg->rx_rollover_ind) ==
		(card->rxbd_rdptr & reg->rx_rollover_ind))) {
		struct sk_buff *skb_data;
		u16 rx_len;
		__le16 pkt_len;

		rd_index = card->rxbd_rdptr & reg->rx_mask;
		skb_data = card->rx_buf_list[rd_index];

		MWIFIEX_SKB_PACB(skb_data, &buf_pa);
		pci_unmap_single(card->dev, buf_pa, MWIFIEX_RX_DATA_BUF_SIZE,
				 PCI_DMA_FROMDEVICE);
		card->rx_buf_list[rd_index] = NULL;

		/* Get data length from interface header -
		 * first 2 bytes for len, next 2 bytes is for type
		 */
		pkt_len = *((__le16 *)skb_data->data);
		rx_len = le16_to_cpu(pkt_len);
		skb_put(skb_data, rx_len);
		dev_dbg(adapter->dev,
			"info: RECV DATA: Rd=%#x, Wr=%#x, Len=%d\n",
			card->rxbd_rdptr, wrptr, rx_len);
		skb_pull(skb_data, INTF_HEADER_LEN);
		mwifiex_handle_rx_packet(adapter, skb_data);

		skb_tmp = dev_alloc_skb(MWIFIEX_RX_DATA_BUF_SIZE);
		if (!skb_tmp) {
			dev_err(adapter->dev,
				"Unable to allocate skb.\n");
			return -ENOMEM;
		}

		if (mwifiex_map_pci_memory(adapter, skb_tmp,
					   MWIFIEX_RX_DATA_BUF_SIZE,
					   PCI_DMA_FROMDEVICE))
			return -1;

		MWIFIEX_SKB_PACB(skb_tmp, &buf_pa);

		dev_dbg(adapter->dev,
			"RECV DATA: Attach new sk_buff %p at rxbd_rdidx=%d\n",
			skb_tmp, rd_index);
		card->rx_buf_list[rd_index] = skb_tmp;
<<<<<<< HEAD
		card->rxbd_ring[rd_index]->paddr = buf_pa;
		card->rxbd_ring[rd_index]->len = skb_tmp->len;
		card->rxbd_ring[rd_index]->flags = 0;

		if ((++card->rxbd_rdptr & MWIFIEX_RXBD_MASK) ==
=======

		if (reg->pfu_enabled) {
			desc2 = (void *)card->rxbd_ring[rd_index];
			desc2->paddr = buf_pa;
			desc2->len = skb_tmp->len;
			desc2->frag_len = skb_tmp->len;
			desc2->offset = 0;
			desc2->flags = reg->ring_flag_sop | reg->ring_flag_eop;
		} else {
			desc = card->rxbd_ring[rd_index];
			desc->paddr = buf_pa;
			desc->len = skb_tmp->len;
			desc->flags = 0;
		}

		if ((++card->rxbd_rdptr & reg->rx_mask) ==
>>>>>>> 9e97d14b
							MWIFIEX_MAX_TXRX_BD) {
			card->rxbd_rdptr = ((card->rxbd_rdptr &
					     reg->rx_rollover_ind) ^
					     reg->rx_rollover_ind);
		}
		dev_dbg(adapter->dev, "info: RECV DATA: <Rd: %#x, Wr: %#x>\n",
			card->rxbd_rdptr, wrptr);

		tx_val = card->txbd_wrptr & reg->tx_wrap_mask;
		/* Write the RX ring read pointer in to reg->rx_rdptr */
		if (mwifiex_write_reg(adapter, reg->rx_rdptr,
				      card->rxbd_rdptr | tx_val)) {
			dev_err(adapter->dev,
				"RECV DATA: failed to write reg->rx_rdptr\n");
			ret = -1;
			goto done;
		}

		/* Read the RX ring Write pointer set by firmware */
		if (mwifiex_read_reg(adapter, reg->rx_wrptr, &wrptr)) {
			dev_err(adapter->dev,
				"RECV DATA: failed to read reg->rx_wrptr\n");
			ret = -1;
			goto done;
		}
		dev_dbg(adapter->dev,
			"info: RECV DATA: Rcvd packet from fw successfully\n");
		card->rxbd_wrptr = wrptr;
	}

done:
	return ret;
}

/*
 * This function downloads the boot command to device
 */
static int
mwifiex_pcie_send_boot_cmd(struct mwifiex_adapter *adapter, struct sk_buff *skb)
{
	dma_addr_t buf_pa;
	struct pcie_service_card *card = adapter->card;
<<<<<<< HEAD
=======
	const struct mwifiex_pcie_card_reg *reg = card->pcie.reg;
>>>>>>> 9e97d14b

	if (!(skb->data && skb->len)) {
		dev_err(adapter->dev,
			"Invalid parameter in %s <%p. len %d>\n",
			__func__, skb->data, skb->len);
		return -1;
	}

	if (mwifiex_map_pci_memory(adapter, skb, skb->len , PCI_DMA_TODEVICE))
		return -1;

	MWIFIEX_SKB_PACB(skb, &buf_pa);

<<<<<<< HEAD
	/* Write the lower 32bits of the physical address to scratch
	 * register 0 */
	if (mwifiex_write_reg(adapter, PCIE_SCRATCH_0_REG, (u32)buf_pa)) {
=======
	/* Write the lower 32bits of the physical address to low command
	 * address scratch register
	 */
	if (mwifiex_write_reg(adapter, reg->cmd_addr_lo, (u32)buf_pa)) {
>>>>>>> 9e97d14b
		dev_err(adapter->dev,
			"%s: failed to write download command to boot code.\n",
			__func__);
		pci_unmap_single(card->dev, buf_pa, MWIFIEX_UPLD_SIZE,
				 PCI_DMA_TODEVICE);
		return -1;
	}

<<<<<<< HEAD
	/* Write the upper 32bits of the physical address to scratch
	 * register 1 */
	if (mwifiex_write_reg(adapter, PCIE_SCRATCH_1_REG,
=======
	/* Write the upper 32bits of the physical address to high command
	 * address scratch register
	 */
	if (mwifiex_write_reg(adapter, reg->cmd_addr_hi,
>>>>>>> 9e97d14b
			      (u32)((u64)buf_pa >> 32))) {
		dev_err(adapter->dev,
			"%s: failed to write download command to boot code.\n",
			__func__);
		pci_unmap_single(card->dev, buf_pa, MWIFIEX_UPLD_SIZE,
				 PCI_DMA_TODEVICE);
		return -1;
	}

	/* Write the command length to cmd_size scratch register */
	if (mwifiex_write_reg(adapter, reg->cmd_size, skb->len)) {
		dev_err(adapter->dev,
			"%s: failed to write command len to cmd_size scratch reg\n",
			__func__);
		pci_unmap_single(card->dev, buf_pa, MWIFIEX_UPLD_SIZE,
				 PCI_DMA_TODEVICE);
		return -1;
	}

	/* Ring the door bell */
	if (mwifiex_write_reg(adapter, PCIE_CPU_INT_EVENT,
			      CPU_INTR_DOOR_BELL)) {
		dev_err(adapter->dev,
			"%s: failed to assert door-bell intr\n", __func__);
		pci_unmap_single(card->dev, buf_pa,
				 MWIFIEX_UPLD_SIZE, PCI_DMA_TODEVICE);
		return -1;
	}

	return 0;
}

/* This function init rx port in firmware which in turn enables to receive data
 * from device before transmitting any packet.
 */
static int mwifiex_pcie_init_fw_port(struct mwifiex_adapter *adapter)
{
	struct pcie_service_card *card = adapter->card;
<<<<<<< HEAD

	/* Write the RX ring read pointer in to REG_RXBD_RDPTR */
	if (mwifiex_write_reg(adapter, REG_RXBD_RDPTR, card->rxbd_rdptr | 0)) {
		dev_err(adapter->dev,
			"RECV DATA: failed to write REG_RXBD_RDPTR\n");
=======
	const struct mwifiex_pcie_card_reg *reg = card->pcie.reg;
	int tx_wrap = card->txbd_wrptr & reg->tx_wrap_mask;

	/* Write the RX ring read pointer in to reg->rx_rdptr */
	if (mwifiex_write_reg(adapter, reg->rx_rdptr, card->rxbd_rdptr |
			      tx_wrap)) {
		dev_err(adapter->dev,
			"RECV DATA: failed to write reg->rx_rdptr\n");
>>>>>>> 9e97d14b
		return -1;
	}
	return 0;
}

/* This function downloads commands to the device
 */
static int
mwifiex_pcie_send_cmd(struct mwifiex_adapter *adapter, struct sk_buff *skb)
{
	struct pcie_service_card *card = adapter->card;
	const struct mwifiex_pcie_card_reg *reg = card->pcie.reg;
	int ret = 0;
	dma_addr_t cmd_buf_pa, cmdrsp_buf_pa;
	u8 *payload = (u8 *)skb->data;

	if (!(skb->data && skb->len)) {
		dev_err(adapter->dev, "Invalid parameter in %s <%p, %#x>\n",
			__func__, skb->data, skb->len);
		return -1;
	}

	/* Make sure a command response buffer is available */
	if (!card->cmdrsp_buf) {
		dev_err(adapter->dev,
			"No response buffer available, send command failed\n");
		return -EBUSY;
	}

	if (!mwifiex_pcie_ok_to_access_hw(adapter))
		mwifiex_pm_wakeup_card(adapter);

	adapter->cmd_sent = true;

	*(__le16 *)&payload[0] = cpu_to_le16((u16)skb->len);
	*(__le16 *)&payload[2] = cpu_to_le16(MWIFIEX_TYPE_CMD);

	if (mwifiex_map_pci_memory(adapter, skb, skb->len, PCI_DMA_TODEVICE))
		return -1;

	card->cmd_buf = skb;

	/* To send a command, the driver will:
		1. Write the 64bit physical address of the data buffer to
		   cmd response address low  + cmd response address high
		2. Ring the door bell (i.e. set the door bell interrupt)

		In response to door bell interrupt, the firmware will perform
		the DMA of the command packet (first header to obtain the total
		length and then rest of the command).
	*/

	if (card->cmdrsp_buf) {
		MWIFIEX_SKB_PACB(card->cmdrsp_buf, &cmdrsp_buf_pa);
		/* Write the lower 32bits of the cmdrsp buffer physical
		   address */
<<<<<<< HEAD
		if (mwifiex_write_reg(adapter, REG_CMDRSP_ADDR_LO,
=======
		if (mwifiex_write_reg(adapter, reg->cmdrsp_addr_lo,
>>>>>>> 9e97d14b
				      (u32)cmdrsp_buf_pa)) {
			dev_err(adapter->dev,
				"Failed to write download cmd to boot code.\n");
			ret = -1;
			goto done;
		}
		/* Write the upper 32bits of the cmdrsp buffer physical
		   address */
<<<<<<< HEAD
		if (mwifiex_write_reg(adapter, REG_CMDRSP_ADDR_HI,
=======
		if (mwifiex_write_reg(adapter, reg->cmdrsp_addr_hi,
>>>>>>> 9e97d14b
				      (u32)((u64)cmdrsp_buf_pa >> 32))) {
			dev_err(adapter->dev,
				"Failed to write download cmd to boot code.\n");
			ret = -1;
			goto done;
		}
	}

	MWIFIEX_SKB_PACB(card->cmd_buf, &cmd_buf_pa);
<<<<<<< HEAD
	/* Write the lower 32bits of the physical address to REG_CMD_ADDR_LO */
	if (mwifiex_write_reg(adapter, REG_CMD_ADDR_LO, (u32)cmd_buf_pa)) {
=======
	/* Write the lower 32bits of the physical address to reg->cmd_addr_lo */
	if (mwifiex_write_reg(adapter, reg->cmd_addr_lo,
			      (u32)cmd_buf_pa)) {
>>>>>>> 9e97d14b
		dev_err(adapter->dev,
			"Failed to write download cmd to boot code.\n");
		ret = -1;
		goto done;
	}
<<<<<<< HEAD
	/* Write the upper 32bits of the physical address to REG_CMD_ADDR_HI */
	if (mwifiex_write_reg(adapter, REG_CMD_ADDR_HI,
=======
	/* Write the upper 32bits of the physical address to reg->cmd_addr_hi */
	if (mwifiex_write_reg(adapter, reg->cmd_addr_hi,
>>>>>>> 9e97d14b
			      (u32)((u64)cmd_buf_pa >> 32))) {
		dev_err(adapter->dev,
			"Failed to write download cmd to boot code.\n");
		ret = -1;
		goto done;
	}

	/* Write the command length to reg->cmd_size */
	if (mwifiex_write_reg(adapter, reg->cmd_size,
			      card->cmd_buf->len)) {
		dev_err(adapter->dev,
			"Failed to write cmd len to reg->cmd_size\n");
		ret = -1;
		goto done;
	}

	/* Ring the door bell */
	if (mwifiex_write_reg(adapter, PCIE_CPU_INT_EVENT,
			      CPU_INTR_DOOR_BELL)) {
		dev_err(adapter->dev,
			"Failed to assert door-bell intr\n");
		ret = -1;
		goto done;
	}

done:
	if (ret)
		adapter->cmd_sent = false;

	return 0;
}

/*
 * This function handles command complete interrupt
 */
static int mwifiex_pcie_process_cmd_complete(struct mwifiex_adapter *adapter)
{
	struct pcie_service_card *card = adapter->card;
	const struct mwifiex_pcie_card_reg *reg = card->pcie.reg;
	struct sk_buff *skb = card->cmdrsp_buf;
	int count = 0;
	u16 rx_len;
	__le16 pkt_len;
	dma_addr_t buf_pa;

	dev_dbg(adapter->dev, "info: Rx CMD Response\n");

	MWIFIEX_SKB_PACB(skb, &buf_pa);
	pci_unmap_single(card->dev, buf_pa, MWIFIEX_UPLD_SIZE,
			 PCI_DMA_FROMDEVICE);

	pkt_len = *((__le16 *)skb->data);
	rx_len = le16_to_cpu(pkt_len);
	skb_trim(skb, rx_len);
	skb_pull(skb, INTF_HEADER_LEN);

	if (!adapter->curr_cmd) {
		if (adapter->ps_state == PS_STATE_SLEEP_CFM) {
			mwifiex_process_sleep_confirm_resp(adapter, skb->data,
							   skb->len);
			while (reg->sleep_cookie && (count++ < 10) &&
			       mwifiex_pcie_ok_to_access_hw(adapter))
				usleep_range(50, 60);
		} else {
			dev_err(adapter->dev,
				"There is no command but got cmdrsp\n");
		}
		memcpy(adapter->upld_buf, skb->data,
		       min_t(u32, MWIFIEX_SIZE_OF_CMD_BUFFER, skb->len));
		if (mwifiex_map_pci_memory(adapter, skb, MWIFIEX_UPLD_SIZE,
					   PCI_DMA_FROMDEVICE))
			return -1;

		MWIFIEX_SKB_PACB(skb, &buf_pa);
	} else if (mwifiex_pcie_ok_to_access_hw(adapter)) {
		adapter->curr_cmd->resp_skb = skb;
		adapter->cmd_resp_received = true;
		/* Take the pointer and set it to CMD node and will
		   return in the response complete callback */
		card->cmdrsp_buf = NULL;

		/* Clear the cmd-rsp buffer address in scratch registers. This
		   will prevent firmware from writing to the same response
		   buffer again. */
		if (mwifiex_write_reg(adapter, reg->cmdrsp_addr_lo, 0)) {
			dev_err(adapter->dev,
				"cmd_done: failed to clear cmd_rsp_addr_lo\n");
			return -1;
		}
		/* Write the upper 32bits of the cmdrsp buffer physical
		   address */
		if (mwifiex_write_reg(adapter, reg->cmdrsp_addr_hi, 0)) {
			dev_err(adapter->dev,
				"cmd_done: failed to clear cmd_rsp_addr_hi\n");
			return -1;
		}
	}

	return 0;
}

/*
 * Command Response processing complete handler
 */
static int mwifiex_pcie_cmdrsp_complete(struct mwifiex_adapter *adapter,
					struct sk_buff *skb)
{
	struct pcie_service_card *card = adapter->card;
	dma_addr_t buf_pa;
	struct sk_buff *skb_tmp;

	if (skb) {
		card->cmdrsp_buf = skb;
		skb_push(card->cmdrsp_buf, INTF_HEADER_LEN);
		if (mwifiex_map_pci_memory(adapter, skb, MWIFIEX_UPLD_SIZE,
					   PCI_DMA_FROMDEVICE))
			return -1;
	}

	skb_tmp = card->cmd_buf;
	if (skb_tmp) {
		MWIFIEX_SKB_PACB(skb_tmp, &buf_pa);
		pci_unmap_single(card->dev, buf_pa, MWIFIEX_UPLD_SIZE,
				 PCI_DMA_FROMDEVICE);
		card->cmd_buf = NULL;
	}

	return 0;
}

/*
 * This function handles firmware event ready interrupt
 */
static int mwifiex_pcie_process_event_ready(struct mwifiex_adapter *adapter)
{
	struct pcie_service_card *card = adapter->card;
	const struct mwifiex_pcie_card_reg *reg = card->pcie.reg;
	u32 rdptr = card->evtbd_rdptr & MWIFIEX_EVTBD_MASK;
	u32 wrptr, event;
	dma_addr_t buf_pa;
<<<<<<< HEAD
=======
	struct mwifiex_evt_buf_desc *desc;
>>>>>>> 9e97d14b

	if (!mwifiex_pcie_ok_to_access_hw(adapter))
		mwifiex_pm_wakeup_card(adapter);

	if (adapter->event_received) {
		dev_dbg(adapter->dev, "info: Event being processed, "
			"do not process this interrupt just yet\n");
		return 0;
	}

	if (rdptr >= MWIFIEX_MAX_EVT_BD) {
		dev_dbg(adapter->dev, "info: Invalid read pointer...\n");
		return -1;
	}

	/* Read the event ring write pointer set by firmware */
	if (mwifiex_read_reg(adapter, reg->evt_wrptr, &wrptr)) {
		dev_err(adapter->dev,
			"EventReady: failed to read reg->evt_wrptr\n");
		return -1;
	}

	dev_dbg(adapter->dev, "info: EventReady: Initial <Rd: 0x%x, Wr: 0x%x>",
		card->evtbd_rdptr, wrptr);
	if (((wrptr & MWIFIEX_EVTBD_MASK) != (card->evtbd_rdptr
					      & MWIFIEX_EVTBD_MASK)) ||
	    ((wrptr & reg->evt_rollover_ind) ==
	     (card->evtbd_rdptr & reg->evt_rollover_ind))) {
		struct sk_buff *skb_cmd;
		__le16 data_len = 0;
		u16 evt_len;

		dev_dbg(adapter->dev, "info: Read Index: %d\n", rdptr);
		skb_cmd = card->evt_buf_list[rdptr];
		MWIFIEX_SKB_PACB(skb_cmd, &buf_pa);
		pci_unmap_single(card->dev, buf_pa, MAX_EVENT_SIZE,
				 PCI_DMA_FROMDEVICE);

		/* Take the pointer and set it to event pointer in adapter
		   and will return back after event handling callback */
		card->evt_buf_list[rdptr] = NULL;
		desc = card->evtbd_ring[rdptr];
		memset(desc, 0, sizeof(*desc));

		event = *(u32 *) &skb_cmd->data[INTF_HEADER_LEN];
		adapter->event_cause = event;
		/* The first 4bytes will be the event transfer header
		   len is 2 bytes followed by type which is 2 bytes */
		memcpy(&data_len, skb_cmd->data, sizeof(__le16));
		evt_len = le16_to_cpu(data_len);

		skb_pull(skb_cmd, INTF_HEADER_LEN);
		dev_dbg(adapter->dev, "info: Event length: %d\n", evt_len);

		if ((evt_len > 0) && (evt_len  < MAX_EVENT_SIZE))
			memcpy(adapter->event_body, skb_cmd->data +
			       MWIFIEX_EVENT_HEADER_LEN, evt_len -
			       MWIFIEX_EVENT_HEADER_LEN);

		adapter->event_received = true;
		adapter->event_skb = skb_cmd;

		/* Do not update the event read pointer here, wait till the
		   buffer is released. This is just to make things simpler,
		   we need to find a better method of managing these buffers.
		*/
	}

	return 0;
}

/*
 * Event processing complete handler
 */
static int mwifiex_pcie_event_complete(struct mwifiex_adapter *adapter,
				       struct sk_buff *skb)
{
	struct pcie_service_card *card = adapter->card;
	const struct mwifiex_pcie_card_reg *reg = card->pcie.reg;
	int ret = 0;
	u32 rdptr = card->evtbd_rdptr & MWIFIEX_EVTBD_MASK;
	u32 wrptr;
	dma_addr_t buf_pa;
<<<<<<< HEAD
=======
	struct mwifiex_evt_buf_desc *desc;
>>>>>>> 9e97d14b

	if (!skb)
		return 0;

	if (rdptr >= MWIFIEX_MAX_EVT_BD) {
		dev_err(adapter->dev, "event_complete: Invalid rdptr 0x%x\n",
			rdptr);
		return -EINVAL;
	}

	/* Read the event ring write pointer set by firmware */
	if (mwifiex_read_reg(adapter, reg->evt_wrptr, &wrptr)) {
		dev_err(adapter->dev,
			"event_complete: failed to read reg->evt_wrptr\n");
		return -1;
	}

	if (!card->evt_buf_list[rdptr]) {
		skb_push(skb, INTF_HEADER_LEN);
		if (mwifiex_map_pci_memory(adapter, skb,
					   MAX_EVENT_SIZE,
					   PCI_DMA_FROMDEVICE))
			return -1;
		MWIFIEX_SKB_PACB(skb, &buf_pa);
		card->evt_buf_list[rdptr] = skb;
		MWIFIEX_SKB_PACB(skb, &buf_pa);
<<<<<<< HEAD
		card->evtbd_ring[rdptr]->paddr = buf_pa;
		card->evtbd_ring[rdptr]->len = (u16)skb->len;
		card->evtbd_ring[rdptr]->flags = 0;
=======
		desc = card->evtbd_ring[rdptr];
		desc->paddr = buf_pa;
		desc->len = (u16)skb->len;
		desc->flags = 0;
>>>>>>> 9e97d14b
		skb = NULL;
	} else {
		dev_dbg(adapter->dev,
			"info: ERROR: buf still valid at index %d, <%p, %p>\n",
			rdptr, card->evt_buf_list[rdptr], skb);
	}

	if ((++card->evtbd_rdptr & MWIFIEX_EVTBD_MASK) == MWIFIEX_MAX_EVT_BD) {
		card->evtbd_rdptr = ((card->evtbd_rdptr &
					reg->evt_rollover_ind) ^
					reg->evt_rollover_ind);
	}

	dev_dbg(adapter->dev, "info: Updated <Rd: 0x%x, Wr: 0x%x>",
		card->evtbd_rdptr, wrptr);

	/* Write the event ring read pointer in to reg->evt_rdptr */
	if (mwifiex_write_reg(adapter, reg->evt_rdptr,
			      card->evtbd_rdptr)) {
		dev_err(adapter->dev,
			"event_complete: failed to read reg->evt_rdptr\n");
		return -1;
	}

	dev_dbg(adapter->dev, "info: Check Events Again\n");
	ret = mwifiex_pcie_process_event_ready(adapter);

	return ret;
}

/*
 * This function downloads the firmware to the card.
 *
 * Firmware is downloaded to the card in blocks. Every block download
 * is tested for CRC errors, and retried a number of times before
 * returning failure.
 */
static int mwifiex_prog_fw_w_helper(struct mwifiex_adapter *adapter,
				    struct mwifiex_fw_image *fw)
{
	int ret;
	u8 *firmware = fw->fw_buf;
	u32 firmware_len = fw->fw_len;
	u32 offset = 0;
	struct sk_buff *skb;
	u32 txlen, tx_blocks = 0, tries, len;
	u32 block_retry_cnt = 0;
	dma_addr_t buf_pa;
	struct pcie_service_card *card = adapter->card;
<<<<<<< HEAD
=======
	const struct mwifiex_pcie_card_reg *reg = card->pcie.reg;
>>>>>>> 9e97d14b

	if (!firmware || !firmware_len) {
		dev_err(adapter->dev,
			"No firmware image found! Terminating download\n");
		return -1;
	}

	dev_dbg(adapter->dev, "info: Downloading FW image (%d bytes)\n",
		firmware_len);

	if (mwifiex_pcie_disable_host_int(adapter)) {
		dev_err(adapter->dev,
			"%s: Disabling interrupts failed.\n", __func__);
		return -1;
	}

	skb = dev_alloc_skb(MWIFIEX_UPLD_SIZE);
	if (!skb) {
		ret = -ENOMEM;
		goto done;
	}

	/* Perform firmware data transfer */
	do {
		u32 ireg_intr = 0;

		/* More data? */
		if (offset >= firmware_len)
			break;

		for (tries = 0; tries < MAX_POLL_TRIES; tries++) {
			ret = mwifiex_read_reg(adapter, reg->cmd_size,
					       &len);
			if (ret) {
				dev_warn(adapter->dev,
					 "Failed reading len from boot code\n");
				goto done;
			}
			if (len)
				break;
			usleep_range(10, 20);
		}

		if (!len) {
			break;
		} else if (len > MWIFIEX_UPLD_SIZE) {
			pr_err("FW download failure @ %d, invalid length %d\n",
			       offset, len);
			ret = -1;
			goto done;
		}

		txlen = len;

		if (len & BIT(0)) {
			block_retry_cnt++;
			if (block_retry_cnt > MAX_WRITE_IOMEM_RETRY) {
				pr_err("FW download failure @ %d, over max "
				       "retry count\n", offset);
				ret = -1;
				goto done;
			}
			dev_err(adapter->dev, "FW CRC error indicated by the "
				"helper: len = 0x%04X, txlen = %d\n",
				len, txlen);
			len &= ~BIT(0);
			/* Setting this to 0 to resend from same offset */
			txlen = 0;
		} else {
			block_retry_cnt = 0;
			/* Set blocksize to transfer - checking for
			   last block */
			if (firmware_len - offset < txlen)
				txlen = firmware_len - offset;

			dev_dbg(adapter->dev, ".");

			tx_blocks = (txlen + card->pcie.blksz_fw_dl - 1) /
				    card->pcie.blksz_fw_dl;

			/* Copy payload to buffer */
			memmove(skb->data, &firmware[offset], txlen);
		}

		skb_put(skb, MWIFIEX_UPLD_SIZE - skb->len);
		skb_trim(skb, tx_blocks * card->pcie.blksz_fw_dl);

		/* Send the boot command to device */
		if (mwifiex_pcie_send_boot_cmd(adapter, skb)) {
			dev_err(adapter->dev,
				"Failed to send firmware download command\n");
			ret = -1;
			goto done;
		}

		MWIFIEX_SKB_PACB(skb, &buf_pa);

		/* Wait for the command done interrupt */
		do {
			if (mwifiex_read_reg(adapter, PCIE_CPU_INT_STATUS,
					     &ireg_intr)) {
				dev_err(adapter->dev, "%s: Failed to read "
					"interrupt status during fw dnld.\n",
					__func__);
				pci_unmap_single(card->dev, buf_pa, skb->len,
						 PCI_DMA_TODEVICE);
				ret = -1;
				goto done;
			}
		} while ((ireg_intr & CPU_INTR_DOOR_BELL) ==
			 CPU_INTR_DOOR_BELL);

		pci_unmap_single(card->dev, buf_pa, skb->len,
				 PCI_DMA_TODEVICE);

		offset += txlen;
	} while (true);

	dev_dbg(adapter->dev, "info:\nFW download over, size %d bytes\n",
		offset);

	ret = 0;

done:
	dev_kfree_skb_any(skb);
	return ret;
}

/*
 * This function checks the firmware status in card.
 *
 * The winner interface is also determined by this function.
 */
static int
mwifiex_check_fw_status(struct mwifiex_adapter *adapter, u32 poll_num)
{
	int ret = 0;
	u32 firmware_stat, winner_status;
	struct pcie_service_card *card = adapter->card;
	const struct mwifiex_pcie_card_reg *reg = card->pcie.reg;
	u32 tries;

	/* Mask spurios interrupts */
	if (mwifiex_write_reg(adapter, PCIE_HOST_INT_STATUS_MASK,
			      HOST_INTR_MASK)) {
		dev_warn(adapter->dev, "Write register failed\n");
		return -1;
	}

	dev_dbg(adapter->dev, "Setting driver ready signature\n");
	if (mwifiex_write_reg(adapter, reg->drv_rdy,
			      FIRMWARE_READY_PCIE)) {
		dev_err(adapter->dev,
			"Failed to write driver ready signature\n");
		return -1;
	}

	/* Wait for firmware initialization event */
	for (tries = 0; tries < poll_num; tries++) {
		if (mwifiex_read_reg(adapter, reg->fw_status,
				     &firmware_stat))
			ret = -1;
		else
			ret = 0;
		if (ret)
			continue;
		if (firmware_stat == FIRMWARE_READY_PCIE) {
			ret = 0;
			break;
		} else {
			mdelay(100);
			ret = -1;
		}
	}

	if (ret) {
		if (mwifiex_read_reg(adapter, reg->fw_status,
				     &winner_status))
			ret = -1;
		else if (!winner_status) {
			dev_err(adapter->dev, "PCI-E is the winner\n");
			adapter->winner = 1;
			ret = -1;
		} else {
			dev_err(adapter->dev,
				"PCI-E is not the winner <%#x,%d>, exit dnld\n",
				ret, adapter->winner);
			ret = 0;
		}
	}

	return ret;
}

/*
 * This function reads the interrupt status from card.
 */
static void mwifiex_interrupt_status(struct mwifiex_adapter *adapter)
{
	u32 pcie_ireg;
	unsigned long flags;

	if (!mwifiex_pcie_ok_to_access_hw(adapter))
		return;

	if (mwifiex_read_reg(adapter, PCIE_HOST_INT_STATUS, &pcie_ireg)) {
		dev_warn(adapter->dev, "Read register failed\n");
		return;
	}

	if ((pcie_ireg != 0xFFFFFFFF) && (pcie_ireg)) {

		mwifiex_pcie_disable_host_int(adapter);

		/* Clear the pending interrupts */
		if (mwifiex_write_reg(adapter, PCIE_HOST_INT_STATUS,
				      ~pcie_ireg)) {
			dev_warn(adapter->dev, "Write register failed\n");
			return;
		}
		spin_lock_irqsave(&adapter->int_lock, flags);
		adapter->int_status |= pcie_ireg;
		spin_unlock_irqrestore(&adapter->int_lock, flags);

		if (pcie_ireg & HOST_INTR_CMD_DONE) {
			if ((adapter->ps_state == PS_STATE_SLEEP_CFM) ||
			    (adapter->ps_state == PS_STATE_SLEEP)) {
				mwifiex_pcie_enable_host_int(adapter);
				if (mwifiex_write_reg(adapter,
						      PCIE_CPU_INT_EVENT,
						      CPU_INTR_SLEEP_CFM_DONE)
						      ) {
					dev_warn(adapter->dev,
						 "Write register failed\n");
					return;

				}
			}
		} else if (!adapter->pps_uapsd_mode &&
			   adapter->ps_state == PS_STATE_SLEEP) {
				/* Potentially for PCIe we could get other
				 * interrupts like shared. Don't change power
				 * state until cookie is set */
				if (mwifiex_pcie_ok_to_access_hw(adapter))
					adapter->ps_state = PS_STATE_AWAKE;
		}
	}
}

/*
 * Interrupt handler for PCIe root port
 *
 * This function reads the interrupt status from firmware and assigns
 * the main process in workqueue which will handle the interrupt.
 */
static irqreturn_t mwifiex_pcie_interrupt(int irq, void *context)
{
	struct pci_dev *pdev = (struct pci_dev *)context;
	struct pcie_service_card *card;
	struct mwifiex_adapter *adapter;

	if (!pdev) {
		pr_debug("info: %s: pdev is NULL\n", (u8 *)pdev);
		goto exit;
	}

	card = (struct pcie_service_card *) pci_get_drvdata(pdev);
	if (!card || !card->adapter) {
		pr_debug("info: %s: card=%p adapter=%p\n", __func__, card,
			 card ? card->adapter : NULL);
		goto exit;
	}
	adapter = card->adapter;

	if (adapter->surprise_removed)
		goto exit;

	mwifiex_interrupt_status(adapter);
	queue_work(adapter->workqueue, &adapter->main_work);

exit:
	return IRQ_HANDLED;
}

/*
 * This function checks the current interrupt status.
 *
 * The following interrupts are checked and handled by this function -
 *      - Data sent
 *      - Command sent
 *      - Command received
 *      - Packets received
 *      - Events received
 *
 * In case of Rx packets received, the packets are uploaded from card to
 * host and processed accordingly.
 */
static int mwifiex_process_int_status(struct mwifiex_adapter *adapter)
{
	int ret;
	u32 pcie_ireg;
	unsigned long flags;

	spin_lock_irqsave(&adapter->int_lock, flags);
	/* Clear out unused interrupts */
	pcie_ireg = adapter->int_status;
	adapter->int_status = 0;
	spin_unlock_irqrestore(&adapter->int_lock, flags);

	while (pcie_ireg & HOST_INTR_MASK) {
		if (pcie_ireg & HOST_INTR_DNLD_DONE) {
			pcie_ireg &= ~HOST_INTR_DNLD_DONE;
			dev_dbg(adapter->dev, "info: TX DNLD Done\n");
			ret = mwifiex_pcie_send_data_complete(adapter);
			if (ret)
				return ret;
		}
		if (pcie_ireg & HOST_INTR_UPLD_RDY) {
			pcie_ireg &= ~HOST_INTR_UPLD_RDY;
			dev_dbg(adapter->dev, "info: Rx DATA\n");
			ret = mwifiex_pcie_process_recv_data(adapter);
			if (ret)
				return ret;
		}
		if (pcie_ireg & HOST_INTR_EVENT_RDY) {
			pcie_ireg &= ~HOST_INTR_EVENT_RDY;
			dev_dbg(adapter->dev, "info: Rx EVENT\n");
			ret = mwifiex_pcie_process_event_ready(adapter);
			if (ret)
				return ret;
		}

		if (pcie_ireg & HOST_INTR_CMD_DONE) {
			pcie_ireg &= ~HOST_INTR_CMD_DONE;
			if (adapter->cmd_sent) {
				dev_dbg(adapter->dev,
					"info: CMD sent Interrupt\n");
				adapter->cmd_sent = false;
			}
			/* Handle command response */
			ret = mwifiex_pcie_process_cmd_complete(adapter);
			if (ret)
				return ret;
		}

		if (mwifiex_pcie_ok_to_access_hw(adapter)) {
			if (mwifiex_read_reg(adapter, PCIE_HOST_INT_STATUS,
					     &pcie_ireg)) {
				dev_warn(adapter->dev,
					 "Read register failed\n");
				return -1;
			}

			if ((pcie_ireg != 0xFFFFFFFF) && (pcie_ireg)) {
				if (mwifiex_write_reg(adapter,
						      PCIE_HOST_INT_STATUS,
						      ~pcie_ireg)) {
					dev_warn(adapter->dev,
						 "Write register failed\n");
					return -1;
				}
			}

		}
	}
	dev_dbg(adapter->dev, "info: cmd_sent=%d data_sent=%d\n",
		adapter->cmd_sent, adapter->data_sent);
	mwifiex_pcie_enable_host_int(adapter);

	return 0;
}

/*
 * This function downloads data from driver to card.
 *
 * Both commands and data packets are transferred to the card by this
 * function.
 *
 * This function adds the PCIE specific header to the front of the buffer
 * before transferring. The header contains the length of the packet and
 * the type. The firmware handles the packets based upon this set type.
 */
static int mwifiex_pcie_host_to_card(struct mwifiex_adapter *adapter, u8 type,
				     struct sk_buff *skb,
				     struct mwifiex_tx_param *tx_param)
{
	if (!skb) {
		dev_err(adapter->dev, "Passed NULL skb to %s\n", __func__);
		return -1;
	}

	if (type == MWIFIEX_TYPE_DATA)
		return mwifiex_pcie_send_data(adapter, skb, tx_param);
	else if (type == MWIFIEX_TYPE_CMD)
		return mwifiex_pcie_send_cmd(adapter, skb);

	return 0;
}

/*
 * This function initializes the PCI-E host memory space, WCB rings, etc.
 *
 * The following initializations steps are followed -
 *      - Allocate TXBD ring buffers
 *      - Allocate RXBD ring buffers
 *      - Allocate event BD ring buffers
 *      - Allocate command response ring buffer
 *      - Allocate sleep cookie buffer
 */
static int mwifiex_pcie_init(struct mwifiex_adapter *adapter)
{
	struct pcie_service_card *card = adapter->card;
	int ret;
	struct pci_dev *pdev = card->dev;
	const struct mwifiex_pcie_card_reg *reg = card->pcie.reg;

	pci_set_drvdata(pdev, card);

	ret = pci_enable_device(pdev);
	if (ret)
		goto err_enable_dev;

	pci_set_master(pdev);

	dev_dbg(adapter->dev, "try set_consistent_dma_mask(32)\n");
	ret = pci_set_dma_mask(pdev, DMA_BIT_MASK(32));
	if (ret) {
		dev_err(adapter->dev, "set_dma_mask(32) failed\n");
		goto err_set_dma_mask;
	}

	ret = pci_set_consistent_dma_mask(pdev, DMA_BIT_MASK(32));
	if (ret) {
		dev_err(adapter->dev, "set_consistent_dma_mask(64) failed\n");
		goto err_set_dma_mask;
	}

	ret = pci_request_region(pdev, 0, DRV_NAME);
	if (ret) {
		dev_err(adapter->dev, "req_reg(0) error\n");
		goto err_req_region0;
	}
	card->pci_mmap = pci_iomap(pdev, 0, 0);
	if (!card->pci_mmap) {
		dev_err(adapter->dev, "iomap(0) error\n");
		ret = -EIO;
		goto err_iomap0;
	}
	ret = pci_request_region(pdev, 2, DRV_NAME);
	if (ret) {
		dev_err(adapter->dev, "req_reg(2) error\n");
		goto err_req_region2;
	}
	card->pci_mmap1 = pci_iomap(pdev, 2, 0);
	if (!card->pci_mmap1) {
		dev_err(adapter->dev, "iomap(2) error\n");
		ret = -EIO;
		goto err_iomap2;
	}

	dev_dbg(adapter->dev,
		"PCI memory map Virt0: %p PCI memory map Virt2: %p\n",
		card->pci_mmap, card->pci_mmap1);

	card->cmdrsp_buf = NULL;
	ret = mwifiex_pcie_create_txbd_ring(adapter);
	if (ret)
		goto err_cre_txbd;
	ret = mwifiex_pcie_create_rxbd_ring(adapter);
	if (ret)
		goto err_cre_rxbd;
	ret = mwifiex_pcie_create_evtbd_ring(adapter);
	if (ret)
		goto err_cre_evtbd;
	ret = mwifiex_pcie_alloc_cmdrsp_buf(adapter);
	if (ret)
		goto err_alloc_cmdbuf;
	if (reg->sleep_cookie) {
		ret = mwifiex_pcie_alloc_sleep_cookie_buf(adapter);
		if (ret)
			goto err_alloc_cookie;
	} else {
		card->sleep_cookie_vbase = NULL;
	}
	return ret;

err_alloc_cookie:
	mwifiex_pcie_delete_cmdrsp_buf(adapter);
err_alloc_cmdbuf:
	mwifiex_pcie_delete_evtbd_ring(adapter);
err_cre_evtbd:
	mwifiex_pcie_delete_rxbd_ring(adapter);
err_cre_rxbd:
	mwifiex_pcie_delete_txbd_ring(adapter);
err_cre_txbd:
	pci_iounmap(pdev, card->pci_mmap1);
err_iomap2:
	pci_release_region(pdev, 2);
err_req_region2:
	pci_iounmap(pdev, card->pci_mmap);
err_iomap0:
	pci_release_region(pdev, 0);
err_req_region0:
err_set_dma_mask:
	pci_disable_device(pdev);
err_enable_dev:
	pci_set_drvdata(pdev, NULL);
	return ret;
}

/*
 * This function cleans up the allocated card buffers.
 *
 * The following are freed by this function -
 *      - TXBD ring buffers
 *      - RXBD ring buffers
 *      - Event BD ring buffers
 *      - Command response ring buffer
 *      - Sleep cookie buffer
 */
static void mwifiex_pcie_cleanup(struct mwifiex_adapter *adapter)
{
	struct pcie_service_card *card = adapter->card;
	struct pci_dev *pdev = card->dev;
	const struct mwifiex_pcie_card_reg *reg = card->pcie.reg;

	if (user_rmmod) {
		dev_dbg(adapter->dev, "Clearing driver ready signature\n");
<<<<<<< HEAD
		if (mwifiex_write_reg(adapter, REG_DRV_READY, 0x00000000))
=======
		if (mwifiex_write_reg(adapter, reg->drv_rdy, 0x00000000))
>>>>>>> 9e97d14b
			dev_err(adapter->dev,
				"Failed to write driver not-ready signature\n");
	}

	if (pdev) {
		pci_iounmap(pdev, card->pci_mmap);
		pci_iounmap(pdev, card->pci_mmap1);

		pci_release_regions(pdev);
		pci_disable_device(pdev);
		pci_set_drvdata(pdev, NULL);
	}
}

/*
 * This function registers the PCIE device.
 *
 * PCIE IRQ is claimed, block size is set and driver data is initialized.
 */
static int mwifiex_register_dev(struct mwifiex_adapter *adapter)
{
	int ret;
	struct pcie_service_card *card = adapter->card;
	struct pci_dev *pdev = card->dev;

	/* save adapter pointer in card */
	card->adapter = adapter;

	ret = request_irq(pdev->irq, mwifiex_pcie_interrupt, IRQF_SHARED,
			  "MRVL_PCIE", pdev);
	if (ret) {
		pr_err("request_irq failed: ret=%d\n", ret);
		adapter->card = NULL;
		return -1;
	}

	adapter->dev = &pdev->dev;
	strcpy(adapter->fw_name, card->pcie.firmware);

	return 0;
}

/*
 * This function unregisters the PCIE device.
 *
 * The PCIE IRQ is released, the function is disabled and driver
 * data is set to null.
 */
static void mwifiex_unregister_dev(struct mwifiex_adapter *adapter)
{
	struct pcie_service_card *card = adapter->card;
	const struct mwifiex_pcie_card_reg *reg;

	if (card) {
		dev_dbg(adapter->dev, "%s(): calling free_irq()\n", __func__);
		free_irq(card->dev->irq, card->dev);

<<<<<<< HEAD
		mwifiex_pcie_delete_sleep_cookie_buf(adapter);
=======
		reg = card->pcie.reg;
		if (reg->sleep_cookie)
			mwifiex_pcie_delete_sleep_cookie_buf(adapter);

>>>>>>> 9e97d14b
		mwifiex_pcie_delete_cmdrsp_buf(adapter);
		mwifiex_pcie_delete_evtbd_ring(adapter);
		mwifiex_pcie_delete_rxbd_ring(adapter);
		mwifiex_pcie_delete_txbd_ring(adapter);
		card->cmdrsp_buf = NULL;
	}
}

static struct mwifiex_if_ops pcie_ops = {
	.init_if =			mwifiex_pcie_init,
	.cleanup_if =			mwifiex_pcie_cleanup,
	.check_fw_status =		mwifiex_check_fw_status,
	.prog_fw =			mwifiex_prog_fw_w_helper,
	.register_dev =			mwifiex_register_dev,
	.unregister_dev =		mwifiex_unregister_dev,
	.enable_int =			mwifiex_pcie_enable_host_int,
	.process_int_status =		mwifiex_process_int_status,
	.host_to_card =			mwifiex_pcie_host_to_card,
	.wakeup =			mwifiex_pm_wakeup_card,
	.wakeup_complete =		mwifiex_pm_wakeup_card_complete,

	/* PCIE specific */
	.cmdrsp_complete =		mwifiex_pcie_cmdrsp_complete,
	.event_complete =		mwifiex_pcie_event_complete,
	.update_mp_end_port =		NULL,
	.cleanup_mpa_buf =		NULL,
	.init_fw_port =			mwifiex_pcie_init_fw_port,
	.clean_pcie_ring =		mwifiex_clean_pcie_ring_buf,
};

/*
 * This function initializes the PCIE driver module.
 *
 * This initiates the semaphore and registers the device with
 * PCIE bus.
 */
static int mwifiex_pcie_init_module(void)
{
	int ret;

	pr_debug("Marvell PCIe Driver\n");

	sema_init(&add_remove_card_sem, 1);

	/* Clear the flag in case user removes the card. */
	user_rmmod = 0;

	ret = pci_register_driver(&mwifiex_pcie);
	if (ret)
		pr_err("Driver register failed!\n");
	else
		pr_debug("info: Driver registered successfully!\n");

	return ret;
}

/*
 * This function cleans up the PCIE driver.
 *
 * The following major steps are followed for cleanup -
 *      - Resume the device if its suspended
 *      - Disconnect the device if connected
 *      - Shutdown the firmware
 *      - Unregister the device from PCIE bus.
 */
static void mwifiex_pcie_cleanup_module(void)
{
	if (!down_interruptible(&add_remove_card_sem))
		up(&add_remove_card_sem);

	/* Set the flag as user is removing this module. */
	user_rmmod = 1;

	pci_unregister_driver(&mwifiex_pcie);
}

module_init(mwifiex_pcie_init_module);
module_exit(mwifiex_pcie_cleanup_module);

MODULE_AUTHOR("Marvell International Ltd.");
MODULE_DESCRIPTION("Marvell WiFi-Ex PCI-Express Driver version " PCIE_VERSION);
MODULE_VERSION(PCIE_VERSION);
MODULE_LICENSE("GPL v2");
MODULE_FIRMWARE(PCIE8766_DEFAULT_FW_NAME);
MODULE_FIRMWARE(PCIE8897_DEFAULT_FW_NAME);<|MERGE_RESOLUTION|>--- conflicted
+++ resolved
@@ -557,9 +557,6 @@
 static void mwifiex_cleanup_rxq_ring(struct mwifiex_adapter *adapter)
 {
 	struct pcie_service_card *card = adapter->card;
-<<<<<<< HEAD
-	int i;
-=======
 	const struct mwifiex_pcie_card_reg *reg = card->pcie.reg;
 	struct mwifiex_pcie_buf_desc *desc;
 	struct mwifiex_pfu_buf_desc *desc2;
@@ -623,7 +620,6 @@
 {
 	struct pcie_service_card *card = adapter->card;
 	const struct mwifiex_pcie_card_reg *reg = card->pcie.reg;
->>>>>>> 9e97d14b
 
 	/*
 	 * driver maintaines the write pointer and firmware maintaines the read
@@ -662,50 +658,15 @@
 		card->txbd_ring_vbase, (unsigned int)card->txbd_ring_pbase,
 		(u32)((u64)card->txbd_ring_pbase >> 32), card->txbd_ring_size);
 
-<<<<<<< HEAD
-	for (i = 0; i < MWIFIEX_MAX_TXRX_BD; i++) {
-		card->txbd_ring[i] = (struct mwifiex_pcie_buf_desc *)
-				     (card->txbd_ring_vbase +
-				      (sizeof(struct mwifiex_pcie_buf_desc)
-				       * i));
-
-		card->tx_buf_list[i] = NULL;
-		card->txbd_ring[i]->paddr = 0;
-		card->txbd_ring[i]->len = 0;
-		card->txbd_ring[i]->flags = 0;
-	}
-
-	return 0;
-=======
 	return mwifiex_init_txq_ring(adapter);
->>>>>>> 9e97d14b
 }
 
 static int mwifiex_pcie_delete_txbd_ring(struct mwifiex_adapter *adapter)
 {
 	struct pcie_service_card *card = adapter->card;
-<<<<<<< HEAD
-	struct sk_buff *skb;
-	int i;
-
-	for (i = 0; i < MWIFIEX_MAX_TXRX_BD; i++) {
-		if (card->tx_buf_list[i]) {
-			skb = card->tx_buf_list[i];
-			pci_unmap_single(card->dev, card->txbd_ring[i]->paddr,
-					 skb->len, PCI_DMA_TODEVICE);
-			dev_kfree_skb_any(skb);
-		}
-		card->tx_buf_list[i] = NULL;
-		card->txbd_ring[i]->paddr = 0;
-		card->txbd_ring[i]->len = 0;
-		card->txbd_ring[i]->flags = 0;
-		card->txbd_ring[i] = NULL;
-	}
-=======
 	const struct mwifiex_pcie_card_reg *reg = card->pcie.reg;
 
 	mwifiex_cleanup_txq_ring(adapter);
->>>>>>> 9e97d14b
 
 	if (card->txbd_ring_vbase)
 		pci_free_consistent(card->dev, card->txbd_ring_size,
@@ -726,13 +687,7 @@
 static int mwifiex_pcie_create_rxbd_ring(struct mwifiex_adapter *adapter)
 {
 	struct pcie_service_card *card = adapter->card;
-<<<<<<< HEAD
-	struct sk_buff *skb;
-	int i;
-	dma_addr_t buf_pa;
-=======
-	const struct mwifiex_pcie_card_reg *reg = card->pcie.reg;
->>>>>>> 9e97d14b
+	const struct mwifiex_pcie_card_reg *reg = card->pcie.reg;
 
 	/*
 	 * driver maintaines the read pointer and firmware maintaines the write
@@ -767,43 +722,7 @@
 		(u32)((u64)card->rxbd_ring_pbase >> 32),
 		card->rxbd_ring_size);
 
-<<<<<<< HEAD
-	for (i = 0; i < MWIFIEX_MAX_TXRX_BD; i++) {
-		card->rxbd_ring[i] = (struct mwifiex_pcie_buf_desc *)
-				     (card->rxbd_ring_vbase +
-				      (sizeof(struct mwifiex_pcie_buf_desc)
-				       * i));
-
-		/* Allocate skb here so that firmware can DMA data from it */
-		skb = dev_alloc_skb(MWIFIEX_RX_DATA_BUF_SIZE);
-		if (!skb) {
-			dev_err(adapter->dev,
-				"Unable to allocate skb for RX ring.\n");
-			kfree(card->rxbd_ring_vbase);
-			return -ENOMEM;
-		}
-		if (mwifiex_map_pci_memory(adapter, skb,
-					   MWIFIEX_RX_DATA_BUF_SIZE,
-					   PCI_DMA_FROMDEVICE))
-			return -1;
-
-		MWIFIEX_SKB_PACB(skb, &buf_pa);
-
-		dev_dbg(adapter->dev, "info: RX ring: add new skb base: %p, "
-			"buf_base: %p, buf_pbase: %#x:%x, buf_len: %#x\n",
-			skb, skb->data, (u32)buf_pa, (u32)((u64)buf_pa >> 32),
-			skb->len);
-
-		card->rx_buf_list[i] = skb;
-		card->rxbd_ring[i]->paddr = buf_pa;
-		card->rxbd_ring[i]->len = (u16)skb->len;
-		card->rxbd_ring[i]->flags = 0;
-	}
-
-	return 0;
-=======
 	return mwifiex_init_rxq_ring(adapter);
->>>>>>> 9e97d14b
 }
 
 /*
@@ -812,29 +731,9 @@
 static int mwifiex_pcie_delete_rxbd_ring(struct mwifiex_adapter *adapter)
 {
 	struct pcie_service_card *card = adapter->card;
-<<<<<<< HEAD
-	struct sk_buff *skb;
-	int i;
-
-	for (i = 0; i < MWIFIEX_MAX_TXRX_BD; i++) {
-		if (card->rx_buf_list[i]) {
-			skb = card->rx_buf_list[i];
-			pci_unmap_single(card->dev, card->rxbd_ring[i]->paddr ,
-					 MWIFIEX_RX_DATA_BUF_SIZE,
-					 PCI_DMA_FROMDEVICE);
-			dev_kfree_skb_any(skb);
-		}
-		card->rx_buf_list[i] = NULL;
-		card->rxbd_ring[i]->paddr = 0;
-		card->rxbd_ring[i]->len = 0;
-		card->rxbd_ring[i]->flags = 0;
-		card->rxbd_ring[i] = NULL;
-	}
-=======
 	const struct mwifiex_pcie_card_reg *reg = card->pcie.reg;
 
 	mwifiex_cleanup_rxq_ring(adapter);
->>>>>>> 9e97d14b
 
 	if (card->rxbd_ring_vbase)
 		pci_free_consistent(card->dev, card->rxbd_ring_size,
@@ -855,13 +754,7 @@
 static int mwifiex_pcie_create_evtbd_ring(struct mwifiex_adapter *adapter)
 {
 	struct pcie_service_card *card = adapter->card;
-<<<<<<< HEAD
-	struct sk_buff *skb;
-	int i;
-	dma_addr_t buf_pa;
-=======
-	const struct mwifiex_pcie_card_reg *reg = card->pcie.reg;
->>>>>>> 9e97d14b
+	const struct mwifiex_pcie_card_reg *reg = card->pcie.reg;
 
 	/*
 	 * driver maintaines the read pointer and firmware maintaines the write
@@ -892,43 +785,7 @@
 		(u32)((u64)card->evtbd_ring_pbase >> 32),
 		card->evtbd_ring_size);
 
-<<<<<<< HEAD
-	for (i = 0; i < MWIFIEX_MAX_EVT_BD; i++) {
-		card->evtbd_ring[i] = (struct mwifiex_pcie_buf_desc *)
-				      (card->evtbd_ring_vbase +
-				       (sizeof(struct mwifiex_pcie_buf_desc)
-					* i));
-
-		/* Allocate skb here so that firmware can DMA data from it */
-		skb = dev_alloc_skb(MAX_EVENT_SIZE);
-		if (!skb) {
-			dev_err(adapter->dev,
-				"Unable to allocate skb for EVENT buf.\n");
-			kfree(card->evtbd_ring_vbase);
-			return -ENOMEM;
-		}
-		skb_put(skb, MAX_EVENT_SIZE);
-
-		if (mwifiex_map_pci_memory(adapter, skb, MAX_EVENT_SIZE,
-					   PCI_DMA_FROMDEVICE))
-			return -1;
-
-		MWIFIEX_SKB_PACB(skb, &buf_pa);
-		dev_dbg(adapter->dev, "info: Evt ring: add new skb. base: %p, "
-			"buf_base: %p, buf_pbase: %#x:%x, buf_len: %#x\n",
-			skb, skb->data, (u32)buf_pa, (u32)((u64)buf_pa >> 32),
-			skb->len);
-
-		card->evt_buf_list[i] = skb;
-		card->evtbd_ring[i]->paddr = buf_pa;
-		card->evtbd_ring[i]->len = (u16)skb->len;
-		card->evtbd_ring[i]->flags = 0;
-	}
-
-	return 0;
-=======
 	return mwifiex_pcie_init_evt_ring(adapter);
->>>>>>> 9e97d14b
 }
 
 /*
@@ -937,28 +794,9 @@
 static int mwifiex_pcie_delete_evtbd_ring(struct mwifiex_adapter *adapter)
 {
 	struct pcie_service_card *card = adapter->card;
-<<<<<<< HEAD
-	struct sk_buff *skb;
-	int i;
-
-	for (i = 0; i < MWIFIEX_MAX_EVT_BD; i++) {
-		if (card->evt_buf_list[i]) {
-			skb = card->evt_buf_list[i];
-			pci_unmap_single(card->dev, card->evtbd_ring[i]->paddr,
-					 MAX_EVENT_SIZE, PCI_DMA_FROMDEVICE);
-			dev_kfree_skb_any(skb);
-		}
-		card->evt_buf_list[i] = NULL;
-		card->evtbd_ring[i]->paddr = 0;
-		card->evtbd_ring[i]->len = 0;
-		card->evtbd_ring[i]->flags = 0;
-		card->evtbd_ring[i] = NULL;
-	}
-=======
 	const struct mwifiex_pcie_card_reg *reg = card->pcie.reg;
 
 	mwifiex_cleanup_evt_ring(adapter);
->>>>>>> 9e97d14b
 
 	if (card->evtbd_ring_vbase)
 		pci_free_consistent(card->dev, card->evtbd_ring_size,
@@ -1078,14 +916,6 @@
 static int mwifiex_clean_pcie_ring_buf(struct mwifiex_adapter *adapter)
 {
 	struct pcie_service_card *card = adapter->card;
-<<<<<<< HEAD
-	u32 rdptr;
-
-	/* Read the TX ring read pointer set by firmware */
-	if (mwifiex_read_reg(adapter, REG_TXBD_RDPTR, &rdptr)) {
-		dev_err(adapter->dev,
-			"Flush TXBD: failed to read REG_TXBD_RDPTR\n");
-=======
 	const struct mwifiex_pcie_card_reg *reg = card->pcie.reg;
 	u32 rdptr;
 
@@ -1093,7 +923,6 @@
 	if (mwifiex_read_reg(adapter, reg->tx_rdptr, &rdptr)) {
 		dev_err(adapter->dev,
 			"Flush TXBD: failed to read reg->tx_rdptr\n");
->>>>>>> 9e97d14b
 		return -1;
 	}
 
@@ -1117,13 +946,6 @@
  */
 static int mwifiex_pcie_send_data_complete(struct mwifiex_adapter *adapter)
 {
-<<<<<<< HEAD
-	const u32 num_tx_buffs = MWIFIEX_MAX_TXRX_BD;
-	struct sk_buff *skb;
-	dma_addr_t buf_pa;
-	u32 wrdoneidx, rdptr, unmap_count = 0;
-	struct pcie_service_card *card = adapter->card;
-=======
 	struct sk_buff *skb;
 	dma_addr_t buf_pa;
 	u32 wrdoneidx, rdptr, num_tx_buffs, unmap_count = 0;
@@ -1131,7 +953,6 @@
 	struct mwifiex_pfu_buf_desc *desc2;
 	struct pcie_service_card *card = adapter->card;
 	const struct mwifiex_pcie_card_reg *reg = card->pcie.reg;
->>>>>>> 9e97d14b
 
 	if (!mwifiex_pcie_ok_to_access_hw(adapter))
 		mwifiex_pm_wakeup_card(adapter);
@@ -1139,25 +960,13 @@
 	/* Read the TX ring read pointer set by firmware */
 	if (mwifiex_read_reg(adapter, reg->tx_rdptr, &rdptr)) {
 		dev_err(adapter->dev,
-<<<<<<< HEAD
-			"SEND COMP: failed to read REG_TXBD_RDPTR\n");
-=======
 			"SEND COMP: failed to read reg->tx_rdptr\n");
->>>>>>> 9e97d14b
 		return -1;
 	}
 
 	dev_dbg(adapter->dev, "SEND COMP: rdptr_prev=0x%x, rdptr=0x%x\n",
 		card->txbd_rdptr, rdptr);
 
-<<<<<<< HEAD
-	/* free from previous txbd_rdptr to current txbd_rdptr */
-	while (((card->txbd_rdptr & MWIFIEX_TXBD_MASK) !=
-		(rdptr & MWIFIEX_TXBD_MASK)) ||
-	       ((card->txbd_rdptr & MWIFIEX_BD_FLAG_ROLLOVER_IND) !=
-		(rdptr & MWIFIEX_BD_FLAG_ROLLOVER_IND))) {
-		wrdoneidx = card->txbd_rdptr & MWIFIEX_TXBD_MASK;
-=======
 	num_tx_buffs = MWIFIEX_MAX_TXRX_BD << reg->tx_start_ptr;
 	/* free from previous txbd_rdptr to current txbd_rdptr */
 	while (((card->txbd_rdptr & reg->tx_mask) !=
@@ -1166,7 +975,6 @@
 		(rdptr & reg->tx_rollover_ind))) {
 		wrdoneidx = (card->txbd_rdptr & reg->tx_mask) >>
 			    reg->tx_start_ptr;
->>>>>>> 9e97d14b
 
 		skb = card->tx_buf_list[wrdoneidx];
 		if (skb) {
@@ -1187,17 +995,6 @@
 		}
 
 		card->tx_buf_list[wrdoneidx] = NULL;
-<<<<<<< HEAD
-		card->txbd_ring[wrdoneidx]->paddr = 0;
-		card->txbd_ring[wrdoneidx]->len = 0;
-		card->txbd_ring[wrdoneidx]->flags = 0;
-		card->txbd_rdptr++;
-
-		if ((card->txbd_rdptr & MWIFIEX_TXBD_MASK) == num_tx_buffs)
-			card->txbd_rdptr = ((card->txbd_rdptr &
-					    MWIFIEX_BD_FLAG_ROLLOVER_IND) ^
-					    MWIFIEX_BD_FLAG_ROLLOVER_IND);
-=======
 
 		if (reg->pfu_enabled) {
 			desc2 = (void *)card->txbd_ring[wrdoneidx];
@@ -1220,24 +1017,16 @@
 			card->txbd_rdptr = ((card->txbd_rdptr &
 					     reg->tx_rollover_ind) ^
 					     reg->tx_rollover_ind);
->>>>>>> 9e97d14b
 	}
 
 	if (unmap_count)
 		adapter->data_sent = false;
 
 	if (card->txbd_flush) {
-<<<<<<< HEAD
-		if (((card->txbd_wrptr & MWIFIEX_TXBD_MASK) ==
-		     (card->txbd_rdptr & MWIFIEX_TXBD_MASK)) &&
-		    ((card->txbd_wrptr & MWIFIEX_BD_FLAG_ROLLOVER_IND) !=
-		     (card->txbd_rdptr & MWIFIEX_BD_FLAG_ROLLOVER_IND)))
-=======
 		if (((card->txbd_wrptr & reg->tx_mask) ==
 		     (card->txbd_rdptr & reg->tx_mask)) &&
 		    ((card->txbd_wrptr & reg->tx_rollover_ind) !=
 		     (card->txbd_rdptr & reg->tx_rollover_ind)))
->>>>>>> 9e97d14b
 			card->txbd_flush = 0;
 		else
 			mwifiex_clean_pcie_ring_buf(adapter);
@@ -1257,18 +1046,12 @@
 		       struct mwifiex_tx_param *tx_param)
 {
 	struct pcie_service_card *card = adapter->card;
-<<<<<<< HEAD
-	u32 wrindx;
-	int ret;
-	dma_addr_t buf_pa;
-=======
 	const struct mwifiex_pcie_card_reg *reg = card->pcie.reg;
 	u32 wrindx, num_tx_buffs, rx_val;
 	int ret;
 	dma_addr_t buf_pa;
 	struct mwifiex_pcie_buf_desc *desc;
 	struct mwifiex_pfu_buf_desc *desc2;
->>>>>>> 9e97d14b
 	__le16 *tmp;
 
 	if (!(skb->data && skb->len)) {
@@ -1280,10 +1063,7 @@
 	if (!mwifiex_pcie_ok_to_access_hw(adapter))
 		mwifiex_pm_wakeup_card(adapter);
 
-<<<<<<< HEAD
-=======
 	num_tx_buffs = MWIFIEX_MAX_TXRX_BD << reg->tx_start_ptr;
->>>>>>> 9e97d14b
 	dev_dbg(adapter->dev, "info: SEND DATA: <Rd: %#x, Wr: %#x>\n",
 		card->txbd_rdptr, card->txbd_wrptr);
 	if (mwifiex_pcie_txbd_not_full(card)) {
@@ -1295,35 +1075,6 @@
 		*tmp = cpu_to_le16((u16)skb->len);
 		tmp = (__le16 *)&payload[2];
 		*tmp = cpu_to_le16(MWIFIEX_TYPE_DATA);
-<<<<<<< HEAD
-
-		if (mwifiex_map_pci_memory(adapter, skb, skb->len ,
-					   PCI_DMA_TODEVICE))
-			return -1;
-
-		wrindx = card->txbd_wrptr & MWIFIEX_TXBD_MASK;
-		MWIFIEX_SKB_PACB(skb, &buf_pa);
-		card->tx_buf_list[wrindx] = skb;
-		card->txbd_ring[wrindx]->paddr = buf_pa;
-		card->txbd_ring[wrindx]->len = (u16)skb->len;
-		card->txbd_ring[wrindx]->flags = MWIFIEX_BD_FLAG_FIRST_DESC |
-						MWIFIEX_BD_FLAG_LAST_DESC;
-
-		if ((++card->txbd_wrptr & MWIFIEX_TXBD_MASK) ==
-							MWIFIEX_MAX_TXRX_BD)
-			card->txbd_wrptr = ((card->txbd_wrptr &
-						MWIFIEX_BD_FLAG_ROLLOVER_IND) ^
-						MWIFIEX_BD_FLAG_ROLLOVER_IND);
-
-		/* Write the TX ring write pointer in to REG_TXBD_WRPTR */
-		if (mwifiex_write_reg(adapter, REG_TXBD_WRPTR,
-				      card->txbd_wrptr)) {
-			dev_err(adapter->dev,
-				"SEND DATA: failed to write REG_TXBD_WRPTR\n");
-			ret = -1;
-			goto done_unmap;
-		}
-=======
 
 		if (mwifiex_map_pci_memory(adapter, skb, skb->len ,
 					   PCI_DMA_TODEVICE))
@@ -1372,7 +1123,6 @@
 			ret = -1;
 			goto done_unmap;
 		}
->>>>>>> 9e97d14b
 		if ((mwifiex_pcie_txbd_not_full(card)) &&
 		    tx_param->next_pkt_len) {
 			/* have more packets and TxBD still can hold more */
@@ -1409,17 +1159,11 @@
 	MWIFIEX_SKB_PACB(skb, &buf_pa);
 	pci_unmap_single(card->dev, buf_pa, skb->len, PCI_DMA_TODEVICE);
 	card->tx_buf_list[wrindx] = NULL;
-<<<<<<< HEAD
-	card->txbd_ring[wrindx]->paddr = 0;
-	card->txbd_ring[wrindx]->len = 0;
-	card->txbd_ring[wrindx]->flags = 0;
-=======
 	if (reg->pfu_enabled)
 		memset(desc2, 0, sizeof(*desc2));
 	else
 		memset(desc, 0, sizeof(*desc));
 
->>>>>>> 9e97d14b
 	return ret;
 }
 
@@ -1430,20 +1174,13 @@
 static int mwifiex_pcie_process_recv_data(struct mwifiex_adapter *adapter)
 {
 	struct pcie_service_card *card = adapter->card;
-<<<<<<< HEAD
-	u32 wrptr, rd_index;
-=======
 	const struct mwifiex_pcie_card_reg *reg = card->pcie.reg;
 	u32 wrptr, rd_index, tx_val;
->>>>>>> 9e97d14b
 	dma_addr_t buf_pa;
 	int ret = 0;
 	struct sk_buff *skb_tmp = NULL;
 	struct mwifiex_pcie_buf_desc *desc;
 	struct mwifiex_pfu_buf_desc *desc2;
-
-	if (!mwifiex_pcie_ok_to_access_hw(adapter))
-		mwifiex_pm_wakeup_card(adapter);
 
 	if (!mwifiex_pcie_ok_to_access_hw(adapter))
 		mwifiex_pm_wakeup_card(adapter);
@@ -1503,13 +1240,6 @@
 			"RECV DATA: Attach new sk_buff %p at rxbd_rdidx=%d\n",
 			skb_tmp, rd_index);
 		card->rx_buf_list[rd_index] = skb_tmp;
-<<<<<<< HEAD
-		card->rxbd_ring[rd_index]->paddr = buf_pa;
-		card->rxbd_ring[rd_index]->len = skb_tmp->len;
-		card->rxbd_ring[rd_index]->flags = 0;
-
-		if ((++card->rxbd_rdptr & MWIFIEX_RXBD_MASK) ==
-=======
 
 		if (reg->pfu_enabled) {
 			desc2 = (void *)card->rxbd_ring[rd_index];
@@ -1526,7 +1256,6 @@
 		}
 
 		if ((++card->rxbd_rdptr & reg->rx_mask) ==
->>>>>>> 9e97d14b
 							MWIFIEX_MAX_TXRX_BD) {
 			card->rxbd_rdptr = ((card->rxbd_rdptr &
 					     reg->rx_rollover_ind) ^
@@ -1569,10 +1298,7 @@
 {
 	dma_addr_t buf_pa;
 	struct pcie_service_card *card = adapter->card;
-<<<<<<< HEAD
-=======
-	const struct mwifiex_pcie_card_reg *reg = card->pcie.reg;
->>>>>>> 9e97d14b
+	const struct mwifiex_pcie_card_reg *reg = card->pcie.reg;
 
 	if (!(skb->data && skb->len)) {
 		dev_err(adapter->dev,
@@ -1586,16 +1312,10 @@
 
 	MWIFIEX_SKB_PACB(skb, &buf_pa);
 
-<<<<<<< HEAD
-	/* Write the lower 32bits of the physical address to scratch
-	 * register 0 */
-	if (mwifiex_write_reg(adapter, PCIE_SCRATCH_0_REG, (u32)buf_pa)) {
-=======
 	/* Write the lower 32bits of the physical address to low command
 	 * address scratch register
 	 */
 	if (mwifiex_write_reg(adapter, reg->cmd_addr_lo, (u32)buf_pa)) {
->>>>>>> 9e97d14b
 		dev_err(adapter->dev,
 			"%s: failed to write download command to boot code.\n",
 			__func__);
@@ -1604,16 +1324,10 @@
 		return -1;
 	}
 
-<<<<<<< HEAD
-	/* Write the upper 32bits of the physical address to scratch
-	 * register 1 */
-	if (mwifiex_write_reg(adapter, PCIE_SCRATCH_1_REG,
-=======
 	/* Write the upper 32bits of the physical address to high command
 	 * address scratch register
 	 */
 	if (mwifiex_write_reg(adapter, reg->cmd_addr_hi,
->>>>>>> 9e97d14b
 			      (u32)((u64)buf_pa >> 32))) {
 		dev_err(adapter->dev,
 			"%s: failed to write download command to boot code.\n",
@@ -1652,13 +1366,6 @@
 static int mwifiex_pcie_init_fw_port(struct mwifiex_adapter *adapter)
 {
 	struct pcie_service_card *card = adapter->card;
-<<<<<<< HEAD
-
-	/* Write the RX ring read pointer in to REG_RXBD_RDPTR */
-	if (mwifiex_write_reg(adapter, REG_RXBD_RDPTR, card->rxbd_rdptr | 0)) {
-		dev_err(adapter->dev,
-			"RECV DATA: failed to write REG_RXBD_RDPTR\n");
-=======
 	const struct mwifiex_pcie_card_reg *reg = card->pcie.reg;
 	int tx_wrap = card->txbd_wrptr & reg->tx_wrap_mask;
 
@@ -1667,7 +1374,6 @@
 			      tx_wrap)) {
 		dev_err(adapter->dev,
 			"RECV DATA: failed to write reg->rx_rdptr\n");
->>>>>>> 9e97d14b
 		return -1;
 	}
 	return 0;
@@ -1724,11 +1430,7 @@
 		MWIFIEX_SKB_PACB(card->cmdrsp_buf, &cmdrsp_buf_pa);
 		/* Write the lower 32bits of the cmdrsp buffer physical
 		   address */
-<<<<<<< HEAD
-		if (mwifiex_write_reg(adapter, REG_CMDRSP_ADDR_LO,
-=======
 		if (mwifiex_write_reg(adapter, reg->cmdrsp_addr_lo,
->>>>>>> 9e97d14b
 				      (u32)cmdrsp_buf_pa)) {
 			dev_err(adapter->dev,
 				"Failed to write download cmd to boot code.\n");
@@ -1737,11 +1439,7 @@
 		}
 		/* Write the upper 32bits of the cmdrsp buffer physical
 		   address */
-<<<<<<< HEAD
-		if (mwifiex_write_reg(adapter, REG_CMDRSP_ADDR_HI,
-=======
 		if (mwifiex_write_reg(adapter, reg->cmdrsp_addr_hi,
->>>>>>> 9e97d14b
 				      (u32)((u64)cmdrsp_buf_pa >> 32))) {
 			dev_err(adapter->dev,
 				"Failed to write download cmd to boot code.\n");
@@ -1751,26 +1449,16 @@
 	}
 
 	MWIFIEX_SKB_PACB(card->cmd_buf, &cmd_buf_pa);
-<<<<<<< HEAD
-	/* Write the lower 32bits of the physical address to REG_CMD_ADDR_LO */
-	if (mwifiex_write_reg(adapter, REG_CMD_ADDR_LO, (u32)cmd_buf_pa)) {
-=======
 	/* Write the lower 32bits of the physical address to reg->cmd_addr_lo */
 	if (mwifiex_write_reg(adapter, reg->cmd_addr_lo,
 			      (u32)cmd_buf_pa)) {
->>>>>>> 9e97d14b
 		dev_err(adapter->dev,
 			"Failed to write download cmd to boot code.\n");
 		ret = -1;
 		goto done;
 	}
-<<<<<<< HEAD
-	/* Write the upper 32bits of the physical address to REG_CMD_ADDR_HI */
-	if (mwifiex_write_reg(adapter, REG_CMD_ADDR_HI,
-=======
 	/* Write the upper 32bits of the physical address to reg->cmd_addr_hi */
 	if (mwifiex_write_reg(adapter, reg->cmd_addr_hi,
->>>>>>> 9e97d14b
 			      (u32)((u64)cmd_buf_pa >> 32))) {
 		dev_err(adapter->dev,
 			"Failed to write download cmd to boot code.\n");
@@ -1911,10 +1599,7 @@
 	u32 rdptr = card->evtbd_rdptr & MWIFIEX_EVTBD_MASK;
 	u32 wrptr, event;
 	dma_addr_t buf_pa;
-<<<<<<< HEAD
-=======
 	struct mwifiex_evt_buf_desc *desc;
->>>>>>> 9e97d14b
 
 	if (!mwifiex_pcie_ok_to_access_hw(adapter))
 		mwifiex_pm_wakeup_card(adapter);
@@ -1998,10 +1683,7 @@
 	u32 rdptr = card->evtbd_rdptr & MWIFIEX_EVTBD_MASK;
 	u32 wrptr;
 	dma_addr_t buf_pa;
-<<<<<<< HEAD
-=======
 	struct mwifiex_evt_buf_desc *desc;
->>>>>>> 9e97d14b
 
 	if (!skb)
 		return 0;
@@ -2028,16 +1710,10 @@
 		MWIFIEX_SKB_PACB(skb, &buf_pa);
 		card->evt_buf_list[rdptr] = skb;
 		MWIFIEX_SKB_PACB(skb, &buf_pa);
-<<<<<<< HEAD
-		card->evtbd_ring[rdptr]->paddr = buf_pa;
-		card->evtbd_ring[rdptr]->len = (u16)skb->len;
-		card->evtbd_ring[rdptr]->flags = 0;
-=======
 		desc = card->evtbd_ring[rdptr];
 		desc->paddr = buf_pa;
 		desc->len = (u16)skb->len;
 		desc->flags = 0;
->>>>>>> 9e97d14b
 		skb = NULL;
 	} else {
 		dev_dbg(adapter->dev,
@@ -2087,10 +1763,7 @@
 	u32 block_retry_cnt = 0;
 	dma_addr_t buf_pa;
 	struct pcie_service_card *card = adapter->card;
-<<<<<<< HEAD
-=======
-	const struct mwifiex_pcie_card_reg *reg = card->pcie.reg;
->>>>>>> 9e97d14b
+	const struct mwifiex_pcie_card_reg *reg = card->pcie.reg;
 
 	if (!firmware || !firmware_len) {
 		dev_err(adapter->dev,
@@ -2619,11 +2292,7 @@
 
 	if (user_rmmod) {
 		dev_dbg(adapter->dev, "Clearing driver ready signature\n");
-<<<<<<< HEAD
-		if (mwifiex_write_reg(adapter, REG_DRV_READY, 0x00000000))
-=======
 		if (mwifiex_write_reg(adapter, reg->drv_rdy, 0x00000000))
->>>>>>> 9e97d14b
 			dev_err(adapter->dev,
 				"Failed to write driver not-ready signature\n");
 	}
@@ -2681,14 +2350,10 @@
 		dev_dbg(adapter->dev, "%s(): calling free_irq()\n", __func__);
 		free_irq(card->dev->irq, card->dev);
 
-<<<<<<< HEAD
-		mwifiex_pcie_delete_sleep_cookie_buf(adapter);
-=======
 		reg = card->pcie.reg;
 		if (reg->sleep_cookie)
 			mwifiex_pcie_delete_sleep_cookie_buf(adapter);
 
->>>>>>> 9e97d14b
 		mwifiex_pcie_delete_cmdrsp_buf(adapter);
 		mwifiex_pcie_delete_evtbd_ring(adapter);
 		mwifiex_pcie_delete_rxbd_ring(adapter);
