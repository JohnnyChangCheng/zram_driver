/*
 * Copyright (c) 2016, Mellanox Technologies. All rights reserved.
 *
 * This software is available to you under a choice of one of two
 * licenses.  You may choose to be licensed under the terms of the GNU
 * General Public License (GPL) Version 2, available from the file
 * COPYING in the main directory of this source tree, or the
 * OpenIB.org BSD license below:
 *
 *     Redistribution and use in source and binary forms, with or
 *     without modification, are permitted provided that the following
 *     conditions are met:
 *
 *      - Redistributions of source code must retain the above
 *        copyright notice, this list of conditions and the following
 *        disclaimer.
 *
 *      - Redistributions in binary form must reproduce the above
 *        copyright notice, this list of conditions and the following
 *        disclaimer in the documentation and/or other materials
 *        provided with the distribution.
 *
 * THE SOFTWARE IS PROVIDED "AS IS", WITHOUT WARRANTY OF ANY KIND,
 * EXPRESS OR IMPLIED, INCLUDING BUT NOT LIMITED TO THE WARRANTIES OF
 * MERCHANTABILITY, FITNESS FOR A PARTICULAR PURPOSE AND
 * NONINFRINGEMENT. IN NO EVENT SHALL THE AUTHORS OR COPYRIGHT HOLDERS
 * BE LIABLE FOR ANY CLAIM, DAMAGES OR OTHER LIABILITY, WHETHER IN AN
 * ACTION OF CONTRACT, TORT OR OTHERWISE, ARISING FROM, OUT OF OR IN
 * CONNECTION WITH THE SOFTWARE OR THE USE OR OTHER DEALINGS IN THE
 * SOFTWARE.
 */

#include <linux/netdevice.h>
#include <linux/mlx5/driver.h>
#include <linux/mlx5/vport.h>
#include "mlx5_core.h"
#include "eswitch.h"
#include "lag.h"
#include "lag_mp.h"

/* General purpose, use for short periods of time.
 * Beware of lock dependencies (preferably, no locks should be acquired
 * under it).
 */
static DEFINE_SPINLOCK(lag_lock);

static int mlx5_cmd_create_lag(struct mlx5_core_dev *dev, u8 remap_port1,
			       u8 remap_port2)
{
	u32 in[MLX5_ST_SZ_DW(create_lag_in)] = {};
	void *lag_ctx = MLX5_ADDR_OF(create_lag_in, in, ctx);

	MLX5_SET(create_lag_in, in, opcode, MLX5_CMD_OP_CREATE_LAG);

	MLX5_SET(lagc, lag_ctx, tx_remap_affinity_1, remap_port1);
	MLX5_SET(lagc, lag_ctx, tx_remap_affinity_2, remap_port2);

	return mlx5_cmd_exec_in(dev, create_lag, in);
}

static int mlx5_cmd_modify_lag(struct mlx5_core_dev *dev, u8 remap_port1,
			       u8 remap_port2)
{
	u32 in[MLX5_ST_SZ_DW(modify_lag_in)] = {};
	void *lag_ctx = MLX5_ADDR_OF(modify_lag_in, in, ctx);

	MLX5_SET(modify_lag_in, in, opcode, MLX5_CMD_OP_MODIFY_LAG);
	MLX5_SET(modify_lag_in, in, field_select, 0x1);

	MLX5_SET(lagc, lag_ctx, tx_remap_affinity_1, remap_port1);
	MLX5_SET(lagc, lag_ctx, tx_remap_affinity_2, remap_port2);

	return mlx5_cmd_exec_in(dev, modify_lag, in);
}

int mlx5_cmd_create_vport_lag(struct mlx5_core_dev *dev)
{
	u32 in[MLX5_ST_SZ_DW(create_vport_lag_in)] = {};

	MLX5_SET(create_vport_lag_in, in, opcode, MLX5_CMD_OP_CREATE_VPORT_LAG);

	return mlx5_cmd_exec_in(dev, create_vport_lag, in);
}
EXPORT_SYMBOL(mlx5_cmd_create_vport_lag);

int mlx5_cmd_destroy_vport_lag(struct mlx5_core_dev *dev)
{
	u32 in[MLX5_ST_SZ_DW(destroy_vport_lag_in)] = {};

	MLX5_SET(destroy_vport_lag_in, in, opcode, MLX5_CMD_OP_DESTROY_VPORT_LAG);

	return mlx5_cmd_exec_in(dev, destroy_vport_lag, in);
}
EXPORT_SYMBOL(mlx5_cmd_destroy_vport_lag);

int mlx5_lag_dev_get_netdev_idx(struct mlx5_lag *ldev,
				struct net_device *ndev)
{
	int i;

	for (i = 0; i < MLX5_MAX_PORTS; i++)
		if (ldev->pf[i].netdev == ndev)
			return i;

	return -ENOENT;
}

static bool __mlx5_lag_is_roce(struct mlx5_lag *ldev)
{
	return !!(ldev->flags & MLX5_LAG_FLAG_ROCE);
}

static bool __mlx5_lag_is_sriov(struct mlx5_lag *ldev)
{
	return !!(ldev->flags & MLX5_LAG_FLAG_SRIOV);
}

static void mlx5_infer_tx_affinity_mapping(struct lag_tracker *tracker,
					   u8 *port1, u8 *port2)
{
	*port1 = 1;
	*port2 = 2;
	if (!tracker->netdev_state[MLX5_LAG_P1].tx_enabled ||
	    !tracker->netdev_state[MLX5_LAG_P1].link_up) {
		*port1 = 2;
		return;
	}

	if (!tracker->netdev_state[MLX5_LAG_P2].tx_enabled ||
	    !tracker->netdev_state[MLX5_LAG_P2].link_up)
		*port2 = 1;
}

void mlx5_modify_lag(struct mlx5_lag *ldev,
		     struct lag_tracker *tracker)
{
	struct mlx5_core_dev *dev0 = ldev->pf[MLX5_LAG_P1].dev;
	u8 v2p_port1, v2p_port2;
	int err;

	mlx5_infer_tx_affinity_mapping(tracker, &v2p_port1,
				       &v2p_port2);

	if (v2p_port1 != ldev->v2p_map[MLX5_LAG_P1] ||
	    v2p_port2 != ldev->v2p_map[MLX5_LAG_P2]) {
		ldev->v2p_map[MLX5_LAG_P1] = v2p_port1;
		ldev->v2p_map[MLX5_LAG_P2] = v2p_port2;

		mlx5_core_info(dev0, "modify lag map port 1:%d port 2:%d",
			       ldev->v2p_map[MLX5_LAG_P1],
			       ldev->v2p_map[MLX5_LAG_P2]);

		err = mlx5_cmd_modify_lag(dev0, v2p_port1, v2p_port2);
		if (err)
			mlx5_core_err(dev0,
				      "Failed to modify LAG (%d)\n",
				      err);
	}
}

static int mlx5_create_lag(struct mlx5_lag *ldev,
			   struct lag_tracker *tracker)
{
	struct mlx5_core_dev *dev0 = ldev->pf[MLX5_LAG_P1].dev;
	int err;

	mlx5_infer_tx_affinity_mapping(tracker, &ldev->v2p_map[MLX5_LAG_P1],
				       &ldev->v2p_map[MLX5_LAG_P2]);

	mlx5_core_info(dev0, "lag map port 1:%d port 2:%d",
		       ldev->v2p_map[MLX5_LAG_P1], ldev->v2p_map[MLX5_LAG_P2]);

	err = mlx5_cmd_create_lag(dev0, ldev->v2p_map[MLX5_LAG_P1],
				  ldev->v2p_map[MLX5_LAG_P2]);
	if (err)
		mlx5_core_err(dev0,
			      "Failed to create LAG (%d)\n",
			      err);
	return err;
}

int mlx5_activate_lag(struct mlx5_lag *ldev,
		      struct lag_tracker *tracker,
		      u8 flags)
{
	bool roce_lag = !!(flags & MLX5_LAG_FLAG_ROCE);
	struct mlx5_core_dev *dev0 = ldev->pf[MLX5_LAG_P1].dev;
	int err;

	err = mlx5_create_lag(ldev, tracker);
	if (err) {
		if (roce_lag) {
			mlx5_core_err(dev0,
				      "Failed to activate RoCE LAG\n");
		} else {
			mlx5_core_err(dev0,
				      "Failed to activate VF LAG\n"
				      "Make sure all VFs are unbound prior to VF LAG activation or deactivation\n");
		}
		return err;
	}

	ldev->flags |= flags;
	return 0;
}

static int mlx5_deactivate_lag(struct mlx5_lag *ldev)
{
	struct mlx5_core_dev *dev0 = ldev->pf[MLX5_LAG_P1].dev;
	u32 in[MLX5_ST_SZ_DW(destroy_lag_in)] = {};
	bool roce_lag = __mlx5_lag_is_roce(ldev);
	int err;

	ldev->flags &= ~MLX5_LAG_MODE_FLAGS;

	MLX5_SET(destroy_lag_in, in, opcode, MLX5_CMD_OP_DESTROY_LAG);
	err = mlx5_cmd_exec_in(dev0, destroy_lag, in);
	if (err) {
		if (roce_lag) {
			mlx5_core_err(dev0,
				      "Failed to deactivate RoCE LAG; driver restart required\n");
		} else {
			mlx5_core_err(dev0,
				      "Failed to deactivate VF LAG; driver restart required\n"
				      "Make sure all VFs are unbound prior to VF LAG activation or deactivation\n");
		}
	}

	return err;
}

static bool mlx5_lag_check_prereq(struct mlx5_lag *ldev)
{
	if (!ldev->pf[MLX5_LAG_P1].dev || !ldev->pf[MLX5_LAG_P2].dev)
		return false;

#ifdef CONFIG_MLX5_ESWITCH
	return mlx5_esw_lag_prereq(ldev->pf[MLX5_LAG_P1].dev,
				   ldev->pf[MLX5_LAG_P2].dev);
#else
	return (!mlx5_sriov_is_enabled(ldev->pf[MLX5_LAG_P1].dev) &&
		!mlx5_sriov_is_enabled(ldev->pf[MLX5_LAG_P2].dev));
#endif
}

static void mlx5_lag_add_ib_devices(struct mlx5_lag *ldev)
{
	int i;

	for (i = 0; i < MLX5_MAX_PORTS; i++)
		if (ldev->pf[i].dev)
			mlx5_add_dev_by_protocol(ldev->pf[i].dev,
						 MLX5_INTERFACE_PROTOCOL_IB);
}

static void mlx5_lag_remove_ib_devices(struct mlx5_lag *ldev)
{
	int i;

	for (i = 0; i < MLX5_MAX_PORTS; i++)
		if (ldev->pf[i].dev)
			mlx5_remove_dev_by_protocol(ldev->pf[i].dev,
						    MLX5_INTERFACE_PROTOCOL_IB);
}

static void mlx5_do_bond(struct mlx5_lag *ldev)
{
	struct mlx5_core_dev *dev0 = ldev->pf[MLX5_LAG_P1].dev;
	struct mlx5_core_dev *dev1 = ldev->pf[MLX5_LAG_P2].dev;
	struct lag_tracker tracker;
	bool do_bond, roce_lag;
	int err;

	if (!mlx5_lag_is_ready(ldev))
		return;

	spin_lock(&lag_lock);
	tracker = ldev->tracker;
	spin_unlock(&lag_lock);

	do_bond = tracker.is_bonded && mlx5_lag_check_prereq(ldev);

	if (do_bond && !__mlx5_lag_is_active(ldev)) {
		roce_lag = !mlx5_sriov_is_enabled(dev0) &&
			   !mlx5_sriov_is_enabled(dev1);

#ifdef CONFIG_MLX5_ESWITCH
		roce_lag &= dev0->priv.eswitch->mode == MLX5_ESWITCH_NONE &&
			    dev1->priv.eswitch->mode == MLX5_ESWITCH_NONE;
#endif

		if (roce_lag)
			mlx5_lag_remove_ib_devices(ldev);

		err = mlx5_activate_lag(ldev, &tracker,
					roce_lag ? MLX5_LAG_FLAG_ROCE :
					MLX5_LAG_FLAG_SRIOV);
		if (err) {
			if (roce_lag)
				mlx5_lag_add_ib_devices(ldev);

			return;
		}

		if (roce_lag) {
			mlx5_add_dev_by_protocol(dev0, MLX5_INTERFACE_PROTOCOL_IB);
			mlx5_nic_vport_enable_roce(dev1);
		}
	} else if (do_bond && __mlx5_lag_is_active(ldev)) {
		mlx5_modify_lag(ldev, &tracker);
	} else if (!do_bond && __mlx5_lag_is_active(ldev)) {
		roce_lag = __mlx5_lag_is_roce(ldev);

		if (roce_lag) {
			mlx5_remove_dev_by_protocol(dev0, MLX5_INTERFACE_PROTOCOL_IB);
			mlx5_nic_vport_disable_roce(dev1);
		}

		err = mlx5_deactivate_lag(ldev);
		if (err)
			return;

		if (roce_lag)
			mlx5_lag_add_ib_devices(ldev);
	}
}

static void mlx5_queue_bond_work(struct mlx5_lag *ldev, unsigned long delay)
{
	queue_delayed_work(ldev->wq, &ldev->bond_work, delay);
}

static void mlx5_do_bond_work(struct work_struct *work)
{
	struct delayed_work *delayed_work = to_delayed_work(work);
	struct mlx5_lag *ldev = container_of(delayed_work, struct mlx5_lag,
					     bond_work);
	int status;

	status = mlx5_dev_list_trylock();
	if (!status) {
		/* 1 sec delay. */
		mlx5_queue_bond_work(ldev, HZ);
		return;
	}

	mlx5_do_bond(ldev);
	mlx5_dev_list_unlock();
}

static int mlx5_handle_changeupper_event(struct mlx5_lag *ldev,
					 struct lag_tracker *tracker,
					 struct net_device *ndev,
					 struct netdev_notifier_changeupper_info *info)
{
	struct net_device *upper = info->upper_dev, *ndev_tmp;
	struct netdev_lag_upper_info *lag_upper_info = NULL;
	bool is_bonded, is_in_lag, mode_supported;
	int bond_status = 0;
	int num_slaves = 0;
	int idx;

	if (!netif_is_lag_master(upper))
		return 0;

	if (info->linking)
		lag_upper_info = info->upper_info;

	/* The event may still be of interest if the slave does not belong to
	 * us, but is enslaved to a master which has one or more of our netdevs
	 * as slaves (e.g., if a new slave is added to a master that bonds two
	 * of our netdevs, we should unbond).
	 */
	rcu_read_lock();
	for_each_netdev_in_bond_rcu(upper, ndev_tmp) {
		idx = mlx5_lag_dev_get_netdev_idx(ldev, ndev_tmp);
		if (idx >= 0)
			bond_status |= (1 << idx);

		num_slaves++;
	}
	rcu_read_unlock();

	/* None of this lagdev's netdevs are slaves of this master. */
	if (!(bond_status & 0x3))
		return 0;

	if (lag_upper_info)
		tracker->tx_type = lag_upper_info->tx_type;

	/* Determine bonding status:
	 * A device is considered bonded if both its physical ports are slaves
	 * of the same lag master, and only them.
	 */
	is_in_lag = num_slaves == MLX5_MAX_PORTS && bond_status == 0x3;

	if (!mlx5_lag_is_ready(ldev) && is_in_lag) {
		NL_SET_ERR_MSG_MOD(info->info.extack,
				   "Can't activate LAG offload, PF is configured with more than 64 VFs");
		return 0;
	}

	/* Lag mode must be activebackup or hash. */
	mode_supported = tracker->tx_type == NETDEV_LAG_TX_TYPE_ACTIVEBACKUP ||
			 tracker->tx_type == NETDEV_LAG_TX_TYPE_HASH;

	if (is_in_lag && !mode_supported)
		NL_SET_ERR_MSG_MOD(info->info.extack,
				   "Can't activate LAG offload, TX type isn't supported");

	is_bonded = is_in_lag && mode_supported;
	if (tracker->is_bonded != is_bonded) {
		tracker->is_bonded = is_bonded;
		return 1;
	}

	return 0;
}

static int mlx5_handle_changelowerstate_event(struct mlx5_lag *ldev,
					      struct lag_tracker *tracker,
					      struct net_device *ndev,
					      struct netdev_notifier_changelowerstate_info *info)
{
	struct netdev_lag_lower_state_info *lag_lower_info;
	int idx;

	if (!netif_is_lag_port(ndev))
		return 0;

	idx = mlx5_lag_dev_get_netdev_idx(ldev, ndev);
	if (idx < 0)
		return 0;

	/* This information is used to determine virtual to physical
	 * port mapping.
	 */
	lag_lower_info = info->lower_state_info;
	if (!lag_lower_info)
		return 0;

	tracker->netdev_state[idx] = *lag_lower_info;

	return 1;
}

static int mlx5_lag_netdev_event(struct notifier_block *this,
				 unsigned long event, void *ptr)
{
	struct net_device *ndev = netdev_notifier_info_to_dev(ptr);
	struct lag_tracker tracker;
	struct mlx5_lag *ldev;
	int changed = 0;

	if ((event != NETDEV_CHANGEUPPER) && (event != NETDEV_CHANGELOWERSTATE))
		return NOTIFY_DONE;

	ldev    = container_of(this, struct mlx5_lag, nb);

	if (!mlx5_lag_is_ready(ldev) && event == NETDEV_CHANGELOWERSTATE)
		return NOTIFY_DONE;

	tracker = ldev->tracker;

	switch (event) {
	case NETDEV_CHANGEUPPER:
		changed = mlx5_handle_changeupper_event(ldev, &tracker, ndev,
							ptr);
		break;
	case NETDEV_CHANGELOWERSTATE:
		changed = mlx5_handle_changelowerstate_event(ldev, &tracker,
							     ndev, ptr);
		break;
	}

	spin_lock(&lag_lock);
	ldev->tracker = tracker;
	spin_unlock(&lag_lock);

	if (changed)
		mlx5_queue_bond_work(ldev, 0);

	return NOTIFY_DONE;
}

static struct mlx5_lag *mlx5_lag_dev_alloc(void)
{
	struct mlx5_lag *ldev;

	ldev = kzalloc(sizeof(*ldev), GFP_KERNEL);
	if (!ldev)
		return NULL;

	ldev->wq = create_singlethread_workqueue("mlx5_lag");
	if (!ldev->wq) {
		kfree(ldev);
		return NULL;
	}

	INIT_DELAYED_WORK(&ldev->bond_work, mlx5_do_bond_work);

	return ldev;
}

static void mlx5_lag_dev_free(struct mlx5_lag *ldev)
{
	destroy_workqueue(ldev->wq);
	kfree(ldev);
}

static int mlx5_lag_dev_add_pf(struct mlx5_lag *ldev,
			       struct mlx5_core_dev *dev,
			       struct net_device *netdev)
{
	unsigned int fn = PCI_FUNC(dev->pdev->devfn);

	if (fn >= MLX5_MAX_PORTS)
		return -EPERM;

	spin_lock(&lag_lock);
	ldev->pf[fn].dev    = dev;
	ldev->pf[fn].netdev = netdev;
	ldev->tracker.netdev_state[fn].link_up = 0;
	ldev->tracker.netdev_state[fn].tx_enabled = 0;

	dev->priv.lag = ldev;

	spin_unlock(&lag_lock);

	return fn;
}

static void mlx5_lag_dev_remove_pf(struct mlx5_lag *ldev,
				   struct mlx5_core_dev *dev)
{
	int i;

	for (i = 0; i < MLX5_MAX_PORTS; i++)
		if (ldev->pf[i].dev == dev)
			break;

	if (i == MLX5_MAX_PORTS)
		return;

	spin_lock(&lag_lock);
	memset(&ldev->pf[i], 0, sizeof(*ldev->pf));

	dev->priv.lag = NULL;
	spin_unlock(&lag_lock);
}

/* Must be called with intf_mutex held */
void mlx5_lag_add(struct mlx5_core_dev *dev, struct net_device *netdev)
{
	struct mlx5_lag *ldev = NULL;
	struct mlx5_core_dev *tmp_dev;
	int i, err;

<<<<<<< HEAD
	if (!MLX5_CAP_GEN(dev, vport_group_manager))
=======
	if (!MLX5_CAP_GEN(dev, vport_group_manager) ||
	    !MLX5_CAP_GEN(dev, lag_master) ||
	    MLX5_CAP_GEN(dev, num_lag_ports) != MLX5_MAX_PORTS)
>>>>>>> c70595ea
		return;

	tmp_dev = mlx5_get_next_phys_dev(dev);
	if (tmp_dev)
		ldev = tmp_dev->priv.lag;

	if (!ldev) {
		ldev = mlx5_lag_dev_alloc();
		if (!ldev) {
			mlx5_core_err(dev, "Failed to alloc lag dev\n");
			return;
		}
	}

	if (mlx5_lag_dev_add_pf(ldev, dev, netdev) < 0)
		return;

<<<<<<< HEAD
	for (i = 0; i < MLX5_MAX_PORTS; i++) {
		tmp_dev = ldev->pf[i].dev;
		if (!tmp_dev || !MLX5_CAP_GEN(tmp_dev, lag_master) ||
		    MLX5_CAP_GEN(tmp_dev, num_lag_ports) != MLX5_MAX_PORTS)
			break;
	}
=======
	for (i = 0; i < MLX5_MAX_PORTS; i++)
		if (!ldev->pf[i].dev)
			break;
>>>>>>> c70595ea

	if (i >= MLX5_MAX_PORTS)
		ldev->flags |= MLX5_LAG_FLAG_READY;

	if (!ldev->nb.notifier_call) {
		ldev->nb.notifier_call = mlx5_lag_netdev_event;
		if (register_netdevice_notifier_net(&init_net, &ldev->nb)) {
			ldev->nb.notifier_call = NULL;
			mlx5_core_err(dev, "Failed to register LAG netdev notifier\n");
		}
	}

	err = mlx5_lag_mp_init(ldev);
	if (err)
		mlx5_core_err(dev, "Failed to init multipath lag err=%d\n",
			      err);
}

/* Must be called with intf_mutex held */
void mlx5_lag_remove(struct mlx5_core_dev *dev)
{
	struct mlx5_lag *ldev;
	int i;

	ldev = mlx5_lag_dev_get(dev);
	if (!ldev)
		return;

	if (__mlx5_lag_is_active(ldev))
		mlx5_deactivate_lag(ldev);

	mlx5_lag_dev_remove_pf(ldev, dev);

	ldev->flags &= ~MLX5_LAG_FLAG_READY;

	for (i = 0; i < MLX5_MAX_PORTS; i++)
		if (ldev->pf[i].dev)
			break;

	if (i == MLX5_MAX_PORTS) {
		if (ldev->nb.notifier_call) {
			unregister_netdevice_notifier_net(&init_net, &ldev->nb);
			ldev->nb.notifier_call = NULL;
		}
		mlx5_lag_mp_cleanup(ldev);
		cancel_delayed_work_sync(&ldev->bond_work);
		mlx5_lag_dev_free(ldev);
	}
}

bool mlx5_lag_is_roce(struct mlx5_core_dev *dev)
{
	struct mlx5_lag *ldev;
	bool res;

	spin_lock(&lag_lock);
	ldev = mlx5_lag_dev_get(dev);
	res  = ldev && __mlx5_lag_is_roce(ldev);
	spin_unlock(&lag_lock);

	return res;
}
EXPORT_SYMBOL(mlx5_lag_is_roce);

bool mlx5_lag_is_active(struct mlx5_core_dev *dev)
{
	struct mlx5_lag *ldev;
	bool res;

	spin_lock(&lag_lock);
	ldev = mlx5_lag_dev_get(dev);
	res  = ldev && __mlx5_lag_is_active(ldev);
	spin_unlock(&lag_lock);

	return res;
}
EXPORT_SYMBOL(mlx5_lag_is_active);

bool mlx5_lag_is_sriov(struct mlx5_core_dev *dev)
{
	struct mlx5_lag *ldev;
	bool res;

	spin_lock(&lag_lock);
	ldev = mlx5_lag_dev_get(dev);
	res  = ldev && __mlx5_lag_is_sriov(ldev);
	spin_unlock(&lag_lock);

	return res;
}
EXPORT_SYMBOL(mlx5_lag_is_sriov);

void mlx5_lag_update(struct mlx5_core_dev *dev)
{
	struct mlx5_lag *ldev;

	mlx5_dev_list_lock();
	ldev = mlx5_lag_dev_get(dev);
	if (!ldev)
		goto unlock;

	mlx5_do_bond(ldev);

unlock:
	mlx5_dev_list_unlock();
}

struct net_device *mlx5_lag_get_roce_netdev(struct mlx5_core_dev *dev)
{
	struct net_device *ndev = NULL;
	struct mlx5_lag *ldev;

	spin_lock(&lag_lock);
	ldev = mlx5_lag_dev_get(dev);

	if (!(ldev && __mlx5_lag_is_roce(ldev)))
		goto unlock;

	if (ldev->tracker.tx_type == NETDEV_LAG_TX_TYPE_ACTIVEBACKUP) {
		ndev = ldev->tracker.netdev_state[MLX5_LAG_P1].tx_enabled ?
		       ldev->pf[MLX5_LAG_P1].netdev :
		       ldev->pf[MLX5_LAG_P2].netdev;
	} else {
		ndev = ldev->pf[MLX5_LAG_P1].netdev;
	}
	if (ndev)
		dev_hold(ndev);

unlock:
	spin_unlock(&lag_lock);

	return ndev;
}
EXPORT_SYMBOL(mlx5_lag_get_roce_netdev);

u8 mlx5_lag_get_slave_port(struct mlx5_core_dev *dev,
			   struct net_device *slave)
{
	struct mlx5_lag *ldev;
	u8 port = 0;

	spin_lock(&lag_lock);
	ldev = mlx5_lag_dev_get(dev);
	if (!(ldev && __mlx5_lag_is_roce(ldev)))
		goto unlock;

	if (ldev->pf[MLX5_LAG_P1].netdev == slave)
		port = MLX5_LAG_P1;
	else
		port = MLX5_LAG_P2;

	port = ldev->v2p_map[port];

unlock:
	spin_unlock(&lag_lock);
	return port;
}
EXPORT_SYMBOL(mlx5_lag_get_slave_port);

bool mlx5_lag_intf_add(struct mlx5_interface *intf, struct mlx5_priv *priv)
{
	struct mlx5_core_dev *dev = container_of(priv, struct mlx5_core_dev,
						 priv);
	struct mlx5_lag *ldev;

	if (intf->protocol != MLX5_INTERFACE_PROTOCOL_IB)
		return true;

	ldev = mlx5_lag_dev_get(dev);
	if (!ldev || !__mlx5_lag_is_roce(ldev) ||
	    ldev->pf[MLX5_LAG_P1].dev == dev)
		return true;

	/* If bonded, we do not add an IB device for PF1. */
	return false;
}

int mlx5_lag_query_cong_counters(struct mlx5_core_dev *dev,
				 u64 *values,
				 int num_counters,
				 size_t *offsets)
{
	int outlen = MLX5_ST_SZ_BYTES(query_cong_statistics_out);
	struct mlx5_core_dev *mdev[MLX5_MAX_PORTS];
	struct mlx5_lag *ldev;
	int num_ports;
	int ret, i, j;
	void *out;

	out = kvzalloc(outlen, GFP_KERNEL);
	if (!out)
		return -ENOMEM;

	memset(values, 0, sizeof(*values) * num_counters);

	spin_lock(&lag_lock);
	ldev = mlx5_lag_dev_get(dev);
	if (ldev && __mlx5_lag_is_roce(ldev)) {
		num_ports = MLX5_MAX_PORTS;
		mdev[MLX5_LAG_P1] = ldev->pf[MLX5_LAG_P1].dev;
		mdev[MLX5_LAG_P2] = ldev->pf[MLX5_LAG_P2].dev;
	} else {
		num_ports = 1;
		mdev[MLX5_LAG_P1] = dev;
	}
	spin_unlock(&lag_lock);

	for (i = 0; i < num_ports; ++i) {
		u32 in[MLX5_ST_SZ_DW(query_cong_statistics_in)] = {};

		MLX5_SET(query_cong_statistics_in, in, opcode,
			 MLX5_CMD_OP_QUERY_CONG_STATISTICS);
		ret = mlx5_cmd_exec_inout(mdev[i], query_cong_statistics, in,
					  out);
		if (ret)
			goto free;

		for (j = 0; j < num_counters; ++j)
			values[j] += be64_to_cpup((__be64 *)(out + offsets[j]));
	}

free:
	kvfree(out);
	return ret;
}
EXPORT_SYMBOL(mlx5_lag_query_cong_counters);<|MERGE_RESOLUTION|>--- conflicted
+++ resolved
@@ -556,13 +556,9 @@
 	struct mlx5_core_dev *tmp_dev;
 	int i, err;
 
-<<<<<<< HEAD
-	if (!MLX5_CAP_GEN(dev, vport_group_manager))
-=======
 	if (!MLX5_CAP_GEN(dev, vport_group_manager) ||
 	    !MLX5_CAP_GEN(dev, lag_master) ||
 	    MLX5_CAP_GEN(dev, num_lag_ports) != MLX5_MAX_PORTS)
->>>>>>> c70595ea
 		return;
 
 	tmp_dev = mlx5_get_next_phys_dev(dev);
@@ -580,18 +576,9 @@
 	if (mlx5_lag_dev_add_pf(ldev, dev, netdev) < 0)
 		return;
 
-<<<<<<< HEAD
-	for (i = 0; i < MLX5_MAX_PORTS; i++) {
-		tmp_dev = ldev->pf[i].dev;
-		if (!tmp_dev || !MLX5_CAP_GEN(tmp_dev, lag_master) ||
-		    MLX5_CAP_GEN(tmp_dev, num_lag_ports) != MLX5_MAX_PORTS)
-			break;
-	}
-=======
 	for (i = 0; i < MLX5_MAX_PORTS; i++)
 		if (!ldev->pf[i].dev)
 			break;
->>>>>>> c70595ea
 
 	if (i >= MLX5_MAX_PORTS)
 		ldev->flags |= MLX5_LAG_FLAG_READY;
