/*
 * Copyright (c) 2017, Mellanox Technologies. All rights reserved.
 *
 * This software is available to you under a choice of one of two
 * licenses.  You may choose to be licensed under the terms of the GNU
 * General Public License (GPL) Version 2, available from the file
 * COPYING in the main directory of this source tree, or the
 * OpenIB.org BSD license below:
 *
 *     Redistribution and use in source and binary forms, with or
 *     without modification, are permitted provided that the following
 *     conditions are met:
 *
 *      - Redistributions of source code must retain the above
 *        copyright notice, this list of conditions and the following
 *        disclaimer.
 *
 *      - Redistributions in binary form must reproduce the above
 *        copyright notice, this list of conditions and the following
 *        disclaimer in the documentation and/or other materials
 *        provided with the distribution.
 *
 * THE SOFTWARE IS PROVIDED "AS IS", WITHOUT WARRANTY OF ANY KIND,
 * EXPRESS OR IMPLIED, INCLUDING BUT NOT LIMITED TO THE WARRANTIES OF
 * MERCHANTABILITY, FITNESS FOR A PARTICULAR PURPOSE AND
 * NONINFRINGEMENT. IN NO EVENT SHALL THE AUTHORS OR COPYRIGHT HOLDERS
 * BE LIABLE FOR ANY CLAIM, DAMAGES OR OTHER LIABILITY, WHETHER IN AN
 * ACTION OF CONTRACT, TORT OR OTHERWISE, ARISING FROM, OUT OF OR IN
 * CONNECTION WITH THE SOFTWARE OR THE USE OR OTHER DEALINGS IN THE
 * SOFTWARE.
 */

#ifndef __MLX5E_REP_H__
#define __MLX5E_REP_H__

#include <net/ip_tunnels.h>
#include <linux/rhashtable.h>
#include <linux/mutex.h>
#include "eswitch.h"
#include "en.h"
#include "lib/port_tun.h"

#ifdef CONFIG_MLX5_ESWITCH
struct mlx5e_neigh_update_table {
	struct rhashtable       neigh_ht;
	/* Save the neigh hash entries in a list in addition to the hash table
	 * (neigh_ht). In order to iterate easily over the neigh entries.
	 * Used for stats query.
	 */
	struct list_head	neigh_list;
	/* protect lookup/remove operations */
	struct mutex		encap_lock;
	struct notifier_block   netevent_nb;
	struct delayed_work     neigh_stats_work;
	unsigned long           min_interval; /* jiffies */
};

struct mlx5_tc_ct_priv;
struct mlx5_rep_uplink_priv {
	/* Filters DB - instantiated by the uplink representor and shared by
	 * the uplink's VFs
	 */
	struct rhashtable  tc_ht;

	/* indirect block callbacks are invoked on bind/unbind events
	 * on registered higher level devices (e.g. tunnel devices)
	 *
	 * tc_indr_block_cb_priv_list is used to lookup indirect callback
	 * private data
	 *
	 * netdevice_nb is the netdev events notifier - used to register
	 * tunnel devices for block events
	 *
	 */
	struct list_head	    tc_indr_block_priv_list;
	struct notifier_block	    netdevice_nb;
	struct netdev_net_notifier  netdevice_nn;

	struct mlx5_tun_entropy tun_entropy;

	/* protects unready_flows */
	struct mutex                unready_flows_lock;
	struct list_head            unready_flows;
	struct work_struct          reoffload_flows_work;

	/* maps tun_info to a unique id*/
	struct mapping_ctx *tunnel_mapping;
	/* maps tun_enc_opts to a unique id*/
	struct mapping_ctx *tunnel_enc_opts_mapping;

	struct mlx5_tc_ct_priv *ct_priv;
};

struct mlx5e_rep_priv {
	struct mlx5_eswitch_rep *rep;
	struct mlx5e_neigh_update_table neigh_update;
	struct net_device      *netdev;
	struct mlx5_flow_table *root_ft;
	struct mlx5_flow_handle *vport_rx_rule;
	struct list_head       vport_sqs_list;
	struct mlx5_rep_uplink_priv uplink_priv; /* valid for uplink rep */
	struct rtnl_link_stats64 prev_vf_vport_stats;
	struct devlink_port dl_port;
};

static inline
struct mlx5e_rep_priv *mlx5e_rep_to_rep_priv(struct mlx5_eswitch_rep *rep)
{
	return rep->rep_data[REP_ETH].priv;
}

struct mlx5e_neigh {
	struct net_device *dev;
	union {
		__be32	v4;
		struct in6_addr v6;
	} dst_ip;
	int family;
};

struct mlx5e_neigh_hash_entry {
	struct rhash_head rhash_node;
	struct mlx5e_neigh m_neigh;
	struct mlx5e_priv *priv;

	/* Save the neigh hash entry in a list on the representor in
	 * addition to the hash table. In order to iterate easily over the
	 * neighbour entries. Used for stats query.
	 */
	struct list_head neigh_list;

	/* protects encap list */
	spinlock_t encap_list_lock;
	/* encap list sharing the same neigh */
	struct list_head encap_list;

	/* valid only when the neigh reference is taken during
	 * neigh_update_work workqueue callback.
	 */
	struct neighbour *n;
	struct work_struct neigh_update_work;

	/* neigh hash entry can be deleted only when the refcount is zero.
	 * refcount is needed to avoid neigh hash entry removal by TC, while
	 * it's used by the neigh notification call.
	 */
	refcount_t refcnt;

	/* Save the last reported time offloaded trafic pass over one of the
	 * neigh hash entry flows. Use it to periodically update the neigh
	 * 'used' value and avoid neigh deleting by the kernel.
	 */
	unsigned long reported_lastuse;

	struct rcu_head rcu;
};

enum {
	/* set when the encap entry is successfully offloaded into HW */
	MLX5_ENCAP_ENTRY_VALID     = BIT(0),
};

struct mlx5e_encap_entry {
	/* attached neigh hash entry */
	struct mlx5e_neigh_hash_entry *nhe;
	/* neigh hash entry list of encaps sharing the same neigh */
	struct list_head encap_list;
	struct mlx5e_neigh m_neigh;
	/* a node of the eswitch encap hash table which keeping all the encap
	 * entries
	 */
	struct hlist_node encap_hlist;
	struct list_head flows;
	struct mlx5_pkt_reformat *pkt_reformat;
	const struct ip_tunnel_info *tun_info;
	unsigned char h_dest[ETH_ALEN];	/* destination eth addr	*/

	struct net_device *out_dev;
	struct net_device *route_dev;
	struct mlx5e_tc_tunnel *tunnel;
	int reformat_type;
	u8 flags;
	char *encap_header;
	int encap_size;
	refcount_t refcnt;
	struct completion res_ready;
	int compl_result;
	struct rcu_head rcu;
};

struct mlx5e_rep_sq {
	struct mlx5_flow_handle	*send_to_vport_rule;
	struct list_head	 list;
};

void mlx5e_rep_register_vport_reps(struct mlx5_core_dev *mdev);
void mlx5e_rep_unregister_vport_reps(struct mlx5_core_dev *mdev);
bool mlx5e_is_uplink_rep(struct mlx5e_priv *priv);
int mlx5e_add_sqs_fwd_rules(struct mlx5e_priv *priv);
void mlx5e_remove_sqs_fwd_rules(struct mlx5e_priv *priv);

void mlx5e_handle_rx_cqe_rep(struct mlx5e_rq *rq, struct mlx5_cqe64 *cqe);
void mlx5e_handle_rx_cqe_mpwrq_rep(struct mlx5e_rq *rq,
				   struct mlx5_cqe64 *cqe);

int mlx5e_rep_encap_entry_attach(struct mlx5e_priv *priv,
				 struct mlx5e_encap_entry *e);
void mlx5e_rep_encap_entry_detach(struct mlx5e_priv *priv,
				  struct mlx5e_encap_entry *e);

void mlx5e_rep_queue_neigh_stats_work(struct mlx5e_priv *priv);

<<<<<<< HEAD
bool mlx5e_eswitch_rep(struct net_device *netdev);
bool mlx5e_eswitch_uplink_rep(struct net_device *netdev);
=======
bool mlx5e_eswitch_vf_rep(struct net_device *netdev);
bool mlx5e_eswitch_uplink_rep(struct net_device *netdev);
static inline bool mlx5e_eswitch_rep(struct net_device *netdev)
{
	return mlx5e_eswitch_vf_rep(netdev) ||
	       mlx5e_eswitch_uplink_rep(netdev);
}
>>>>>>> 358c7c61

#else /* CONFIG_MLX5_ESWITCH */
static inline bool mlx5e_is_uplink_rep(struct mlx5e_priv *priv) { return false; }
static inline int mlx5e_add_sqs_fwd_rules(struct mlx5e_priv *priv) { return 0; }
static inline void mlx5e_remove_sqs_fwd_rules(struct mlx5e_priv *priv) {}
#endif

static inline bool mlx5e_is_vport_rep(struct mlx5e_priv *priv)
{
	return (MLX5_ESWITCH_MANAGER(priv->mdev) && priv->ppriv);
}
#endif /* __MLX5E_REP_H__ */<|MERGE_RESOLUTION|>--- conflicted
+++ resolved
@@ -210,10 +210,6 @@
 
 void mlx5e_rep_queue_neigh_stats_work(struct mlx5e_priv *priv);
 
-<<<<<<< HEAD
-bool mlx5e_eswitch_rep(struct net_device *netdev);
-bool mlx5e_eswitch_uplink_rep(struct net_device *netdev);
-=======
 bool mlx5e_eswitch_vf_rep(struct net_device *netdev);
 bool mlx5e_eswitch_uplink_rep(struct net_device *netdev);
 static inline bool mlx5e_eswitch_rep(struct net_device *netdev)
@@ -221,7 +217,6 @@
 	return mlx5e_eswitch_vf_rep(netdev) ||
 	       mlx5e_eswitch_uplink_rep(netdev);
 }
->>>>>>> 358c7c61
 
 #else /* CONFIG_MLX5_ESWITCH */
 static inline bool mlx5e_is_uplink_rep(struct mlx5e_priv *priv) { return false; }
