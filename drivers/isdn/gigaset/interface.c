--- conflicted
+++ resolved
@@ -593,14 +593,8 @@
 	if (tty == NULL)
 		goto enomem;
 
-<<<<<<< HEAD
-	tty->type =		TTY_DRIVER_TYPE_SERIAL,
-	tty->subtype =		SERIAL_TYPE_NORMAL,
-=======
-	tty->magic =		TTY_DRIVER_MAGIC;
 	tty->type =		TTY_DRIVER_TYPE_SERIAL;
 	tty->subtype =		SERIAL_TYPE_NORMAL;
->>>>>>> bbdb32cb
 	tty->flags =		TTY_DRIVER_REAL_RAW | TTY_DRIVER_DYNAMIC_DEV;
 
 	tty->driver_name =	procname;
