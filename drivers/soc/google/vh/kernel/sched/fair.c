--- conflicted
+++ resolved
@@ -1016,13 +1016,8 @@
 		} else if (!cpumask_empty(&unimportant_unfit)) {
 			/* Assign biggest cpu core found for unfit case. */
 			cpumask_set_cpu(cpumask_last(&unimportant_unfit), &candidates);
-<<<<<<< HEAD
-		} else if (!cpumask_empty(&max_spare_cap)) {
-			cpumask_copy(&candidates, &max_spare_cap);
 		} else if (!cpumask_empty(&idle_unpreferred)) {
 			cpumask_copy(&candidates, &idle_unpreferred);
-=======
->>>>>>> 6711a147
 		}
 	} else {
 		if (!cpumask_empty(&idle_fit)) {
