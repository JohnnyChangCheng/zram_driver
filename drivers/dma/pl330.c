// SPDX-License-Identifier: GPL-2.0-or-later
/*
 * Copyright (c) 2012 Samsung Electronics Co., Ltd.
 *		http://www.samsung.com
 *
 * Copyright (C) 2010 Samsung Electronics Co. Ltd.
 *	Jaswinder Singh <jassi.brar@samsung.com>
 */

#include <linux/kernel.h>
#include <linux/io.h>
#include <linux/init.h>
#include <linux/slab.h>
#include <linux/module.h>
#include <linux/string.h>
#include <linux/delay.h>
#include <linux/interrupt.h>
#include <linux/dma-mapping.h>
#include <linux/dmaengine.h>
#include <linux/amba/bus.h>
#include <linux/scatterlist.h>
#include <linux/of.h>
#include <linux/of_dma.h>
#include <linux/err.h>
#include <linux/pm_runtime.h>
#include <linux/bug.h>
#include <linux/cpumask.h>
#include <linux/of_address.h>
#include <linux/unaligned/access_ok.h>

#include "dmaengine.h"

#define PL330_MAX_CHAN		8
#define PL330_MAX_IRQS		32
#define PL330_MAX_PERI		32
#define PL330_MAX_BURST         16

#define PL330_QUIRK_BROKEN_NO_FLUSHP	BIT(0)
#define PL330_QUIRK_PERIPH_BURST	BIT(1)

enum pl330_cachectrl {
	CCTRL0,		/* Noncacheable and nonbufferable */
	CCTRL1,		/* Bufferable only */
	CCTRL2,		/* Cacheable, but do not allocate */
	CCTRL3,		/* Cacheable and bufferable, but do not allocate */
	INVALID1,	/* AWCACHE = 0x1000 */
	INVALID2,
	CCTRL6,		/* Cacheable write-through, allocate on writes only */
	CCTRL7,		/* Cacheable write-back, allocate on writes only */
};

enum pl330_byteswap {
	SWAP_NO,
	SWAP_2,
	SWAP_4,
	SWAP_8,
	SWAP_16,
};

/* Register and Bit field Definitions */
#define DS			0x0
#define DS_ST_STOP		0x0
#define DS_ST_EXEC		0x1
#define DS_ST_CMISS		0x2
#define DS_ST_UPDTPC		0x3
#define DS_ST_WFE		0x4
#define DS_ST_ATBRR		0x5
#define DS_ST_QBUSY		0x6
#define DS_ST_WFP		0x7
#define DS_ST_KILL		0x8
#define DS_ST_CMPLT		0x9
#define DS_ST_FLTCMP		0xe
#define DS_ST_FAULT		0xf

#define DPC			0x4
#define INTEN			0x20
#define ES			0x24
#define INTSTATUS		0x28
#define INTCLR			0x2c
#define FSM			0x30
#define FSC			0x34
#define FTM			0x38

#define _FTC			0x40
#define FTC(n)			(_FTC + (n)*0x4)

#define _CS			0x100
#define CS(n)			(_CS + (n)*0x8)
#define CS_CNS			(1 << 21)

#define _CPC			0x104
#define CPC(n)			(_CPC + (n)*0x8)

#define _SA			0x400
#define SA(n)			(_SA + (n)*0x20)

#define _DA			0x404
#define DA(n)			(_DA + (n)*0x20)

#define _CC			0x408
#define CC(n)			(_CC + (n)*0x20)

#define CC_SRCINC		(1 << 0)
#define CC_DSTINC		(1 << 14)
#define CC_SRCPRI		(1 << 8)
#define CC_DSTPRI		(1 << 22)
#define CC_SRCNS		(1 << 9)
#define CC_DSTNS		(1 << 23)
#define CC_SRCIA		(1 << 10)
#define CC_DSTIA		(1 << 24)
#define CC_SRCBRSTLEN_SHFT	4
#define CC_DSTBRSTLEN_SHFT	18
#define CC_SRCBRSTSIZE_SHFT	1
#define CC_DSTBRSTSIZE_SHFT	15
#define CC_SRCCCTRL_SHFT	11
#define CC_SRCCCTRL_MASK	0x7
#define CC_DSTCCTRL_SHFT	25
#define CC_DRCCCTRL_MASK	0x7
#define CC_SWAP_SHFT		28

#define _LC0			0x40c
#define LC0(n)			(_LC0 + (n)*0x20)

#define _LC1			0x410
#define LC1(n)			(_LC1 + (n)*0x20)

#define DBGSTATUS		0xd00
#define DBG_BUSY		(1 << 0)

#define DBGCMD			0xd04
#define DBGINST0		0xd08
#define DBGINST1		0xd0c

#define CR0			0xe00
#define CR1			0xe04
#define CR2			0xe08
#define CR3			0xe0c
#define CR4			0xe10
#define CRD			0xe14

#define PERIPH_ID		0xfe0
#define PERIPH_REV_SHIFT	20
#define PERIPH_REV_MASK		0xf
#define PERIPH_REV_R0P0		0
#define PERIPH_REV_R1P0		1
#define PERIPH_REV_R1P1		2

#define CR0_PERIPH_REQ_SET	(1 << 0)
#define CR0_BOOT_EN_SET		(1 << 1)
#define CR0_BOOT_MAN_NS		(1 << 2)
#define CR0_NUM_CHANS_SHIFT	4
#define CR0_NUM_CHANS_MASK	0x7
#define CR0_NUM_PERIPH_SHIFT	12
#define CR0_NUM_PERIPH_MASK	0x1f
#define CR0_NUM_EVENTS_SHIFT	17
#define CR0_NUM_EVENTS_MASK	0x1f

#define CR1_ICACHE_LEN_SHIFT	0
#define CR1_ICACHE_LEN_MASK	0x7
#define CR1_NUM_ICACHELINES_SHIFT	4
#define CR1_NUM_ICACHELINES_MASK	0xf

#define CRD_DATA_WIDTH_SHIFT	0
#define CRD_DATA_WIDTH_MASK	0x7
#define CRD_WR_CAP_SHIFT	4
#define CRD_WR_CAP_MASK		0x7
#define CRD_WR_Q_DEP_SHIFT	8
#define CRD_WR_Q_DEP_MASK	0xf
#define CRD_RD_CAP_SHIFT	12
#define CRD_RD_CAP_MASK		0x7
#define CRD_RD_Q_DEP_SHIFT	16
#define CRD_RD_Q_DEP_MASK	0xf
#define CRD_DATA_BUFF_SHIFT	20
#define CRD_DATA_BUFF_MASK	0x3ff

#define PART			0x330
#define DESIGNER		0x41
#define REVISION		0x0
#define INTEG_CFG		0x0
#define PERIPH_ID_VAL		((PART << 0) | (DESIGNER << 12))

#define PL330_STATE_STOPPED		(1 << 0)
#define PL330_STATE_EXECUTING		(1 << 1)
#define PL330_STATE_WFE			(1 << 2)
#define PL330_STATE_FAULTING		(1 << 3)
#define PL330_STATE_COMPLETING		(1 << 4)
#define PL330_STATE_WFP			(1 << 5)
#define PL330_STATE_KILLING		(1 << 6)
#define PL330_STATE_FAULT_COMPLETING	(1 << 7)
#define PL330_STATE_CACHEMISS		(1 << 8)
#define PL330_STATE_UPDTPC		(1 << 9)
#define PL330_STATE_ATBARRIER		(1 << 10)
#define PL330_STATE_QUEUEBUSY		(1 << 11)
#define PL330_STATE_INVALID		(1 << 15)

#define PL330_STABLE_STATES (PL330_STATE_STOPPED | PL330_STATE_EXECUTING \
				| PL330_STATE_WFE | PL330_STATE_FAULTING)

#define CMD_DMAADDH		0x54
#define CMD_DMAEND		0x00
#define CMD_DMAFLUSHP		0x35
#define CMD_DMAGO		0xa0
#define CMD_DMALD		0x04
#define CMD_DMALDP		0x25
#define CMD_DMALP		0x20
#define CMD_DMALPEND		0x28
#define CMD_DMAKILL		0x01
#define CMD_DMAMOV		0xbc
#define CMD_DMANOP		0x18
#define CMD_DMARMB		0x12
#define CMD_DMASEV		0x34
#define CMD_DMAST		0x08
#define CMD_DMASTP		0x29
#define CMD_DMASTZ		0x0c
#define CMD_DMAWFE		0x36
#define CMD_DMAWFP		0x30
#define CMD_DMAWMB		0x13

#define SZ_DMAADDH		3
#define SZ_DMAEND		1
#define SZ_DMAFLUSHP		2
#define SZ_DMALD		1
#define SZ_DMALDP		2
#define SZ_DMALP		2
#define SZ_DMALPEND		2
#define SZ_DMAKILL		1
#define SZ_DMAMOV		6
#define SZ_DMANOP		1
#define SZ_DMARMB		1
#define SZ_DMASEV		2
#define SZ_DMAST		1
#define SZ_DMASTP		2
#define SZ_DMASTZ		1
#define SZ_DMAWFE		2
#define SZ_DMAWFP		2
#define SZ_DMAWMB		1
#define SZ_DMAGO		6

#define BRST_LEN(ccr)		((((ccr) >> CC_SRCBRSTLEN_SHFT) & 0xf) + 1)
#define BRST_SIZE(ccr)		(1 << (((ccr) >> CC_SRCBRSTSIZE_SHFT) & 0x7))

#define BYTE_TO_BURST(b, ccr)	((b) / BRST_SIZE(ccr) / BRST_LEN(ccr))
#define BURST_TO_BYTE(c, ccr)	((c) * BRST_SIZE(ccr) * BRST_LEN(ccr))

/*
 * With 256 bytes, we can do more than 2.5MB and 5MB xfers per req
 * at 1byte/burst for P<->M and M<->M respectively.
 * For typical scenario, at 1word/burst, 10MB and 20MB xfers per req
 * should be enough for P<->M and M<->M respectively.
 */
#define MCODE_BUFF_PER_REQ	512

/* Use this _only_ to wait on transient states */
#define UNTIL(t, s)	do {									\
				unsigned long timeout = jiffies + msecs_to_jiffies(5);		\
				bool timeout_flag = true;					\
				do {								\
					if (_state(t) & (s)) {					\
						timeout_flag = false;				\
						break;						\
					}							\
					cpu_relax();						\
				} while (time_before(jiffies, timeout));			\
				if (timeout_flag)						\
					pr_err("%s Timeout error!!!!\n", __func__);		\
			} while (0)

#ifdef PL330_DEBUG_MCGEN
static unsigned cmd_line;
#define PL330_DBGCMD_DUMP(off, x...)	do { \
						printk("%x:", cmd_line); \
						printk(x); \
						cmd_line += off; \
					} while (0)
#define PL330_DBGMC_START(addr)		(cmd_line = addr)
#else
#define PL330_DBGCMD_DUMP(off, x...)	do {} while (0)
#define PL330_DBGMC_START(addr)		do {} while (0)
#endif

#ifdef CONFIG_DMADEVICES_DEBUG
#define DBG_PRINT(x...)		exynos_ss_printk(x)
#else
#define DBG_PRINT(x...)		do {} while (0)
#endif

/* The number of default descriptors */

#define NR_DEFAULT_DESC	16

/* Delay for runtime PM autosuspend, ms */
#define PL330_AUTOSUSPEND_DELAY 20

/* Populated by the PL330 core driver for DMA API driver's info */
struct pl330_config {
	u32	periph_id;
#define DMAC_MODE_NS	(1 << 0)
	unsigned int	mode;
	unsigned int	data_bus_width:10; /* In number of bits */
	unsigned int	data_buf_dep:11;
	unsigned int	num_chan:4;
	unsigned int	num_peri:6;
	u32		peri_ns;
	unsigned int	num_events:6;
	u32		irq_ns;
};

/*
 * Request Configuration.
 * The PL330 core does not modify this and uses the last
 * working configuration if the request doesn't provide any.
 *
 * The Client may want to provide this info only for the
 * first request and a request with new settings.
 */
struct pl330_reqcfg {
	/* Address Incrementing */
	unsigned dst_inc:1;
	unsigned src_inc:1;

	/*
	 * For now, the SRC & DST protection levels
	 * and burst size/length are assumed same.
	 */
	bool nonsecure;
	bool privileged;
	bool insnaccess;
	unsigned brst_len:5;
	unsigned brst_size:3; /* in power of 2 */

	enum pl330_cachectrl dcctl;
	enum pl330_cachectrl scctl;
	enum pl330_byteswap swap;
	struct pl330_config *pcfg;
};

/*
 * One cycle of DMAC operation.
 * There may be more than one xfer in a request.
 */
struct pl330_xfer {
	dma_addr_t src_addr;
	dma_addr_t dst_addr;
	/* Size to xfer */
	u32 bytes;
};

/* The xfer callbacks are made with one of these arguments. */
enum pl330_op_err {
	/* The all xfers in the request were success. */
	PL330_ERR_NONE,
	/* If req aborted due to global error. */
	PL330_ERR_ABORT,
	/* If req failed due to problem with Channel. */
	PL330_ERR_FAIL,
};

enum dmamov_dst {
	SAR = 0,
	CCR,
	DAR,
};

enum pl330_dst {
	SRC = 0,
	DST,
};

enum pl330_cond {
	SINGLE,
	BURST,
	ALWAYS,
};

struct dma_pl330_desc;

struct _pl330_req {
	u32 mc_bus;
	void *mc_cpu;
	struct dma_pl330_desc *desc;
};

/* ToBeDone for tasklet */
struct _pl330_tbd {
	bool reset_dmac;
	bool reset_mngr;
	u8 reset_chan;
};

/* A DMAC Thread */
struct pl330_thread {
	u8 id;
	int ev;
	/* If the channel is not yet acquired by any client */
	bool free;
	/* Parent DMAC */
	struct pl330_dmac *dmac;
	/* Only two at a time */
	struct _pl330_req req[2];
	/* Index of the last enqueued request */
	unsigned lstenq;
	/* Index of the last submitted request or -1 if the DMA is stopped */
	int req_running;
	void __iomem *ar_wrapper;
	void __iomem *aw_wrapper;
};

enum pl330_dmac_state {
	UNINIT,
	INIT,
	DYING,
};

enum desc_status {
	/* In the DMAC pool */
	FREE,
	/*
	 * Allocated to some channel during prep_xxx
	 * Also may be sitting on the work_list.
	 */
	PREP,
	/*
	 * Sitting on the work_list and already submitted
	 * to the PL330 core. Not more than two descriptors
	 * of a channel can be BUSY at any time.
	 */
	BUSY,
	/*
	 * Sitting on the channel work_list but xfer done
	 * by PL330 core
	 */
	DONE,
};

struct dma_pl330_chan {
	/* Schedule desc completion */
	struct tasklet_struct task;

	/* DMA-Engine Channel */
	struct dma_chan chan;

	/* List of submitted descriptors */
	struct list_head submitted_list;
	/* List of issued descriptors */
	struct list_head work_list;
	/* List of completed descriptors */
	struct list_head completed_list;

	/* Pointer to the DMAC that manages this channel,
	 * NULL if the channel is available to be acquired.
	 * As the parent, this DMAC also provides descriptors
	 * to the channel.
	 */
	struct pl330_dmac *dmac;

	/* To protect channel manipulation */
	spinlock_t lock;

	/*
	 * Hardware channel thread of PL330 DMAC. NULL if the channel is
	 * available.
	 */
	struct pl330_thread *thread;

	/* For D-to-M and M-to-D channels */
	int burst_sz; /* the peripheral fifo width */
	int burst_len; /* the number of burst */
	phys_addr_t fifo_addr;
	/* DMA-mapped view of the FIFO; may differ if an IOMMU is present */
	dma_addr_t fifo_dma;
	enum dma_data_direction dir;

	/* for cyclic capability */
	bool cyclic;

	/* for runtime pm tracking */
	bool active;
};

struct pl330_dmac {
	/* DMA-Engine Device */
	struct dma_device ddma;

	/* Holds info about sg limitations */
	struct device_dma_parameters dma_parms;

	/* Pool of descriptors available for the DMAC's channels */
	struct list_head desc_pool;
	/* To protect desc_pool manipulation */
	spinlock_t pool_lock;

	/* Size of MicroCode buffers for each channel. */
	unsigned mcbufsz;
	/* ioremap'ed address of PL330 registers. */
	void __iomem	*base;
	/* Used the DMA wrapper */
	bool wrapper;
	void __iomem *inst_wrapper;
	int			usage_count;
	/* Populated by the PL330 core driver during pl330_add */
	struct pl330_config	pcfg;

	spinlock_t		lock;
	/* Maximum possible events/irqs */
	int			events[32];
	/* BUS address of MicroCode buffer */
	dma_addr_t		mcode_bus;
	/* CPU address of MicroCode buffer */
	void			*mcode_cpu;
	/* List of all Channel threads */
	struct pl330_thread	*channels;
	/* Pointer to the MANAGER thread */
	struct pl330_thread	*manager;
	/* To handle bad news in interrupt */
	struct tasklet_struct	tasks;
	struct _pl330_tbd	dmac_tbd;
	/* State of DMAC operation */
	enum pl330_dmac_state	state;
	/* Holds list of reqs with due callbacks */
	struct list_head        req_done;

	/* Peripheral channels connected to this DMAC */
	unsigned int num_peripherals;
	struct dma_pl330_chan *peripherals; /* keep at end */

	bool multi_irq;
	int irqnum_having_multi[AMBA_NR_IRQS];

	int quirks;
};

static struct pl330_of_quirks {
	char *quirk;
	int id;
} of_quirks[] = {
	{
		.quirk = "arm,pl330-broken-no-flushp",
		.id = PL330_QUIRK_BROKEN_NO_FLUSHP,
	},
	{
		.quirk = "arm,pl330-periph-burst",
		.id = PL330_QUIRK_PERIPH_BURST,
	}
};

struct dma_pl330_desc {
	/* To attach to a queue as child */
	struct list_head node;

	/* Descriptor for the DMA Engine API */
	struct dma_async_tx_descriptor txd;

	/* Xfer for PL330 core */
	struct pl330_xfer px;

	struct pl330_reqcfg rqcfg;

	enum desc_status status;

	int bytes_requested;
	bool last;

	/* The channel which currently holds this desc */
	struct dma_pl330_chan *pchan;

	enum dma_transfer_direction rqtype;
	/* Index of peripheral for the xfer. */
	unsigned peri:5;
	/* Hook to attach to DMAC's list of reqs with due callback */
	struct list_head rqd;
	unsigned int infiniteloop;
};

struct _xfer_spec {
	u32 ccr;
	struct dma_pl330_desc *desc;
};

static inline bool _queue_full(struct pl330_thread *thrd)
{
	return thrd->req[0].desc != NULL && thrd->req[1].desc != NULL;
}

static inline bool is_manager(struct pl330_thread *thrd)
{
	return thrd->dmac->manager == thrd;
}

/* If manager of the thread is in Non-Secure mode */
static inline bool _manager_ns(struct pl330_thread *thrd)
{
	return (thrd->dmac->pcfg.mode & DMAC_MODE_NS) ? true : false;
}

static inline u32 get_revision(u32 periph_id)
{
	return (periph_id >> PERIPH_REV_SHIFT) & PERIPH_REV_MASK;
}

/**
 * of_dma_get_mcode_addr - Get the DMA micro code buffer address.
 * @np:		device node of DMA controller
 *
 * Return the physical address.
 */
static unsigned int of_dma_get_mcode_addr(struct device_node *np)
{
	unsigned int addr = 0;
	const __be32	*prop;

	prop = of_get_property(np, "#dma-mcode-addr", NULL);
	if (prop)
		addr = be32_to_cpup(prop);

	return addr;
}

/**
 * of_dma_get_arwrapper_address - Get the DMA WAPPER AR address
 * @np:		device node of DMA controller
 * @num:	DMA channel thread number
 *
 * Return the virtual address.
 */
static void __iomem *of_dma_get_arwrapper_address(struct device_node *np, unsigned int num)
{
	const __be32 *reg_list;
	unsigned int count;
	int length;

	reg_list = of_get_property(np, "dma-arwrapper", &length);
	if (!reg_list)
		return NULL;

	count = length / sizeof(*reg_list);

	if (!reg_list || num >= count)
		return NULL;

	return ioremap(be32_to_cpup(reg_list + num), SZ_32);
}

/**
 * of_dma_get_awwrapper_address - Get the DMA WAPPER AW address
 * @np:		device node of DMA controller
 * @num:	DMA channel thread number
 *
 * Return the virtual address.
 */
static void __iomem *of_dma_get_awwrapper_address(struct device_node *np, unsigned int num)
{
	const __be32 *reg_list;
	unsigned int count;
	int length;

	reg_list = of_get_property(np, "dma-awwrapper", &length);
	count = length / sizeof(*reg_list);

	if (!reg_list || num >= count)
		return NULL;

	return ioremap(be32_to_cpup(reg_list + num), SZ_32);
}

/**
 * of_dma_get_instwrapper_address - Get the DMA INSTWRAPPER address of DMA instruction
 * @np:		device node of DMA controller
 *
 * Return the virtual address.
 */
static void __iomem *of_dma_get_instwrapper_address(struct device_node *np)
{
	const __be32 *reg_list;
	phys_addr_t ret;

	reg_list = of_get_property(np, "dma-instwrapper", NULL);

	if (!reg_list)
		return NULL;

	ret = be32_to_cpup(reg_list);
	if (!ret)
		return NULL;

	return ioremap(ret, SZ_32);
}

/**
 * of_dma_get_arwrapper_address - Get the DMA WAPPER available
 * @np:		device node of DMA controller
 *
 */
static bool of_dma_get_wrapper_available(struct device_node *np)
{
	const __be32 *reg_list;
	int ret = 0;

	reg_list = of_get_property(np, "dma-instwrapper", NULL);

	if (!reg_list)
		return false;

	ret = be32_to_cpup(reg_list);
	if (!ret)
		return false;

	return true;
}

static u64 of_dma_get_mask(struct device_node *np, char *name)
{
	int bit_cnt = 0;

	of_property_read_u32(np, name, &bit_cnt);

	if (bit_cnt)
		return DMA_BIT_MASK(bit_cnt);

	return DMA_BIT_MASK(64);
}

static bool of_dma_multi_irq(struct device_node *np)
{
	bool ret = 0;
	const __be32	*prop;

	prop = of_get_property(np, "#dma-multi-irq", NULL);
	if (prop)
		ret = be32_to_cpup(prop);

	return ret;
}

static inline u32 _emit_END(unsigned int dry_run, u8 buf[])
{
	if (dry_run)
		return SZ_DMAEND;

	buf[0] = CMD_DMAEND;

	PL330_DBGCMD_DUMP(SZ_DMAEND, "\tDMAEND\n");

	return SZ_DMAEND;
}

static inline int _emit_FLUSHP(unsigned int dry_run, u8 buf[], u8 peri)
{
	if (dry_run)
		return SZ_DMAFLUSHP;

	buf[0] = CMD_DMAFLUSHP;

	peri &= 0x1f;
	peri <<= 3;
	buf[1] = peri;

	PL330_DBGCMD_DUMP(SZ_DMAFLUSHP, "\tDMAFLUSHP %u\n", peri >> 3);

	return SZ_DMAFLUSHP;
}

static inline u32 _emit_LD(unsigned int dry_run, u8 buf[],
			   enum pl330_cond cond)
{
	if (dry_run)
		return SZ_DMALD;

	buf[0] = CMD_DMALD;

	if (cond == SINGLE)
		buf[0] |= (0 << 1) | (1 << 0);
	else if (cond == BURST)
		buf[0] |= (1 << 1) | (1 << 0);

	PL330_DBGCMD_DUMP(SZ_DMALD, "\tDMALD%c\n",
		cond == SINGLE ? 'S' : (cond == BURST ? 'B' : 'A'));

	return SZ_DMALD;
}

static inline u32 _emit_LDP(unsigned int dry_run, u8 buf[],
			    enum pl330_cond cond, u8 peri)
{
	if (dry_run)
		return SZ_DMALDP;

	buf[0] = CMD_DMALDP;

	if (cond == BURST)
		buf[0] |= (1 << 1);

	peri &= 0x1f;
	peri <<= 3;
	buf[1] = peri;

	PL330_DBGCMD_DUMP(SZ_DMALDP, "\tDMALDP%c %u\n",
		cond == SINGLE ? 'S' : 'B', peri >> 3);

	return SZ_DMALDP;
}

static inline int _emit_LP(unsigned int dry_run, u8 buf[],
			   unsigned int loop, u8 cnt)
{
	if (dry_run)
		return SZ_DMALP;

	buf[0] = CMD_DMALP;

	if (loop)
		buf[0] |= (1 << 1);

	cnt--; /* DMAC increments by 1 internally */
	buf[1] = cnt;

	PL330_DBGCMD_DUMP(SZ_DMALP, "\tDMALP_%c %u\n", loop ? '1' : '0', cnt);

	return SZ_DMALP;
}

struct _arg_LPEND {
	enum pl330_cond cond;
	bool forever;
	unsigned int loop;
	u8 bjump;
};

static inline int _emit_LPEND(unsigned int dry_run, u8 buf[],
			      const struct _arg_LPEND *arg)
{
	enum pl330_cond cond = arg->cond;
	bool forever = arg->forever;
	unsigned int loop = arg->loop;
	u8 bjump = arg->bjump;

	if (dry_run)
		return SZ_DMALPEND;

	buf[0] = CMD_DMALPEND;

	if (loop)
		buf[0] |= (1 << 2);

	if (!forever)
		buf[0] |= (1 << 4);

	if (cond == SINGLE)
		buf[0] |= (0 << 1) | (1 << 0);
	else if (cond == BURST)
		buf[0] |= (1 << 1) | (1 << 0);

	buf[1] = bjump;

	PL330_DBGCMD_DUMP(SZ_DMALPEND, "\tDMALP%s%c_%c bjmpto_%x\n",
			forever ? "FE" : "END",
			cond == SINGLE ? 'S' : (cond == BURST ? 'B' : 'A'),
			loop ? '1' : '0',
			bjump);

	return SZ_DMALPEND;
}

static inline u32 _emit_KILL(unsigned int dry_run, u8 buf[])
{
	if (dry_run)
		return SZ_DMAKILL;

	buf[0] = CMD_DMAKILL;

	return SZ_DMAKILL;
}

static inline int _emit_MOV(unsigned int dry_run, u8 buf[],
			    enum dmamov_dst dst, u32 val)
{
	if (dry_run)
		return SZ_DMAMOV;

	buf[0] = CMD_DMAMOV;
	buf[1] = dst;
	buf[2] = val;
	buf[3] = val >> 8;
	buf[4] = val >> 16;
	buf[5] = val >> 24;

	PL330_DBGCMD_DUMP(SZ_DMAMOV, "\tDMAMOV %s 0x%x\n",
		dst == SAR ? "SAR" : (dst == DAR ? "DAR" : "CCR"), val);

	return SZ_DMAMOV;
}

static inline u32 _emit_NOP(unsigned int dry_run, u8 buf[])
{
	if (dry_run)
		return SZ_DMANOP;

	buf[0] = CMD_DMANOP;

	PL330_DBGCMD_DUMP(SZ_DMANOP, "\tDMANOP\n");

	return SZ_DMANOP;
}

static inline u32 _emit_RMB(unsigned int dry_run, u8 buf[])
{
	if (dry_run)
		return SZ_DMARMB;

	buf[0] = CMD_DMARMB;

	PL330_DBGCMD_DUMP(SZ_DMARMB, "\tDMARMB\n");

	return SZ_DMARMB;
}

static inline int _emit_SEV(unsigned int dry_run, u8 buf[], u8 ev)
{
	if (dry_run)
		return SZ_DMASEV;

	buf[0] = CMD_DMASEV;

	ev &= 0x1f;
	ev <<= 3;
	buf[1] = ev;

	PL330_DBGCMD_DUMP(SZ_DMASEV, "\tDMASEV %u\n", ev >> 3);

	return SZ_DMASEV;
}

static inline u32 _emit_ST(unsigned int dry_run, u8 buf[], enum pl330_cond cond)
{
	if (dry_run)
		return SZ_DMAST;

	buf[0] = CMD_DMAST;

	if (cond == SINGLE)
		buf[0] |= (0 << 1) | (1 << 0);
	else if (cond == BURST)
		buf[0] |= (1 << 1) | (1 << 0);

	PL330_DBGCMD_DUMP(SZ_DMAST, "\tDMAST%c\n",
		cond == SINGLE ? 'S' : (cond == BURST ? 'B' : 'A'));

	return SZ_DMAST;
}

static inline u32 _emit_STP(unsigned int dry_run, u8 buf[],
			    enum pl330_cond cond, u8 peri)
{
	if (dry_run)
		return SZ_DMASTP;

	buf[0] = CMD_DMASTP;

	if (cond == BURST)
		buf[0] |= (1 << 1);

	peri &= 0x1f;
	peri <<= 3;
	buf[1] = peri;

	PL330_DBGCMD_DUMP(SZ_DMASTP, "\tDMASTP%c %u\n",
		cond == SINGLE ? 'S' : 'B', peri >> 3);

	return SZ_DMASTP;
}

static inline u32 _emit_WFP(unsigned int dry_run, u8 buf[],
			    enum pl330_cond cond, u8 peri)
{
	if (dry_run)
		return SZ_DMAWFP;

	buf[0] = CMD_DMAWFP;

	if (cond == SINGLE)
		buf[0] |= (0 << 1) | (0 << 0);
	else if (cond == BURST)
		buf[0] |= (1 << 1) | (0 << 0);
	else
		buf[0] |= (0 << 1) | (1 << 0);

	peri &= 0x1f;
	peri <<= 3;
	buf[1] = peri;

	PL330_DBGCMD_DUMP(SZ_DMAWFP, "\tDMAWFP%c %u\n",
		cond == SINGLE ? 'S' : (cond == BURST ? 'B' : 'P'), peri >> 3);

	return SZ_DMAWFP;
}

static inline u32 _emit_WMB(unsigned int dry_run, u8 buf[])
{
	if (dry_run)
		return SZ_DMAWMB;

	buf[0] = CMD_DMAWMB;

	PL330_DBGCMD_DUMP(SZ_DMAWMB, "\tDMAWMB\n");

	return SZ_DMAWMB;
}

struct _arg_GO {
	u8 chan;
	u32 addr;
	unsigned int ns;
};

static inline u32 _emit_GO(unsigned int dry_run, u8 buf[],
			   const struct _arg_GO *arg)
{
	u8 chan = arg->chan;
	u32 addr = arg->addr;
	unsigned int ns = arg->ns;

	if (dry_run)
		return SZ_DMAGO;

	buf[0] = CMD_DMAGO;
	buf[0] |= (ns << 1);
	buf[1] = chan & 0x7;
	buf[2] = addr;
	buf[3] = addr >> 8;
	buf[4] = addr >> 16;
	buf[5] = addr >> 24;

	return SZ_DMAGO;
}

/* Returns Time-Out */
static bool _until_dmac_idle(struct pl330_thread *thrd)
{
	void __iomem *regs = thrd->dmac->base;
	unsigned long timeout = jiffies + msecs_to_jiffies(5);

	do {
		/* Until Manager is Idle */
		if (!(readl(regs + DBGSTATUS) & DBG_BUSY))
			return false;

		cpu_relax();
	} while (time_before(jiffies, timeout));

	return true;
}

static inline void _execute_DBGINSN(struct pl330_thread *thrd,
					u8 insn[], bool as_manager)
{
	void __iomem *regs = thrd->dmac->base;
	u32 val;

	/* If timed out due to halted state-machine */
	if (_until_dmac_idle(thrd)) {
		dev_err(thrd->dmac->ddma.dev, "DMAC halted!\n");
		return;
	}

	val = (insn[0] << 16) | (insn[1] << 24);
	if (!as_manager) {
		val |= (1 << 0);
		val |= (thrd->id << 8); /* Channel Number */
	}
	writel(val, regs + DBGINST0);

	val = get_unaligned_le32(&insn[2]);
	writel(val, regs + DBGINST1);

	/* Get going */
	writel(0, regs + DBGCMD);
}

static inline u32 _state(struct pl330_thread *thrd)
{
	void __iomem *regs = thrd->dmac->base;
	u32 val;

	if (is_manager(thrd))
		val = readl(regs + DS) & 0xf;
	else
		val = readl(regs + CS(thrd->id)) & 0xf;

	switch (val) {
	case DS_ST_STOP:
		return PL330_STATE_STOPPED;
	case DS_ST_EXEC:
		return PL330_STATE_EXECUTING;
	case DS_ST_CMISS:
		return PL330_STATE_CACHEMISS;
	case DS_ST_UPDTPC:
		return PL330_STATE_UPDTPC;
	case DS_ST_WFE:
		return PL330_STATE_WFE;
	case DS_ST_FAULT:
		return PL330_STATE_FAULTING;
	case DS_ST_ATBRR:
		if (is_manager(thrd))
			return PL330_STATE_INVALID;
		else
			return PL330_STATE_ATBARRIER;
	case DS_ST_QBUSY:
		if (is_manager(thrd))
			return PL330_STATE_INVALID;
		else
			return PL330_STATE_QUEUEBUSY;
	case DS_ST_WFP:
		if (is_manager(thrd))
			return PL330_STATE_INVALID;
		else
			return PL330_STATE_WFP;
	case DS_ST_KILL:
		if (is_manager(thrd))
			return PL330_STATE_INVALID;
		else
			return PL330_STATE_KILLING;
	case DS_ST_CMPLT:
		if (is_manager(thrd))
			return PL330_STATE_INVALID;
		else
			return PL330_STATE_COMPLETING;
	case DS_ST_FLTCMP:
		if (is_manager(thrd))
			return PL330_STATE_INVALID;
		else
			return PL330_STATE_FAULT_COMPLETING;
	default:
		return PL330_STATE_INVALID;
	}
}

static void _stop(struct pl330_thread *thrd)
{
	void __iomem *regs = thrd->dmac->base;
	u8 insn[6] = {0, 0, 0, 0, 0, 0};
	u32 inten = readl(regs + INTEN);

	if (_state(thrd) == PL330_STATE_FAULT_COMPLETING)
		UNTIL(thrd, PL330_STATE_FAULTING | PL330_STATE_KILLING);

	/* Return if nothing needs to be done */
	if (_state(thrd) == PL330_STATE_COMPLETING
		  || _state(thrd) == PL330_STATE_KILLING
		  || _state(thrd) == PL330_STATE_STOPPED)
		return;

	_emit_KILL(0, insn);

	_execute_DBGINSN(thrd, insn, is_manager(thrd));

	/* clear the event */
	if (inten & (1 << thrd->ev))
		writel(1 << thrd->ev, regs + INTCLR);
	/* Stop generating interrupts for SEV */
	writel(inten & ~(1 << thrd->ev), regs + INTEN);
}

/* Start doing req 'idx' of thread 'thrd' */
static bool _trigger(struct pl330_thread *thrd)
{
	void __iomem *regs = thrd->dmac->base;
	struct _pl330_req *req;
	struct dma_pl330_desc *desc;
	struct _arg_GO go;
	unsigned ns;
	u8 insn[6] = {0, 0, 0, 0, 0, 0};
	int idx;

	/* Return if already ACTIVE */
	if (_state(thrd) != PL330_STATE_STOPPED)
		return true;

	idx = 1 - thrd->lstenq;
	if (thrd->req[idx].desc != NULL) {
		req = &thrd->req[idx];
	} else {
		idx = thrd->lstenq;
		if (thrd->req[idx].desc != NULL)
			req = &thrd->req[idx];
		else
			req = NULL;
	}

	/* Return if no request */
	if (!req)
		return true;

	desc = req->desc;

	ns = desc->rqcfg.nonsecure ? 1 : 0;

	/* See 'Abort Sources' point-4 at Page 2-25 */
	if (_manager_ns(thrd) && !ns)
		dev_info(thrd->dmac->ddma.dev, "%s:%d Recipe for ABORT!\n",
			__func__, __LINE__);

	go.chan = thrd->id;
	go.addr = req->mc_bus;
	go.ns = ns;
	_emit_GO(0, insn, &go);

	/* Set to generate interrupts for SEV */
	writel(readl(regs + INTEN) | (1 << thrd->ev), regs + INTEN);

	/* Only manager can execute GO */
	_execute_DBGINSN(thrd, insn, true);

	thrd->req_running = idx;

	return true;
}

static bool _start(struct pl330_thread *thrd)
{
	switch (_state(thrd)) {
	case PL330_STATE_FAULT_COMPLETING:
		UNTIL(thrd, PL330_STATE_FAULTING | PL330_STATE_KILLING);

		if (_state(thrd) == PL330_STATE_KILLING)
			UNTIL(thrd, PL330_STATE_STOPPED);
		fallthrough;

	case PL330_STATE_FAULTING:
		_stop(thrd);
		fallthrough;

	case PL330_STATE_KILLING:
	case PL330_STATE_COMPLETING:
		UNTIL(thrd, PL330_STATE_STOPPED);
		fallthrough;

	case PL330_STATE_STOPPED:
		return _trigger(thrd);

	case PL330_STATE_WFP:
	case PL330_STATE_QUEUEBUSY:
	case PL330_STATE_ATBARRIER:
	case PL330_STATE_UPDTPC:
	case PL330_STATE_CACHEMISS:
	case PL330_STATE_EXECUTING:
		return true;

	case PL330_STATE_WFE: /* For RESUME, nothing yet */
	default:
		return false;
	}
}

static inline int _ldst_memtomem(unsigned dry_run, u8 buf[],
		const struct _xfer_spec *pxs, int cyc)
{
	int off = 0;
	struct pl330_config *pcfg = pxs->desc->rqcfg.pcfg;

	/* check lock-up free version */
	if (get_revision(pcfg->periph_id) >= PERIPH_REV_R1P0) {
		while (cyc--) {
			off += _emit_LD(dry_run, &buf[off], ALWAYS);
			off += _emit_ST(dry_run, &buf[off], ALWAYS);
		}
	} else {
		while (cyc--) {
			off += _emit_LD(dry_run, &buf[off], ALWAYS);
			off += _emit_RMB(dry_run, &buf[off]);
			off += _emit_ST(dry_run, &buf[off], ALWAYS);
			off += _emit_WMB(dry_run, &buf[off]);
		}
	}

	return off;
}

static u32 _emit_load(unsigned int dry_run, u8 buf[],
	enum pl330_cond cond, enum dma_transfer_direction direction,
	u8 peri)
{
	int off = 0;

	switch (direction) {
	case DMA_MEM_TO_MEM:
	case DMA_MEM_TO_DEV:
		off += _emit_LD(dry_run, &buf[off], cond);
		break;

	case DMA_DEV_TO_MEM:
		if (cond == ALWAYS) {
			off += _emit_LDP(dry_run, &buf[off], SINGLE,
				peri);
			off += _emit_LDP(dry_run, &buf[off], BURST,
				peri);
		} else {
			off += _emit_LDP(dry_run, &buf[off], cond,
				peri);
		}
		break;

	default:
		/* this code should be unreachable */
		WARN_ON(1);
		break;
	}

	return off;
}

static inline u32 _emit_store(unsigned int dry_run, u8 buf[],
	enum pl330_cond cond, enum dma_transfer_direction direction,
	u8 peri)
{
	int off = 0;

	switch (direction) {
	case DMA_MEM_TO_MEM:
	case DMA_DEV_TO_MEM:
		off += _emit_ST(dry_run, &buf[off], cond);
		break;

	case DMA_MEM_TO_DEV:
		if (cond == ALWAYS) {
			off += _emit_STP(dry_run, &buf[off], SINGLE,
				peri);
			off += _emit_ST(dry_run, &buf[off], BURST);
		} else {
			off += _emit_ST(dry_run, &buf[off], cond);
		}
		break;

	default:
		/* this code should be unreachable */
		WARN_ON(1);
		break;
	}

	return off;
}

static inline int _ldst_peripheral(struct pl330_dmac *pl330,
				 unsigned dry_run, u8 buf[],
				 const struct _xfer_spec *pxs, int cyc,
				 enum pl330_cond cond)
{
	int off = 0;

	while (cyc--) {
		off += _emit_WFP(dry_run, &buf[off], cond, pxs->desc->peri);
		off += _emit_load(dry_run, &buf[off], cond, pxs->desc->rqtype,
			pxs->desc->peri);
		off += _emit_store(dry_run, &buf[off], cond, pxs->desc->rqtype,
			pxs->desc->peri);

		if (pxs->desc->rqtype == DMA_MEM_TO_DEV) {
			if (!(pl330->quirks & PL330_QUIRK_BROKEN_NO_FLUSHP))
				off += _emit_FLUSHP(dry_run, &buf[off], pxs->desc->peri);
		}
	}

	return off;
}

static int _bursts(struct pl330_dmac *pl330, unsigned dry_run, u8 buf[],
		const struct _xfer_spec *pxs, int cyc)
{
	int off = 0;
	enum pl330_cond cond = BRST_LEN(pxs->ccr) > 1 ? BURST : SINGLE;

	if (pl330->quirks & PL330_QUIRK_PERIPH_BURST)
		cond = BURST;

	switch (pxs->desc->rqtype) {
	case DMA_MEM_TO_DEV:
	case DMA_DEV_TO_MEM:
		off += _ldst_peripheral(pl330, dry_run, &buf[off], pxs, cyc,
			cond);
		break;

	case DMA_MEM_TO_MEM:
		off += _ldst_memtomem(dry_run, &buf[off], pxs, cyc);
		break;

	default:
		/* this code should be unreachable */
		WARN_ON(1);
		break;
	}

	return off;
}

/*
 * only the unaligned burst transfers have the dregs.
 * so, still transfer dregs with a reduced size burst
 * for mem-to-mem, mem-to-dev or dev-to-mem.
 */
static int _dregs(struct pl330_dmac *pl330, unsigned int dry_run, u8 buf[],
		const struct _xfer_spec *pxs, int transfer_length)
{
	int off = 0;
	int dregs_ccr;

	if (transfer_length == 0)
		return off;

	/*
	 * dregs_len = (total bytes - BURST_TO_BYTE(bursts, ccr)) /
	 *             BRST_SIZE(ccr)
	 * the dregs len must be smaller than burst len,
	 * so, for higher efficiency, we can modify CCR
	 * to use a reduced size burst len for the dregs.
	 */
	dregs_ccr = pxs->ccr;
	dregs_ccr &= ~((0xf << CC_SRCBRSTLEN_SHFT) |
		(0xf << CC_DSTBRSTLEN_SHFT));
	dregs_ccr |= (((transfer_length - 1) & 0xf) <<
		CC_SRCBRSTLEN_SHFT);
	dregs_ccr |= (((transfer_length - 1) & 0xf) <<
		CC_DSTBRSTLEN_SHFT);

	switch (pxs->desc->rqtype) {
	case DMA_MEM_TO_DEV:
	case DMA_DEV_TO_MEM:
		off += _emit_MOV(dry_run, &buf[off], CCR, dregs_ccr);
		off += _ldst_peripheral(pl330, dry_run, &buf[off], pxs, 1,
					BURST);
		break;

	case DMA_MEM_TO_MEM:
		off += _emit_MOV(dry_run, &buf[off], CCR, dregs_ccr);
		off += _ldst_memtomem(dry_run, &buf[off], pxs, 1);
		break;

	default:
		/* this code should be unreachable */
		WARN_ON(1);
		break;
	}

	return off;
}

/* Returns bytes consumed */
static inline int _loop_infiniteloop(struct pl330_dmac *pl330, unsigned int dry_run, u8 buf[],
				     unsigned long bursts, const struct _xfer_spec *pxs, int ev)
{
	int cyc, off;
	unsigned int lcnt0, lcnt1, ljmp0, ljmp1, ljmpfe;
	struct _arg_LPEND lpend;

	off = 0;
	ljmpfe = off;
	lcnt0 = pxs->desc->infiniteloop;

	if (bursts > 256) {
		lcnt1 = 256;
		cyc = bursts / 256;
	} else {
		lcnt1 = (unsigned int)bursts;
		cyc = 1;
	}

	/* forever loop */
	off += _emit_MOV(dry_run, &buf[off], SAR, pxs->desc->px.src_addr);
	off += _emit_MOV(dry_run, &buf[off], DAR, pxs->desc->px.dst_addr);

	off += _emit_NOP(dry_run, &buf[off]);
	off += _emit_NOP(dry_run, &buf[off]);

	/* loop0 */
	off += _emit_LP(dry_run, &buf[off], 0,  lcnt0);
	ljmp0 = off;

	/* loop1 */
	off += _emit_LP(dry_run, &buf[off], 1, lcnt1);
	ljmp1 = off;
	off += _bursts(pl330, dry_run, &buf[off], pxs, cyc);
	lpend.cond = ALWAYS;
	lpend.forever = false;
	lpend.loop = 1;
	lpend.bjump = off - ljmp1;
	off += _emit_LPEND(dry_run, &buf[off], &lpend);

	/* remainder */
	lcnt1 = (unsigned int)(bursts - (lcnt1 * cyc));

	if (lcnt1) {
		off += _emit_LP(dry_run, &buf[off], 1, lcnt1);
		ljmp1 = off;
		off += _bursts(pl330, dry_run, &buf[off], pxs, 1);
		lpend.cond = ALWAYS;
		lpend.forever = false;
		lpend.loop = 1;
		lpend.bjump = off - ljmp1;
		off += _emit_LPEND(dry_run, &buf[off], &lpend);
	}

	off += _emit_SEV(dry_run, &buf[off], ev);

	lpend.cond = ALWAYS;
	lpend.forever = false;
	lpend.loop = 0;
	lpend.bjump = off - ljmp0;
	off += _emit_LPEND(dry_run, &buf[off], &lpend);

	lpend.cond = ALWAYS;
	lpend.forever = true;
	lpend.loop = 1;
	lpend.bjump = off - ljmpfe;
	off +=  _emit_LPEND(dry_run, &buf[off], &lpend);

	return off;
}

/* Returns bytes consumed and updates bursts */
static inline int _loop(struct pl330_dmac *pl330, unsigned int dry_run, u8 buf[],
			unsigned long *bursts, const struct _xfer_spec *pxs)
{
	int cyc, cycmax, szlp, szlpend, szbrst, off;
	unsigned int lcnt0, lcnt1, ljmp0, ljmp1;
	struct _arg_LPEND lpend;

	if (*bursts == 1)
		return _bursts(pl330, dry_run, buf, pxs, 1);

	/* Max iterations possible in DMALP is 256 */
	if (*bursts >= 256*256) {
		lcnt1 = 256;
		lcnt0 = 256;
		cyc = *bursts / lcnt1 / lcnt0;
	} else if (*bursts > 256) {
		lcnt1 = 256;
		lcnt0 = (unsigned int)((unsigned int)(*bursts) / lcnt1);
		cyc = 1;
	} else {
		lcnt1 = (unsigned int)(*bursts);
		lcnt0 = 0;
		cyc = 1;
	}

	szlp = _emit_LP(1, buf, 0, 0);
	szbrst = _bursts(pl330, 1, buf, pxs, 1);

	lpend.cond = ALWAYS;
	lpend.forever = false;
	lpend.loop = 0;
	lpend.bjump = 0;
	szlpend = _emit_LPEND(1, buf, &lpend);

	if (lcnt0) {
		szlp *= 2;
		szlpend *= 2;
	}

	/*
	 * Max bursts that we can unroll due to limit on the
	 * size of backward jump that can be encoded in DMALPEND
	 * which is 8-bits and hence 255
	 */
	cycmax = (255 - (szlp + szlpend)) / szbrst;

	cyc = (cycmax < cyc) ? cycmax : cyc;

	off = 0;

	if (lcnt0) {
		off += _emit_LP(dry_run, &buf[off], 0, lcnt0);
		ljmp0 = off;
	}

	off += _emit_LP(dry_run, &buf[off], 1, lcnt1);
	ljmp1 = off;

	off += _bursts(pl330, dry_run, &buf[off], pxs, cyc);

	lpend.cond = ALWAYS;
	lpend.forever = false;
	lpend.loop = 1;
	lpend.bjump = off - ljmp1;
	off += _emit_LPEND(dry_run, &buf[off], &lpend);

	if (lcnt0) {
		lpend.cond = ALWAYS;
		lpend.forever = false;
		lpend.loop = 0;
		lpend.bjump = off - ljmp0;
		off += _emit_LPEND(dry_run, &buf[off], &lpend);
	}

	*bursts = (unsigned long)lcnt1 * cyc;
	if (lcnt0)
		*bursts *= lcnt0;

	return off;
}

static inline int _setup_xfer_infiniteloop(struct pl330_dmac *pl330,
					   unsigned int dry_run, u8 buf[],
					   const struct _xfer_spec *pxs, int ev)
{
	struct pl330_xfer *x = &pxs->desc->px;
	u32 ccr = pxs->ccr;
	unsigned long bursts = BYTE_TO_BURST(x->bytes, ccr);
	int off = 0;

	/* Setup Loop(s) */
	off += _loop_infiniteloop(pl330, dry_run, &buf[off], bursts, pxs, ev);

	return off;
}

static inline int _setup_loops(struct pl330_dmac *pl330,
			       unsigned int dry_run, u8 buf[],
			       const struct _xfer_spec *pxs)
{
	struct pl330_xfer *x = &pxs->desc->px;
	u32 ccr = pxs->ccr;
	unsigned long c, bursts = BYTE_TO_BURST(x->bytes, ccr);
	int num_dregs = (x->bytes - BURST_TO_BYTE(bursts, ccr)) /
		BRST_SIZE(ccr);
	int off = 0;

	while (bursts) {
		c = bursts;
		off += _loop(pl330, dry_run, &buf[off], &c, pxs);
		bursts -= c;
	}
	off += _dregs(pl330, dry_run, &buf[off], pxs, num_dregs);

	return off;
}

static inline int _setup_xfer(struct pl330_dmac *pl330,
			      unsigned int dry_run, u8 buf[],
			      const struct _xfer_spec *pxs)
{
	struct pl330_xfer *x = &pxs->desc->px;
	int off = 0;

	/* DMAMOV SAR, x->src_addr */
	off += _emit_MOV(dry_run, &buf[off], SAR, x->src_addr);
	/* DMAMOV DAR, x->dst_addr */
	off += _emit_MOV(dry_run, &buf[off], DAR, x->dst_addr);

	/* Setup Loop(s) */
	off += _setup_loops(pl330, dry_run, &buf[off], pxs);

	return off;
}

/*
 * A req is a sequence of one or more xfer units.
 * Returns the number of bytes taken to setup the MC for the req.
 */
static int _setup_req(struct pl330_dmac *pl330, unsigned int dry_run,
		      struct pl330_thread *thrd, unsigned int index,
		      struct _xfer_spec *pxs)
{
	struct _pl330_req *req = &thrd->req[index];
	u8 *buf = req->mc_cpu;
	int off = 0;

	PL330_DBGMC_START(req->mc_bus);

	/* DMAMOV CCR, ccr */
	off += _emit_MOV(dry_run, &buf[off], CCR, pxs->ccr);

	if (!pxs->desc->infiniteloop) {
		off += _setup_xfer(pl330, dry_run, &buf[off], pxs);
		/* DMASEV peripheral/event */
		off += _emit_SEV(dry_run, &buf[off], thrd->ev);
		/* DMAEND */
		off += _emit_END(dry_run, &buf[off]);
	} else {
		off += _setup_xfer_infiniteloop(pl330,
				dry_run, &buf[off],
				pxs, thrd->ev);
	}

	return off;
}

static inline u32 _prepare_ccr(const struct pl330_reqcfg *rqc)
{
	u32 ccr = 0;

	if (rqc->src_inc)
		ccr |= CC_SRCINC;

	if (rqc->dst_inc)
		ccr |= CC_DSTINC;

	/* We set same protection levels for Src and DST for now */
	if (rqc->privileged)
		ccr |= CC_SRCPRI | CC_DSTPRI;
	if (rqc->nonsecure)
		ccr |= CC_SRCNS | CC_DSTNS;
	if (rqc->insnaccess)
		ccr |= CC_SRCIA | CC_DSTIA;

	ccr |= (((rqc->brst_len - 1) & 0xf) << CC_SRCBRSTLEN_SHFT);
	ccr |= (((rqc->brst_len - 1) & 0xf) << CC_DSTBRSTLEN_SHFT);

	ccr |= (rqc->brst_size << CC_SRCBRSTSIZE_SHFT);
	ccr |= (rqc->brst_size << CC_DSTBRSTSIZE_SHFT);

	ccr |= (rqc->scctl << CC_SRCCCTRL_SHFT);
	ccr |= (rqc->dcctl << CC_DSTCCTRL_SHFT);

	ccr |= (rqc->swap << CC_SWAP_SHFT);

	return ccr;
}

/*
 * Submit a list of xfers after which the client wants notification.
 * Client is not notified after each xfer unit, just once after all
 * xfer units are done or some error occurs.
 */
static int pl330_submit_req(struct pl330_thread *thrd,
				struct dma_pl330_desc *desc)
{
	struct pl330_dmac *pl330 = thrd->dmac;
	struct _xfer_spec xs;
	unsigned long flags;
	unsigned int idx;
	u32 ccr;
	int ret = 0;
	struct device_node *np = thrd->dmac->ddma.dev->of_node;

	switch (desc->rqtype) {
	case DMA_MEM_TO_DEV:
		break;

	case DMA_DEV_TO_MEM:
		break;

	case DMA_MEM_TO_MEM:
		break;

	default:
		return -ENOTSUPP;
	}

	if (pl330->state == DYING
		|| pl330->dmac_tbd.reset_chan & (1 << thrd->id)) {
		dev_info(thrd->dmac->ddma.dev, "%s:%d\n",
			__func__, __LINE__);
		return -EAGAIN;
	}

	/* If request for non-existing peripheral */
	if (desc->rqtype != DMA_MEM_TO_MEM &&
	    desc->peri >= pl330->pcfg.num_peri) {
		dev_info(thrd->dmac->ddma.dev,
				"%s:%d Invalid peripheral(%u)!\n",
				__func__, __LINE__, desc->peri);
		return -EINVAL;
	}

	spin_lock_irqsave(&pl330->lock, flags);

	if (_queue_full(thrd)) {
		ret = -EAGAIN;
		goto xfer_exit;
	}

	/* Prefer Secure Channel */
	if (!_manager_ns(thrd))
		desc->rqcfg.nonsecure = 0;
	else
		desc->rqcfg.nonsecure = 1;

	ccr = _prepare_ccr(&desc->rqcfg);

	idx = thrd->req[0].desc == NULL ? 0 : 1;

	xs.ccr = ccr;
	xs.desc = desc;

	/* First dry run to check if req is acceptable */
	ret = _setup_req(pl330, 1, thrd, idx, &xs);
	if (ret < 0)
		goto xfer_exit;

	if (ret > pl330->mcbufsz / 2) {
		dev_info(pl330->ddma.dev, "%s:%d Try increasing mcbufsz (%i/%i)\n",
				__func__, __LINE__, ret, pl330->mcbufsz / 2);
		ret = -ENOMEM;
		goto xfer_exit;
	}

	/* Hook the request */
	thrd->lstenq = idx;
	thrd->req[idx].desc = desc;
	_setup_req(pl330, 0, thrd, idx, &xs);

	if (np && pl330->wrapper) {
		__raw_writel((xs.desc->px.src_addr >> 32) & 0xf, thrd->ar_wrapper);
		__raw_writel((xs.desc->px.dst_addr >> 32) & 0xf, thrd->aw_wrapper);
	}

	ret = 0;

xfer_exit:
	spin_unlock_irqrestore(&pl330->lock, flags);

	return ret;
}

static void pl330_tasklet(unsigned long data);

static void dma_pl330_rqcb(struct dma_pl330_desc *desc, enum pl330_op_err err)
{
	struct dma_pl330_chan *pch;
	unsigned long flags;

	if (!desc)
		return;

	pch = desc->pchan;

	/* If desc aborted */
	if (!pch)
		return;

	spin_lock_irqsave(&pch->lock, flags);

	desc->status = DONE;

	spin_unlock_irqrestore(&pch->lock, flags);

	if (desc->infiniteloop)
		pl330_tasklet((uintptr_t)pch);
	else
		tasklet_hi_schedule(&pch->task);
}

static void pl330_dotask(unsigned long data)
{
	struct pl330_dmac *pl330 = (struct pl330_dmac *) data;
	unsigned long flags;
	int i;

	spin_lock_irqsave(&pl330->lock, flags);

	if (!pl330->usage_count) {
		dev_info(pl330->ddma.dev,
			 "[%s] Channel is already free!\n", __func__);
		spin_unlock_irqrestore(&pl330->lock, flags);
		return;
	}

	/* The DMAC itself gone nuts */
	if (pl330->dmac_tbd.reset_dmac) {
		pl330->state = DYING;
		/* Reset the manager too */
		pl330->dmac_tbd.reset_mngr = true;
		/* Clear the reset flag */
		pl330->dmac_tbd.reset_dmac = false;
	}

	if (pl330->dmac_tbd.reset_mngr) {
		_stop(pl330->manager);
		/* Reset all channels */
		pl330->dmac_tbd.reset_chan = (1 << pl330->pcfg.num_chan) - 1;
		/* Clear the reset flag */
		pl330->dmac_tbd.reset_mngr = false;
	}

	for (i = 0; i < pl330->pcfg.num_chan; i++) {

		if (pl330->dmac_tbd.reset_chan & (1 << i)) {
			struct pl330_thread *thrd = &pl330->channels[i];
			void __iomem *regs = pl330->base;
			enum pl330_op_err err;

			_stop(thrd);

			if (readl(regs + FSC) & (1 << thrd->id))
				err = PL330_ERR_FAIL;
			else
				err = PL330_ERR_ABORT;

			spin_unlock_irqrestore(&pl330->lock, flags);
			dma_pl330_rqcb(thrd->req[1 - thrd->lstenq].desc, err);
			dma_pl330_rqcb(thrd->req[thrd->lstenq].desc, err);
			spin_lock_irqsave(&pl330->lock, flags);

			thrd->req[0].desc = NULL;
			thrd->req[1].desc = NULL;
			thrd->req_running = -1;

			/* Clear the reset flag */
			pl330->dmac_tbd.reset_chan &= ~(1 << i);
		}
	}

	spin_unlock_irqrestore(&pl330->lock, flags);

	return;
}

/* Returns 1 if state was updated, 0 otherwise */
static int pl330_update(struct pl330_dmac *pl330)
{
	struct dma_pl330_desc *descdone;
	unsigned long flags;
	void __iomem *regs;
	u32 val;
	int id, ev, ret = 0;

	regs = pl330->base;

	spin_lock_irqsave(&pl330->lock, flags);

	if (!pl330->usage_count) {
		dev_err(pl330->ddma.dev, "%s:%d event does not exist!\n", __func__, __LINE__);
		spin_unlock_irqrestore(&pl330->lock, flags);
		return 0;
	}

	val = readl(regs + FSM) & 0x1;
	if (val)
		pl330->dmac_tbd.reset_mngr = true;
	else
		pl330->dmac_tbd.reset_mngr = false;

	val = readl(regs + FSC) & ((1 << pl330->pcfg.num_chan) - 1);
	pl330->dmac_tbd.reset_chan |= val;
	if (val) {
		int i = 0;
		while (i < pl330->pcfg.num_chan) {
			if (val & (1 << i)) {
				dev_info(pl330->ddma.dev,
					"Reset Channel-%d\t CS-%x FTC-%x\n",
						i, readl(regs + CS(i)),
						readl(regs + FTC(i)));
				_stop(&pl330->channels[i]);
			}
			i++;
		}
	}

	/* Check which event happened i.e, thread notified */
	val = readl(regs + ES);
	if (pl330->pcfg.num_events < 32
			&& val & ~((1 << pl330->pcfg.num_events) - 1)) {
		pl330->dmac_tbd.reset_dmac = true;
		dev_err(pl330->ddma.dev, "%s:%d Unexpected!\n", __func__,
			__LINE__);
		ret = 1;
		goto updt_exit;
	}

	for (ev = 0; ev < pl330->pcfg.num_events; ev++) {
		if (val & (1 << ev)) { /* Event occurred */
			struct pl330_thread *thrd;
			u32 inten = readl(regs + INTEN);
			int active;

			/* Clear the event */
			if (inten & (1 << ev))
				writel(1 << ev, regs + INTCLR);

			ret = 1;

			id = pl330->events[ev];

			if (id == -1)
				continue;

			thrd = &pl330->channels[id];

			active = thrd->req_running;
			if (active == -1) /* Aborted */
				continue;

			/* Detach the req */
			descdone = thrd->req[active].desc;

			if (!descdone->infiniteloop) {
				thrd->req[active].desc = NULL;
<<<<<<< HEAD
=======
				thrd->req_running = -1;
>>>>>>> 07852e0b

				/* Get going again ASAP */
				_start(thrd);
			}

			/* For now, just make a list of callbacks to be done */
			list_add_tail(&descdone->rqd, &pl330->req_done);
		}
	}

	/* Now that we are in no hurry, do the callbacks */
	while (!list_empty(&pl330->req_done)) {
		descdone = list_first_entry(&pl330->req_done,
					    struct dma_pl330_desc, rqd);
		list_del(&descdone->rqd);
		spin_unlock_irqrestore(&pl330->lock, flags);
		dma_pl330_rqcb(descdone, PL330_ERR_NONE);
		spin_lock_irqsave(&pl330->lock, flags);
	}

updt_exit:
	spin_unlock_irqrestore(&pl330->lock, flags);

	if (pl330->dmac_tbd.reset_dmac
			|| pl330->dmac_tbd.reset_mngr
			|| pl330->dmac_tbd.reset_chan) {
		ret = 1;
		tasklet_hi_schedule(&pl330->tasks);
	}

	return ret;
}

/* Reserve an event */
static inline int _alloc_event(struct pl330_thread *thrd)
{
	struct pl330_dmac *pl330 = thrd->dmac;
	int ev;

	for (ev = 0; ev < pl330->pcfg.num_events; ev++)
		if (pl330->events[ev] == -1) {
			pl330->events[ev] = thrd->id;
			return ev;
		}

	return -1;
}

static bool _chan_ns(const struct pl330_dmac *pl330, int i)
{
	return pl330->pcfg.irq_ns & (1 << i);
}

/* Upon success, returns IdentityToken for the
 * allocated channel, NULL otherwise.
 */
static struct pl330_thread *pl330_request_channel(struct pl330_dmac *pl330)
{
	struct pl330_thread *thrd = NULL;
	int chans, i;

	if (pl330->state == DYING)
		return NULL;

	chans = pl330->pcfg.num_chan;

	for (i = 0; i < chans; i++) {
		thrd = &pl330->channels[i];
		if ((thrd->free) && (!_manager_ns(thrd) ||
					_chan_ns(pl330, i))) {
			thrd->ev = _alloc_event(thrd);
			if (thrd->ev >= 0) {
				thrd->free = false;
				thrd->lstenq = 1;
				thrd->req[0].desc = NULL;
				thrd->req[1].desc = NULL;
				thrd->req_running = -1;
				pl330->usage_count++;
				break;
			}
		}
		thrd = NULL;
	}

	return thrd;
}

/* Release an event */
static inline void _free_event(struct pl330_thread *thrd, int ev)
{
	struct pl330_dmac *pl330 = thrd->dmac;

	/* If the event is valid and was held by the thread */
	if (ev >= 0 && ev < pl330->pcfg.num_events &&
	    pl330->events[ev] == thrd->id) {
		pl330->events[ev] = -1;
		pl330->usage_count--;
	}
}

static void pl330_release_channel(struct pl330_thread *thrd)
{
	if (!thrd || thrd->free)
		return;

	_stop(thrd);

	dma_pl330_rqcb(thrd->req[1 - thrd->lstenq].desc, PL330_ERR_ABORT);
	dma_pl330_rqcb(thrd->req[thrd->lstenq].desc, PL330_ERR_ABORT);

	_free_event(thrd, thrd->ev);
	thrd->free = true;
}

/* Initialize the structure for PL330 configuration, that can be used
 * by the client driver the make best use of the DMAC
 */
static void read_dmac_config(struct pl330_dmac *pl330)
{
	void __iomem *regs = pl330->base;
	u32 val;

	val = readl(regs + CRD) >> CRD_DATA_WIDTH_SHIFT;
	val &= CRD_DATA_WIDTH_MASK;
	pl330->pcfg.data_bus_width = 8 * (1 << val);

	val = readl(regs + CRD) >> CRD_DATA_BUFF_SHIFT;
	val &= CRD_DATA_BUFF_MASK;
	pl330->pcfg.data_buf_dep = val + 1;

	val = readl(regs + CR0) >> CR0_NUM_CHANS_SHIFT;
	val &= CR0_NUM_CHANS_MASK;
	val += 1;
	pl330->pcfg.num_chan = val;

	val = readl(regs + CR0);
	if (val & CR0_PERIPH_REQ_SET) {
		val = (val >> CR0_NUM_PERIPH_SHIFT) & CR0_NUM_PERIPH_MASK;
		val += 1;
		pl330->pcfg.num_peri = val;
		pl330->pcfg.peri_ns = readl(regs + CR4);
	} else {
		pl330->pcfg.num_peri = 0;
	}

	val = readl(regs + CR0);
	if (val & CR0_BOOT_MAN_NS)
		pl330->pcfg.mode |= DMAC_MODE_NS;
	else
		pl330->pcfg.mode &= ~DMAC_MODE_NS;

	val = readl(regs + CR0) >> CR0_NUM_EVENTS_SHIFT;
	val &= CR0_NUM_EVENTS_MASK;
	val += 1;
	pl330->pcfg.num_events = val;

	pl330->pcfg.irq_ns = readl(regs + CR3);
}

static inline void _reset_thread(struct pl330_thread *thrd)
{
	struct pl330_dmac *pl330 = thrd->dmac;

	thrd->req[0].mc_cpu = pl330->mcode_cpu
				+ (thrd->id * pl330->mcbufsz);
	thrd->req[0].mc_bus = pl330->mcode_bus
				+ (thrd->id * pl330->mcbufsz);
	thrd->req[0].desc = NULL;

	thrd->req[1].mc_cpu = thrd->req[0].mc_cpu
				+ pl330->mcbufsz / 2;
	thrd->req[1].mc_bus = thrd->req[0].mc_bus
				+ pl330->mcbufsz / 2;
	thrd->req[1].desc = NULL;

	thrd->req_running = -1;
}

static int dmac_alloc_threads(struct pl330_dmac *pl330)
{
	int chans = pl330->pcfg.num_chan;
	struct pl330_thread *thrd;
	int i;

	/* Allocate 1 Manager and 'chans' Channel threads */
	pl330->channels = kcalloc(1 + chans, sizeof(*thrd),
					GFP_KERNEL);
	if (!pl330->channels)
		return -ENOMEM;

	/* Init Channel threads */
	for (i = 0; i < chans; i++) {
		thrd = &pl330->channels[i];
		thrd->id = i;
		thrd->dmac = pl330;
		_reset_thread(thrd);
		thrd->free = true;

		if (pl330->ddma.dev->of_node && pl330->wrapper) {
			thrd->ar_wrapper =
				of_dma_get_arwrapper_address(pl330->ddma.dev->of_node, i);
			thrd->aw_wrapper =
				of_dma_get_awwrapper_address(pl330->ddma.dev->of_node, i);
		}
	}

	/* MANAGER is indexed at the end */
	thrd = &pl330->channels[chans];
	thrd->id = chans;
	thrd->dmac = pl330;
	thrd->free = false;
	pl330->manager = thrd;

	return 0;
}

static int dmac_alloc_resources(struct pl330_dmac *pl330)
{
	int chans = pl330->pcfg.num_chan;
	int ret;
	dma_addr_t addr;

	if (pl330->ddma.dev->of_node) {
		addr = of_dma_get_mcode_addr(pl330->ddma.dev->of_node);
		if (addr) {
			pl330->mcode_bus = addr;
		}

		if (pl330->wrapper)
			pl330->inst_wrapper =
				of_dma_get_instwrapper_address(pl330->ddma.dev->of_node);
	}

	/*
	 * Alloc MicroCode buffer for 'chans' Channel threads.
	 * A channel's buffer offset is (Channel_Id * MCODE_BUFF_PERCHAN)
	 */
	pl330->mcode_cpu = dma_alloc_attrs(pl330->ddma.dev,
				chans * pl330->mcbufsz,
				&pl330->mcode_bus, GFP_KERNEL,
				DMA_ATTR_PRIVILEGED);

	if (pl330->inst_wrapper)
		__raw_writel((pl330->mcode_bus >> 32) & 0xf, pl330->inst_wrapper);

	if (!pl330->mcode_cpu) {
		dev_err(pl330->ddma.dev, "%s:%d Can't allocate memory!\n",
			__func__, __LINE__);
		return -ENOMEM;
	}

	ret = dmac_alloc_threads(pl330);
	if (ret) {
		dev_err(pl330->ddma.dev, "%s:%d Can't to create channels for DMAC!\n",
			__func__, __LINE__);
		dma_free_coherent(pl330->ddma.dev, chans * pl330->mcbufsz,
				  pl330->mcode_cpu, pl330->mcode_bus);
		return ret;
	}

	return 0;
}

static int pl330_add(struct pl330_dmac *pl330)
{
	int i, ret;

	/* Check if we can handle this DMAC */
	if ((pl330->pcfg.periph_id & 0xfffff) != PERIPH_ID_VAL) {
		dev_err(pl330->ddma.dev, "PERIPH_ID 0x%x !\n",
			pl330->pcfg.periph_id);
		return -EINVAL;
	}

	/* Read the configuration of the DMAC */
	read_dmac_config(pl330);

	if (pl330->pcfg.num_events == 0) {
		dev_err(pl330->ddma.dev, "%s:%d Can't work without events!\n",
			__func__, __LINE__);
		return -EINVAL;
	}

	spin_lock_init(&pl330->lock);

	INIT_LIST_HEAD(&pl330->req_done);

	/* Use default MC buffer size if not provided */
	if (!pl330->mcbufsz)
		pl330->mcbufsz = MCODE_BUFF_PER_REQ * 2;

	/* Mark all events as free */
	for (i = 0; i < pl330->pcfg.num_events; i++)
		pl330->events[i] = -1;

	/* Allocate resources needed by the DMAC */
	ret = dmac_alloc_resources(pl330);
	if (ret) {
		dev_err(pl330->ddma.dev, "Unable to create channels for DMAC\n");
		return ret;
	}

	tasklet_init(&pl330->tasks, pl330_dotask, (unsigned long) pl330);

	pl330->state = INIT;
	pl330->usage_count = 0;

	return 0;
}

static int dmac_free_threads(struct pl330_dmac *pl330)
{
	struct pl330_thread *thrd;
	int i;

	/* Release Channel threads */
	for (i = 0; i < pl330->pcfg.num_chan; i++) {
		thrd = &pl330->channels[i];
		pl330_release_channel(thrd);
	}

	/* Free memory */
	kfree(pl330->channels);

	return 0;
}

static void pl330_del(struct pl330_dmac *pl330)
{
	pl330->state = UNINIT;

	tasklet_kill(&pl330->tasks);

	/* Free DMAC resources */
	dmac_free_threads(pl330);

	dma_free_coherent(pl330->ddma.dev, pl330->pcfg.num_chan * pl330->mcbufsz,
			  pl330->mcode_cpu, pl330->mcode_bus);
}

/* forward declaration */
static struct amba_driver pl330_driver;

static inline struct dma_pl330_chan *
to_pchan(struct dma_chan *ch)
{
	if (!ch)
		return NULL;

	return container_of(ch, struct dma_pl330_chan, chan);
}

static inline struct dma_pl330_desc *
to_desc(struct dma_async_tx_descriptor *tx)
{
	return container_of(tx, struct dma_pl330_desc, txd);
}

static inline void fill_queue(struct dma_pl330_chan *pch)
{
	struct dma_pl330_desc *desc;
	int ret;

	list_for_each_entry(desc, &pch->work_list, node) {

		/* If already submitted */
		if (desc->status == BUSY)
			continue;

		ret = pl330_submit_req(pch->thread, desc);
		if (!ret) {
			desc->status = BUSY;
		} else if (ret == -EAGAIN) {
			/* QFull or DMAC Dying */
			break;
		} else {
			/* Unacceptable request */
			desc->status = DONE;
			dev_err(pch->dmac->ddma.dev, "%s:%d Bad Desc(%d)\n",
					__func__, __LINE__, desc->txd.cookie);
			tasklet_hi_schedule(&pch->task);
		}
	}
}

static void pl330_tasklet(unsigned long data)
{
	struct dma_pl330_chan *pch = (struct dma_pl330_chan *)data;
	struct dma_pl330_desc *desc, *_dt;
	unsigned long flags;
	bool power_down = false;

	spin_lock_irqsave(&pch->lock, flags);

	/* Pick up ripe tomatoes */
	list_for_each_entry_safe(desc, _dt, &pch->work_list, node)
		if (desc->status == DONE) {
			if (!pch->cyclic)
				dma_cookie_complete(&desc->txd);
			list_move_tail(&desc->node, &pch->completed_list);
		}

	/* Try to submit a req imm. next to the last completed cookie */
	fill_queue(pch);

	if (list_empty(&pch->work_list)) {
		spin_lock(&pch->thread->dmac->lock);
		_stop(pch->thread);
		spin_unlock(&pch->thread->dmac->lock);
		power_down = true;
		pch->active = false;
	} else {
		/* Make sure the PL330 Channel thread is active */
		spin_lock(&pch->thread->dmac->lock);
		_start(pch->thread);
		spin_unlock(&pch->thread->dmac->lock);
	}

	while (!list_empty(&pch->completed_list)) {
		struct dmaengine_desc_callback cb;

		desc = list_first_entry(&pch->completed_list,
					struct dma_pl330_desc, node);

		dmaengine_desc_get_callback(&desc->txd, &cb);

		if (pch->cyclic) {
			desc->status = PREP;
			list_move_tail(&desc->node, &pch->work_list);
			if (power_down) {
				pch->active = true;
				spin_lock(&pch->thread->dmac->lock);
				_start(pch->thread);
				spin_unlock(&pch->thread->dmac->lock);
				power_down = false;
			}
		} else {
			desc->status = FREE;
			spin_lock(&pch->dmac->pool_lock);
			list_move_tail(&desc->node, &pch->dmac->desc_pool);
			spin_unlock(&pch->dmac->pool_lock);
		}

		dma_descriptor_unmap(&desc->txd);

		DBG_PRINT("[%s] before callback\n", __func__);
		if (dmaengine_desc_callback_valid(&cb)) {
			spin_unlock_irqrestore(&pch->lock, flags);
			dmaengine_desc_callback_invoke(&cb, NULL);
			spin_lock_irqsave(&pch->lock, flags);
		}
		DBG_PRINT("[%s] after callback\n", __func__);
	}
	spin_unlock_irqrestore(&pch->lock, flags);

	/* If work list empty, power down */
	if (power_down) {
		pm_runtime_mark_last_busy(pch->dmac->ddma.dev);
		pm_runtime_put_autosuspend(pch->dmac->ddma.dev);
	}
}

static struct dma_chan *of_dma_pl330_xlate(struct of_phandle_args *dma_spec,
						struct of_dma *ofdma)
{
	int count = dma_spec->args_count;
	struct pl330_dmac *pl330 = ofdma->of_dma_data;
	unsigned int chan_id;

	if (!pl330)
		return NULL;

	if (count != 1)
		return NULL;

	chan_id = dma_spec->args[0];
	if (chan_id >= pl330->num_peripherals)
		return NULL;

	return dma_get_slave_channel(&pl330->peripherals[chan_id].chan);
}

static int pl330_alloc_chan_resources(struct dma_chan *chan)
{
	struct dma_pl330_chan *pch = to_pchan(chan);
	struct pl330_dmac *pl330 = pch->dmac;
	unsigned long flags;

	spin_lock_irqsave(&pl330->lock, flags);

	dma_cookie_init(chan);
	pch->cyclic = false;

	pch->thread = pl330_request_channel(pl330);
	if (!pch->thread) {
		spin_unlock_irqrestore(&pl330->lock, flags);
		return -ENOMEM;
	}

	tasklet_init(&pch->task, pl330_tasklet, (unsigned long) pch);

	spin_unlock_irqrestore(&pl330->lock, flags);

	return 1;
}

/*
 * We need the data direction between the DMAC (the dma-mapping "device") and
 * the FIFO (the dmaengine "dev"), from the FIFO's point of view. Confusing!
 */
static enum dma_data_direction
pl330_dma_slave_map_dir(enum dma_transfer_direction dir)
{
	switch (dir) {
	case DMA_MEM_TO_DEV:
		return DMA_FROM_DEVICE;
	case DMA_DEV_TO_MEM:
		return DMA_TO_DEVICE;
	case DMA_DEV_TO_DEV:
		return DMA_BIDIRECTIONAL;
	default:
		return DMA_NONE;
	}
}

static void pl330_unprep_slave_fifo(struct dma_pl330_chan *pch)
{
	if (pch->dir != DMA_NONE)
		dma_unmap_resource(pch->chan.device->dev, pch->fifo_dma,
				   1 << pch->burst_sz, pch->dir, 0);
	pch->dir = DMA_NONE;
}


static bool pl330_prep_slave_fifo(struct dma_pl330_chan *pch,
				  enum dma_transfer_direction dir)
{
	struct device *dev = pch->chan.device->dev;
	enum dma_data_direction dma_dir = pl330_dma_slave_map_dir(dir);

	/* Already mapped for this config? */
	if (pch->dir == dma_dir)
		return true;

	pl330_unprep_slave_fifo(pch);
	pch->fifo_dma = dma_map_resource(dev, pch->fifo_addr,
					 1 << pch->burst_sz, dma_dir, 0);
	if (dma_mapping_error(dev, pch->fifo_dma))
		return false;

	pch->dir = dma_dir;
	return true;
}

static int fixup_burst_len(int max_burst_len, int quirks)
{
	if (max_burst_len > PL330_MAX_BURST)
		return PL330_MAX_BURST;
	else if (max_burst_len < 1)
		return 1;
	else
		return max_burst_len;
}

static int pl330_config(struct dma_chan *chan,
			struct dma_slave_config *slave_config)
{
	struct dma_pl330_chan *pch = to_pchan(chan);

	pl330_unprep_slave_fifo(pch);
	if (slave_config->direction == DMA_MEM_TO_DEV) {
		if (slave_config->dst_addr)
			pch->fifo_addr = slave_config->dst_addr;
		if (slave_config->dst_addr_width)
			pch->burst_sz = __ffs(slave_config->dst_addr_width);
		pch->burst_len = fixup_burst_len(slave_config->dst_maxburst,
			pch->dmac->quirks);
	} else if (slave_config->direction == DMA_DEV_TO_MEM) {
		if (slave_config->src_addr)
			pch->fifo_addr = slave_config->src_addr;
		if (slave_config->src_addr_width)
			pch->burst_sz = __ffs(slave_config->src_addr_width);
		pch->burst_len = fixup_burst_len(slave_config->src_maxburst,
			pch->dmac->quirks);
	}

	return 0;
}

static int pl330_terminate_all(struct dma_chan *chan)
{
	struct dma_pl330_chan *pch = to_pchan(chan);
	struct dma_pl330_desc *desc;
	unsigned long flags;
	struct pl330_dmac *pl330 = pch->dmac;
	LIST_HEAD(list);
	bool power_down = false;

	pm_runtime_get_sync(pl330->ddma.dev);
	spin_lock_irqsave(&pch->lock, flags);

	spin_lock(&pl330->lock);
	_stop(pch->thread);
	pch->thread->req[0].desc = NULL;
	pch->thread->req[1].desc = NULL;
	pch->thread->req_running = -1;
	spin_unlock(&pl330->lock);

	power_down = pch->active;
	pch->active = false;

	/* Mark all desc done */
	list_for_each_entry(desc, &pch->submitted_list, node) {
		desc->status = FREE;
		dma_cookie_complete(&desc->txd);
	}

	list_for_each_entry(desc, &pch->work_list , node) {
		desc->status = FREE;
		dma_cookie_complete(&desc->txd);
	}

	list_splice_tail_init(&pch->submitted_list, &pl330->desc_pool);
	list_splice_tail_init(&pch->work_list, &pl330->desc_pool);
	list_splice_tail_init(&pch->completed_list, &pl330->desc_pool);
	spin_unlock_irqrestore(&pch->lock, flags);
	pm_runtime_mark_last_busy(pl330->ddma.dev);
	if (power_down)
		pm_runtime_put_autosuspend(pl330->ddma.dev);
	pm_runtime_put_autosuspend(pl330->ddma.dev);

	return 0;
}

/*
 * We don't support DMA_RESUME command because of hardware
 * limitations, so after pausing the channel we cannot restore
 * it to active state. We have to terminate channel and setup
 * DMA transfer again. This pause feature was implemented to
 * allow safely read residue before channel termination.
 */
static int pl330_pause(struct dma_chan *chan)
{
	struct dma_pl330_chan *pch = to_pchan(chan);
	struct pl330_dmac *pl330 = pch->dmac;
	unsigned long flags;

	pm_runtime_get_sync(pl330->ddma.dev);
	spin_lock_irqsave(&pch->lock, flags);

	spin_lock(&pl330->lock);
	_stop(pch->thread);
	spin_unlock(&pl330->lock);

	spin_unlock_irqrestore(&pch->lock, flags);
	pm_runtime_mark_last_busy(pl330->ddma.dev);
	pm_runtime_put_autosuspend(pl330->ddma.dev);

	return 0;
}

static void pl330_free_chan_resources(struct dma_chan *chan)
{
	struct dma_pl330_chan *pch = to_pchan(chan);
	struct pl330_dmac *pl330 = pch->dmac;
	unsigned long flags;

	tasklet_kill(&pch->task);

	pm_runtime_get_sync(pch->dmac->ddma.dev);
	spin_lock_irqsave(&pl330->lock, flags);

	pl330_release_channel(pch->thread);
	pch->thread = NULL;

	if (pch->cyclic)
		list_splice_tail_init(&pch->work_list, &pch->dmac->desc_pool);

	spin_unlock_irqrestore(&pl330->lock, flags);
	pm_runtime_mark_last_busy(pch->dmac->ddma.dev);
	pm_runtime_put_autosuspend(pch->dmac->ddma.dev);
	pl330_unprep_slave_fifo(pch);
}

static int pl330_get_current_xferred_count(struct dma_pl330_chan *pch,
					   struct dma_pl330_desc *desc)
{
	struct pl330_thread *thrd = pch->thread;
	struct pl330_dmac *pl330 = pch->dmac;
	void __iomem *regs = thrd->dmac->base;
	u32 val, addr;

	pm_runtime_get_sync(pl330->ddma.dev);
	val = addr = 0;
	if (desc->rqcfg.src_inc) {
		val = readl(regs + SA(thrd->id));
		addr = desc->px.src_addr;
	} else {
		val = readl(regs + DA(thrd->id));
		addr = desc->px.dst_addr;
	}
	pm_runtime_mark_last_busy(pch->dmac->ddma.dev);
	pm_runtime_put_autosuspend(pl330->ddma.dev);

	/* If DMAMOV hasn't finished yet, SAR/DAR can be zero */
	if (!val)
		return 0;

	return val - addr;
}

static enum dma_status
pl330_tx_status(struct dma_chan *chan, dma_cookie_t cookie,
		 struct dma_tx_state *txstate)
{
	enum dma_status ret;
	unsigned long flags;
	struct dma_pl330_desc *desc, *running = NULL, *last_enq = NULL;
	struct dma_pl330_chan *pch = to_pchan(chan);
	unsigned int transferred, residual = 0;

	ret = dma_cookie_status(chan, cookie, txstate);

	if (!txstate)
		return ret;

	if (ret == DMA_COMPLETE)
		goto out;

	spin_lock_irqsave(&pch->lock, flags);
	spin_lock(&pch->thread->dmac->lock);

	if (pch->thread->req_running != -1)
		running = pch->thread->req[pch->thread->req_running].desc;

	last_enq = pch->thread->req[pch->thread->lstenq].desc;

	/* Check in pending list */
	list_for_each_entry(desc, &pch->work_list, node) {
		if (desc->status == DONE)
			transferred = desc->bytes_requested;
		else if (running && desc == running)
			transferred =
				pl330_get_current_xferred_count(pch, desc);
		else if (desc->status == BUSY)
			/*
			 * Busy but not running means either just enqueued,
			 * or finished and not yet marked done
			 */
			if (desc == last_enq)
				transferred = 0;
			else
				transferred = desc->bytes_requested;
		else
			transferred = 0;
		residual += desc->bytes_requested - transferred;
		if (desc->txd.cookie == cookie) {
			switch (desc->status) {
			case DONE:
				ret = DMA_COMPLETE;
				break;
			case PREP:
			case BUSY:
				ret = DMA_IN_PROGRESS;
				break;
			default:
				WARN_ON(1);
			}
			break;
		}
		if (desc->last)
			residual = 0;
	}
	spin_unlock(&pch->thread->dmac->lock);
	spin_unlock_irqrestore(&pch->lock, flags);

out:
	dma_set_residue(txstate, residual);

	return ret;
}

static void pl330_issue_pending(struct dma_chan *chan)
{
	struct dma_pl330_chan *pch = to_pchan(chan);
	unsigned long flags;

	spin_lock_irqsave(&pch->lock, flags);
	if (list_empty(&pch->work_list)) {
		/*
		 * Warn on nothing pending. Empty submitted_list may
		 * break our pm_runtime usage counter as it is
		 * updated on work_list emptiness status.
		 */
		WARN_ON(list_empty(&pch->submitted_list));
		pch->active = true;
		pm_runtime_get_sync(pch->dmac->ddma.dev);
	}
	list_splice_tail_init(&pch->submitted_list, &pch->work_list);
	spin_unlock_irqrestore(&pch->lock, flags);

	pl330_tasklet((unsigned long)pch);
}

/*
 * We returned the last one of the circular list of descriptor(s)
 * from prep_xxx, so the argument to submit corresponds to the last
 * descriptor of the list.
 */
static dma_cookie_t pl330_tx_submit(struct dma_async_tx_descriptor *tx)
{
	struct dma_pl330_desc *desc, *last = to_desc(tx);
	struct dma_pl330_chan *pch = to_pchan(tx->chan);
	dma_cookie_t cookie;
	unsigned long flags;

	spin_lock_irqsave(&pch->lock, flags);

	/* Assign cookies to all nodes */
	while (!list_empty(&last->node)) {
		desc = list_entry(last->node.next, struct dma_pl330_desc, node);
		if (pch->cyclic) {
			desc->txd.callback = last->txd.callback;
			desc->txd.callback_param = last->txd.callback_param;
		}
		desc->last = false;

		dma_cookie_assign(&desc->txd);

		list_move_tail(&desc->node, &pch->submitted_list);
	}

	last->last = true;
	cookie = dma_cookie_assign(&last->txd);
	list_add_tail(&last->node, &pch->submitted_list);
	spin_unlock_irqrestore(&pch->lock, flags);

	return cookie;
}

static inline void _init_desc(struct dma_pl330_desc *desc)
{
	desc->rqcfg.swap = SWAP_NO;
	desc->rqcfg.scctl = CCTRL2;
	desc->rqcfg.dcctl = CCTRL2;
	desc->txd.tx_submit = pl330_tx_submit;

	INIT_LIST_HEAD(&desc->node);
}

/* Returns the number of descriptors added to the DMAC pool */
static int add_desc(struct list_head *pool, spinlock_t *lock,
		    gfp_t flg, int count)
{
	struct dma_pl330_desc *desc;
	unsigned long flags;
	int i;

	desc = kcalloc(count, sizeof(*desc), flg);
	if (!desc)
		return 0;

	spin_lock_irqsave(lock, flags);

	for (i = 0; i < count; i++) {
		_init_desc(&desc[i]);
		list_add_tail(&desc[i].node, pool);
	}

	spin_unlock_irqrestore(lock, flags);

	return count;
}

static struct dma_pl330_desc *pluck_desc(struct list_head *pool,
					 spinlock_t *lock)
{
	struct dma_pl330_desc *desc = NULL;
	unsigned long flags;

	spin_lock_irqsave(lock, flags);

	if (!list_empty(pool)) {
		desc = list_entry(pool->next,
				struct dma_pl330_desc, node);

		list_del_init(&desc->node);

		desc->status = PREP;
		desc->txd.callback = NULL;
	}

	spin_unlock_irqrestore(lock, flags);

	return desc;
}

static struct dma_pl330_desc *pl330_get_desc(struct dma_pl330_chan *pch)
{
	struct pl330_dmac *pl330 = pch->dmac;
	u8 *peri_id = pch->chan.private;
	struct dma_pl330_desc *desc;

	/* Pluck one desc from the pool of DMAC */
	desc = pluck_desc(&pl330->desc_pool, &pl330->pool_lock);

	/* If the DMAC pool is empty, alloc new */
	if (!desc) {
		DEFINE_SPINLOCK(lock);
		LIST_HEAD(pool);

		if (!add_desc(&pool, &lock, GFP_ATOMIC, 1))
			return NULL;

		desc = pluck_desc(&pool, &lock);
		WARN_ON(!desc || !list_empty(&pool));
	}

	/* Initialize the descriptor */
	desc->pchan = pch;
	desc->txd.cookie = 0;
	async_tx_ack(&desc->txd);

	desc->infiniteloop = 0;
	desc->peri = peri_id ? pch->chan.chan_id : 0;
	desc->rqcfg.pcfg = &pch->dmac->pcfg;

	dma_async_tx_descriptor_init(&desc->txd, &pch->chan);

	return desc;
}

static inline void fill_px(struct pl330_xfer *px,
		dma_addr_t dst, dma_addr_t src, size_t len)
{
	px->bytes = (u32)len;
	px->dst_addr = dst;
	px->src_addr = src;
}

static struct dma_pl330_desc *
__pl330_prep_dma_memcpy(struct dma_pl330_chan *pch, dma_addr_t dst,
		dma_addr_t src, size_t len)
{
	struct dma_pl330_desc *desc = pl330_get_desc(pch);

	if (!desc) {
		dev_err(pch->dmac->ddma.dev, "%s:%d Unable to fetch desc\n",
			__func__, __LINE__);
		return NULL;
	}

	/*
	 * Ideally we should lookout for reqs bigger than
	 * those that can be programmed with 256 bytes of
	 * MC buffer, but considering a req size is seldom
	 * going to be word-unaligned and more than 200MB,
	 * we take it easy.
	 * Also, should the limit is reached we'd rather
	 * have the platform increase MC buffer size than
	 * complicating this API driver.
	 */
	fill_px(&desc->px, dst, src, len);

	return desc;
}

/* Call after fixing burst size */
static inline int get_burst_len(struct dma_pl330_desc *desc, size_t len)
{
	struct dma_pl330_chan *pch = desc->pchan;
	struct pl330_dmac *pl330 = pch->dmac;
	int burst_len;

	burst_len = pl330->pcfg.data_bus_width / 8;
	burst_len *= pl330->pcfg.data_buf_dep / pl330->pcfg.num_chan;
	burst_len >>= desc->rqcfg.brst_size;

	/* src/dst_burst_len can't be more than 16 */
	if (burst_len > PL330_MAX_BURST)
		burst_len = PL330_MAX_BURST;

	return burst_len;
}

struct dma_async_tx_descriptor *__pl330_prep_dma_cyclic(struct dma_chan *chan,
							dma_addr_t dma_addr, size_t len,
							size_t period_len,
							enum dma_transfer_direction direction,
							unsigned long flags, void *context)
{
	struct dma_pl330_desc *desc = NULL, *first = NULL;
	struct dma_pl330_chan *pch = to_pchan(chan);
	struct pl330_dmac *pl330 = pch->dmac;
	unsigned int i;
	dma_addr_t dst;
	dma_addr_t src;
	unsigned int *infinite = context;

	if (len % period_len != 0)
		return NULL;

	if (!is_slave_direction(direction)) {
		dev_err(pch->dmac->ddma.dev, "%s:%d Invalid dma direction\n",
		__func__, __LINE__);
		return NULL;
	}

	if (!pl330_prep_slave_fifo(pch, direction))
		return NULL;

	for (i = 0; i < len / period_len; i++) {
		desc = pl330_get_desc(pch);
		if (!desc) {
			unsigned long iflags;

			dev_err(pch->dmac->ddma.dev, "%s:%d Unable to fetch desc\n",
				__func__, __LINE__);

			if (!first)
				return NULL;

			spin_lock_irqsave(&pl330->pool_lock, iflags);

			while (!list_empty(&first->node)) {
				desc = list_entry(first->node.next,
						struct dma_pl330_desc, node);
				list_move_tail(&desc->node, &pl330->desc_pool);
			}

			list_move_tail(&first->node, &pl330->desc_pool);

			spin_unlock_irqrestore(&pl330->pool_lock, iflags);

			return NULL;
		}

		switch (direction) {
		case DMA_MEM_TO_DEV:
			desc->rqcfg.src_inc = 1;
			desc->rqcfg.dst_inc = 0;
			src = dma_addr;
			dst = pch->fifo_dma;
			break;
		case DMA_DEV_TO_MEM:
			desc->rqcfg.src_inc = 0;
			desc->rqcfg.dst_inc = 1;
			src = pch->fifo_dma;
			dst = dma_addr;
			break;
		default:
			break;
		}

		desc->rqtype = direction;
		desc->rqcfg.brst_size = pch->burst_sz;
		desc->rqcfg.brst_len = pch->burst_len;
		desc->bytes_requested = period_len;
		desc->infiniteloop = *infinite;
		fill_px(&desc->px, dst, src, period_len);

		if (!first)
			first = desc;
		else
			list_add_tail(&desc->node, &first->node);

		dma_addr += period_len;
	}

	if (!desc)
		return NULL;

	pch->cyclic = true;
	desc->txd.flags = flags;

	return &desc->txd;
}
EXPORT_SYMBOL_GPL(__pl330_prep_dma_cyclic);

static struct dma_async_tx_descriptor *pl330_prep_dma_cyclic(struct dma_chan *chan,
							     dma_addr_t dma_addr, size_t len,
							     size_t period_len,
							     enum dma_transfer_direction direction,
							     unsigned long flags)
{
	return __pl330_prep_dma_cyclic(chan, dma_addr, len, period_len,
			direction, flags, NULL);
}

static struct dma_async_tx_descriptor *
pl330_prep_dma_memcpy(struct dma_chan *chan, dma_addr_t dst,
		dma_addr_t src, size_t len, unsigned long flags)
{
	struct dma_pl330_desc *desc;
	struct dma_pl330_chan *pch = to_pchan(chan);
	struct pl330_dmac *pl330;
	int burst;

	if (unlikely(!pch || !len))
		return NULL;

	pl330 = pch->dmac;

	desc = __pl330_prep_dma_memcpy(pch, dst, src, len);
	if (!desc)
		return NULL;

	desc->rqcfg.src_inc = 1;
	desc->rqcfg.dst_inc = 1;
	desc->rqtype = DMA_MEM_TO_MEM;

	/* Select max possible burst size */
	burst = pl330->pcfg.data_bus_width / 8;

	/*
	 * Make sure we use a burst size that aligns with all the memcpy
	 * parameters because our DMA programming algorithm doesn't cope with
	 * transfers which straddle an entry in the DMA device's MFIFO.
	 */
	while ((src | dst | len) & (burst - 1))
		burst /= 2;

	desc->rqcfg.brst_size = 0;
	while (burst != (1 << desc->rqcfg.brst_size))
		desc->rqcfg.brst_size++;

	desc->rqcfg.brst_len = get_burst_len(desc, len);
	/*
	 * If burst size is smaller than bus width then make sure we only
	 * transfer one at a time to avoid a burst stradling an MFIFO entry.
	 */
	if (burst * 8 < pl330->pcfg.data_bus_width)
		desc->rqcfg.brst_len = 1;

	desc->bytes_requested = len;

	desc->txd.flags = flags;

	return &desc->txd;
}

static void __pl330_giveback_desc(struct pl330_dmac *pl330,
				  struct dma_pl330_desc *first)
{
	unsigned long flags;
	struct dma_pl330_desc *desc;

	if (!first)
		return;

	spin_lock_irqsave(&pl330->pool_lock, flags);

	while (!list_empty(&first->node)) {
		desc = list_entry(first->node.next,
				struct dma_pl330_desc, node);
		list_move_tail(&desc->node, &pl330->desc_pool);
	}

	list_move_tail(&first->node, &pl330->desc_pool);

	spin_unlock_irqrestore(&pl330->pool_lock, flags);
}

static struct dma_async_tx_descriptor *
pl330_prep_slave_sg(struct dma_chan *chan, struct scatterlist *sgl,
		unsigned int sg_len, enum dma_transfer_direction direction,
		unsigned long flg, void *context)
{
	struct dma_pl330_desc *first, *desc = NULL;
	struct dma_pl330_chan *pch = to_pchan(chan);
	struct scatterlist *sg;
	int i;

	if (unlikely(!pch || !sgl || !sg_len))
		return NULL;

	if (!pl330_prep_slave_fifo(pch, direction))
		return NULL;

	first = NULL;

	for_each_sg(sgl, sg, sg_len, i) {

		desc = pl330_get_desc(pch);
		if (!desc) {
			struct pl330_dmac *pl330 = pch->dmac;

			dev_err(pch->dmac->ddma.dev,
				"%s:%d Unable to fetch desc\n",
				__func__, __LINE__);
			__pl330_giveback_desc(pl330, first);

			return NULL;
		}

		if (!first)
			first = desc;
		else
			list_add_tail(&desc->node, &first->node);

		if (direction == DMA_MEM_TO_DEV) {
			desc->rqcfg.src_inc = 1;
			desc->rqcfg.dst_inc = 0;
			fill_px(&desc->px, pch->fifo_dma, sg_dma_address(sg),
				sg_dma_len(sg));
		} else {
			desc->rqcfg.src_inc = 0;
			desc->rqcfg.dst_inc = 1;
			fill_px(&desc->px, sg_dma_address(sg), pch->fifo_dma,
				sg_dma_len(sg));
		}

		desc->rqcfg.brst_size = pch->burst_sz;
		desc->rqcfg.brst_len = pch->burst_len;
		desc->rqtype = direction;
		desc->bytes_requested = sg_dma_len(sg);
	}

	/* Return the last desc in the chain */
	if (!desc)
		return NULL;

	desc->txd.flags = flg;
	return &desc->txd;
}

static irqreturn_t pl330_irq_handler(int irq, void *data)
{
	if (pl330_update(data))
		return IRQ_HANDLED;
	else
		return IRQ_NONE;
}

int pl330_dma_debug(struct dma_chan *chan)
{
	struct dma_pl330_chan *pch = to_pchan(chan);
	void __iomem *regs;
	struct pl330_thread *thrd;
	unsigned int idx;

	if (unlikely(!pch))
		return -EINVAL;

	thrd = pch->thread;
	regs = pch->dmac->base;

	idx = 1 - thrd->lstenq;
	if (thrd->req[idx].desc) {
		dev_info(pch->dmac->ddma.dev, "%d: mc_cpu:%lu\n",
			 thrd->lstenq, (unsigned long)thrd->req[idx].mc_cpu);
		dev_info(pch->dmac->ddma.dev, "%d: mc_bus:%lu\n", thrd->lstenq,
			 (unsigned long)thrd->req[idx].mc_bus);
	} else {
		idx = thrd->lstenq;
		if (thrd->req[idx].desc) {
			dev_info(pch->dmac->ddma.dev, "%d: mc_cpu:%lu\n",
				 thrd->lstenq, (unsigned long)thrd->req[idx].mc_cpu);
			dev_info(pch->dmac->ddma.dev, "%d: mc_bus:%lu\n", thrd->lstenq,
				 (unsigned long)thrd->req[idx].mc_bus);
		} else {
			dev_info(pch->dmac->ddma.dev, "No Information\n");
		}
	}

	dev_info(pch->dmac->ddma.dev, "[ DMA Register Dump(id: %d) ]\n", thrd->id);
	dev_info(pch->dmac->ddma.dev, "DAR:0x%x\n", readl(regs + DA(thrd->id)));
	dev_info(pch->dmac->ddma.dev, "SAR:0x%x\n", readl(regs + SA(thrd->id)));
	if (pch->dmac->inst_wrapper)
		dev_info(pch->dmac->ddma.dev,
			 "arwrapper_inst:0x%x\n", readl(pch->dmac->inst_wrapper));
	dev_info(pch->dmac->ddma.dev, "arwrapper:0x%x\n", readl(thrd->ar_wrapper));
	dev_info(pch->dmac->ddma.dev, "awwrapper:0x%x\n", readl(thrd->aw_wrapper));
	dev_info(pch->dmac->ddma.dev, "DBGSTATUS:0x%x\n", readl(regs + DBGSTATUS));
	dev_info(pch->dmac->ddma.dev, "INTMIS:0x%x\n", readl(regs + INTSTATUS));
	dev_info(pch->dmac->ddma.dev, "INTEN:0x%x\n", readl(regs + INTEN));
	dev_info(pch->dmac->ddma.dev, "DSR:0x%x\n", readl(regs + DS));
	dev_info(pch->dmac->ddma.dev, "CPC:0x%x\n", readl(regs + CPC(thrd->id)));
	dev_info(pch->dmac->ddma.dev, "CCR:0x%x\n", readl(regs + CC(thrd->id)));
	dev_info(pch->dmac->ddma.dev, "CSR:0x%x\n", readl(regs + CS(thrd->id)));
	dev_info(pch->dmac->ddma.dev, "CRD:0x%x\n", readl(regs + CRD));
	dev_info(pch->dmac->ddma.dev, "LC0:0x%x\n", readl(regs + LC0(thrd->id)));
	dev_info(pch->dmac->ddma.dev, "LC1:0x%x\n", readl(regs + LC1(thrd->id)));
	dev_info(pch->dmac->ddma.dev, "FTR:0x%x\n", readl(regs + FTC(thrd->id)));
	dev_info(pch->dmac->ddma.dev, "FTRD:0x%x\n", readl(regs + FTM));
	dev_info(pch->dmac->ddma.dev, "FSRC:0x%x\n", readl(regs + FSC));
	dev_info(pch->dmac->ddma.dev, "FSRD:0x%x\n", readl(regs + FSM));

	return 0;
}
EXPORT_SYMBOL_GPL(pl330_dma_debug);

int pl330_dma_getposition(struct dma_chan *chan, dma_addr_t *src, dma_addr_t *dst)
{
	struct dma_pl330_chan *pch = to_pchan(chan);
	void __iomem *regs;
	struct pl330_thread *thrd;

	if (unlikely(!pch))
		return -EINVAL;

	thrd = pch->thread;
	regs = pch->dmac->base;

	*src = readl(regs + SA(thrd->id));
	*dst = readl(regs + DA(thrd->id));

	*src |= (dma_addr_t)readl(thrd->ar_wrapper) << 32;
	*dst |= (dma_addr_t)readl(thrd->aw_wrapper) << 32;

	return 0;
}
EXPORT_SYMBOL_GPL(pl330_dma_getposition);

#define PL330_DMA_BUSWIDTHS	(BIT(DMA_SLAVE_BUSWIDTH_UNDEFINED) | \
				 BIT(DMA_SLAVE_BUSWIDTH_1_BYTE) | \
				 BIT(DMA_SLAVE_BUSWIDTH_2_BYTES) | \
				 BIT(DMA_SLAVE_BUSWIDTH_4_BYTES) | \
				 BIT(DMA_SLAVE_BUSWIDTH_8_BYTES))
#ifdef CONFIG_PM
/*
 * Runtime PM callbacks are provided by amba/bus.c driver.
 *
 * It is assumed here that IRQ safe runtime PM is chosen in probe and amba
 * bus driver will only disable/enable the clock in runtime PM callbacks.
 */
static int pl330_suspend(struct device *dev)
{
	pm_runtime_force_suspend(dev);

	return 0;
}

static int pl330_resume(struct device *dev)
{
	struct pl330_dmac *pl330;
	int i;

	pl330 = (struct pl330_dmac *)dev_get_drvdata(dev);

	pm_runtime_force_resume(dev);

	if (pl330->inst_wrapper)
		__raw_writel((pl330->mcode_bus >> 32) & 0xf, pl330->inst_wrapper);

	for (i = 0; i < AMBA_NR_IRQS; i++) {
		int irq = pl330->irqnum_having_multi[i];

		if (!irq)
			break;
#if defined(CONFIG_SCHED_HMP)
		irq_set_affinity_hint(irq, &hmp_slow_cpu_mask);
#else
		irq_set_affinity_hint(irq, cpu_all_mask);
#endif
	}

	return 0;
}

static const struct dev_pm_ops pl330_pm = {
	SET_LATE_SYSTEM_SLEEP_PM_OPS(pl330_suspend, pl330_resume)
};

#define PL330_PM (&pl330_pm)

#else /* CONFIG_PM */

#define PL330_PM NULL

#endif /* !CONFIG_PM */

static int
pl330_probe(struct amba_device *adev, const struct amba_id *id)
{
	struct pl330_config *pcfg;
	struct pl330_dmac *pl330;
	struct dma_pl330_chan *pch, *_p;
	struct dma_device *pd;
	struct resource *res;
	int i, ret, irq;
	int num_chan;
	struct device_node *np = adev->dev.of_node;
	int irq_flags = 0;
	int count_irq = 0;

	/* Allocate a new DMAC and its Channels */
	pl330 = devm_kzalloc(&adev->dev, sizeof(*pl330), GFP_KERNEL);
	if (!pl330)
		return -ENOMEM;

	pd = &pl330->ddma;
	pd->dev = &adev->dev;


	/* get quirk */
	for (i = 0; i < ARRAY_SIZE(of_quirks); i++)
		if (of_property_read_bool(np, of_quirks[i].quirk))
			pl330->quirks |= of_quirks[i].id;

	res = &adev->res;
	pl330->base = devm_ioremap_resource(&adev->dev, res);
	if (IS_ERR(pl330->base))
		return PTR_ERR(pl330->base);

	amba_set_drvdata(adev, pl330);

	if (adev->dev.of_node) {
		pl330->multi_irq = of_dma_multi_irq(adev->dev.of_node);
#ifdef MULTI_IRQ_SUPPORT_ITMON
		if (pl330->multi_irq)
			irq_flags = IRQF_GIC_MULTI_TARGET;
#endif
	}

	for (i = 0; i < AMBA_NR_IRQS; i++) {
		irq = adev->irq[i];
		if (!irq)
			break;
		ret = devm_request_irq(&adev->dev, irq,
				       pl330_irq_handler, irq_flags,
				       dev_name(&adev->dev), pl330);
		if (ret)
			return ret;

		if (pl330->multi_irq) {
#if defined(CONFIG_SCHED_HMP)
			irq_set_affinity_hint(irq, &hmp_slow_cpu_mask);
#else
			irq_set_affinity_hint(irq, cpu_all_mask);
#endif
			pl330->irqnum_having_multi[count_irq++] = irq;
		}
	}

#ifdef CONFIG_ZONE_DMA
	ret = dma_set_mask_and_coherent(&adev->dev, DMA_BIT_MASK(32));
#else
	ret = dma_set_mask_and_coherent(&adev->dev, DMA_BIT_MASK(36));
#endif
	if (ret)
		return ret;

	if (adev->dev.of_node) {
		*adev->dev.dma_mask = of_dma_get_mask(adev->dev.of_node, "dma-mask-bit");
		adev->dev.coherent_dma_mask =
			of_dma_get_mask(adev->dev.of_node, "coherent-mask-bit");
		pl330->wrapper = of_dma_get_wrapper_available(adev->dev.of_node);
	}

	pcfg = &pl330->pcfg;

	pcfg->periph_id = adev->periphid;
	ret = pl330_add(pl330);
	if (ret)
		return ret;

	INIT_LIST_HEAD(&pl330->desc_pool);
	spin_lock_init(&pl330->pool_lock);

	/* Create a descriptor pool of default size */
	if (!add_desc(&pl330->desc_pool, &pl330->pool_lock,
		      GFP_KERNEL, NR_DEFAULT_DESC))
		dev_warn(&adev->dev, "unable to allocate desc\n");

	INIT_LIST_HEAD(&pd->channels);

	/* Initialize channel parameters */
	num_chan = max_t(int, pcfg->num_peri, pcfg->num_chan);

	pl330->num_peripherals = num_chan;

	pl330->peripherals = kcalloc(num_chan, sizeof(*pch), GFP_KERNEL);
	if (!pl330->peripherals) {
		ret = -ENOMEM;
		goto probe_err2;
	}

	for (i = 0; i < num_chan; i++) {
		pch = &pl330->peripherals[i];

		pch->chan.private = adev->dev.of_node;
		INIT_LIST_HEAD(&pch->submitted_list);
		INIT_LIST_HEAD(&pch->work_list);
		INIT_LIST_HEAD(&pch->completed_list);
		spin_lock_init(&pch->lock);
		pch->thread = NULL;
		pch->chan.device = pd;
		pch->dmac = pl330;
		pch->dir = DMA_NONE;

		/* Add the channel to the DMAC list */
		list_add_tail(&pch->chan.device_node, &pd->channels);
	}

	dma_cap_set(DMA_MEMCPY, pd->cap_mask);
	if (pcfg->num_peri) {
		dma_cap_set(DMA_SLAVE, pd->cap_mask);
		dma_cap_set(DMA_CYCLIC, pd->cap_mask);
		dma_cap_set(DMA_PRIVATE, pd->cap_mask);
	}

	pd->device_alloc_chan_resources = pl330_alloc_chan_resources;
	pd->device_free_chan_resources = pl330_free_chan_resources;
	pd->device_prep_dma_memcpy = pl330_prep_dma_memcpy;
	pd->device_prep_dma_cyclic = pl330_prep_dma_cyclic;
	pd->device_tx_status = pl330_tx_status;
	pd->device_prep_slave_sg = pl330_prep_slave_sg;
	pd->device_config = pl330_config;
	pd->device_pause = pl330_pause;
	pd->device_terminate_all = pl330_terminate_all;
	pd->device_issue_pending = pl330_issue_pending;
	pd->src_addr_widths = PL330_DMA_BUSWIDTHS;
	pd->dst_addr_widths = PL330_DMA_BUSWIDTHS;
	pd->directions = BIT(DMA_DEV_TO_MEM) | BIT(DMA_MEM_TO_DEV);
	pd->residue_granularity = DMA_RESIDUE_GRANULARITY_BURST;
	pd->max_burst = PL330_MAX_BURST;

	ret = dma_async_device_register(pd);
	if (ret) {
		dev_err(&adev->dev, "unable to register DMAC\n");
		goto probe_err3;
	}

	if (adev->dev.of_node) {
		ret = of_dma_controller_register(adev->dev.of_node,
					 of_dma_pl330_xlate, pl330);
		if (ret) {
			dev_err(&adev->dev,
			"unable to register DMA to the generic DT DMA helpers\n");
		}
	}

	adev->dev.dma_parms = &pl330->dma_parms;

	/*
	 * This is the limit for transfers with a buswidth of 1, larger
	 * buswidths will have larger limits.
	 */
	ret = dma_set_max_seg_size(&adev->dev, 1900800);
	if (ret)
		dev_err(&adev->dev, "unable to set the seg size\n");


	dev_info(&adev->dev,
		"Loaded driver for PL330 DMAC-%x\n", adev->periphid);
	dev_info(&adev->dev,
		"\tDBUFF-%ux%ubytes Num_Chans-%u Num_Peri-%u Num_Events-%u\n",
		pcfg->data_buf_dep, pcfg->data_bus_width / 8, pcfg->num_chan,
		pcfg->num_peri, pcfg->num_events);

	pm_runtime_irq_safe(&adev->dev);
	pm_runtime_use_autosuspend(&adev->dev);
	pm_runtime_set_autosuspend_delay(&adev->dev, PL330_AUTOSUSPEND_DELAY);
	pm_runtime_mark_last_busy(&adev->dev);
	pm_runtime_put_autosuspend(&adev->dev);

	return 0;
probe_err3:
	/* Idle the DMAC */
	list_for_each_entry_safe(pch, _p, &pl330->ddma.channels,
			chan.device_node) {

		/* Remove the channel */
		list_del(&pch->chan.device_node);

		/* Flush the channel */
		if (pch->thread) {
			pl330_terminate_all(&pch->chan);
			pl330_free_chan_resources(&pch->chan);
		}
	}
probe_err2:
	pl330_del(pl330);

	return ret;
}

static void pl330_remove(struct amba_device *adev)
{
	struct pl330_dmac *pl330 = amba_get_drvdata(adev);
	struct dma_pl330_chan *pch, *_p;
	int i, irq;

	pm_runtime_get_noresume(pl330->ddma.dev);

	if (adev->dev.of_node)
		of_dma_controller_free(adev->dev.of_node);

	for (i = 0; i < AMBA_NR_IRQS; i++) {
		irq = adev->irq[i];
		if (irq)
			devm_free_irq(&adev->dev, irq, pl330);
	}

	dma_async_device_unregister(&pl330->ddma);

	/* Idle the DMAC */
	list_for_each_entry_safe(pch, _p, &pl330->ddma.channels,
			chan.device_node) {

		/* Remove the channel */
		list_del(&pch->chan.device_node);

		/* Flush the channel */
		if (pch->thread) {
			pl330_terminate_all(&pch->chan);
			pl330_free_chan_resources(&pch->chan);
		}
	}

	pl330_del(pl330);

}

static const struct amba_id pl330_ids[] = {
	{
		.id	= 0x00041330,
		.mask	= 0x000fffff,
	},
	{ 0, 0 },
};

MODULE_DEVICE_TABLE(amba, pl330_ids);

static struct amba_driver pl330_driver = {
	.drv = {
		.owner = THIS_MODULE,
		.pm = PL330_PM,
		.name = "dma-pl330",
	},
	.id_table = pl330_ids,
	.probe = pl330_probe,
	.remove = pl330_remove,
};

module_amba_driver(pl330_driver);

MODULE_AUTHOR("Jaswinder Singh <jassisinghbrar@gmail.com>");
MODULE_DESCRIPTION("API Driver for PL330 DMAC");
MODULE_LICENSE("GPL");<|MERGE_RESOLUTION|>--- conflicted
+++ resolved
@@ -1982,10 +1982,7 @@
 
 			if (!descdone->infiniteloop) {
 				thrd->req[active].desc = NULL;
-<<<<<<< HEAD
-=======
 				thrd->req_running = -1;
->>>>>>> 07852e0b
 
 				/* Get going again ASAP */
 				_start(thrd);
