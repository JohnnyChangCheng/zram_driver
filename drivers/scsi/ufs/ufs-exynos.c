// SPDX-License-Identifier: GPL-2.0-only
/*
 * UFS Host Controller driver for Exynos specific extensions
 *
 * Copyright (C) 2014-2015 Samsung Electronics Co., Ltd.
 * Author: Seungwon Jeon  <essuuj@gmail.com>
 * Author: Alim Akhtar <alim.akhtar@samsung.com>
 *
 */

#include <linux/clk.h>
#include <linux/module.h>
#include <linux/of.h>
#include <linux/of_address.h>
#include <linux/phy/phy.h>
#include <linux/platform_device.h>

#include "ufshcd.h"
#include "ufshcd-pltfrm.h"
#include "ufshci.h"
#include "unipro.h"

#include "ufs-exynos.h"

/*
 * Exynos's Vendor specific registers for UFSHCI
 */
#define HCI_TXPRDT_ENTRY_SIZE	0x00
#define PRDT_PREFECT_EN		BIT(31)
#define PRDT_SET_SIZE(x)	((x) & 0x1F)
#define HCI_RXPRDT_ENTRY_SIZE	0x04
#define HCI_1US_TO_CNT_VAL	0x0C
#define CNT_VAL_1US_MASK	0x3FF
#define HCI_UTRL_NEXUS_TYPE	0x40
#define HCI_UTMRL_NEXUS_TYPE	0x44
#define HCI_SW_RST		0x50
#define UFS_LINK_SW_RST		BIT(0)
#define UFS_UNIPRO_SW_RST	BIT(1)
#define UFS_SW_RST_MASK		(UFS_UNIPRO_SW_RST | UFS_LINK_SW_RST)
#define HCI_DATA_REORDER	0x60
#define HCI_UNIPRO_APB_CLK_CTRL	0x68
#define UNIPRO_APB_CLK(v, x)	(((v) & ~0xF) | ((x) & 0xF))
#define HCI_AXIDMA_RWDATA_BURST_LEN	0x6C
#define HCI_GPIO_OUT		0x70
#define HCI_ERR_EN_PA_LAYER	0x78
#define HCI_ERR_EN_DL_LAYER	0x7C
#define HCI_ERR_EN_N_LAYER	0x80
#define HCI_ERR_EN_T_LAYER	0x84
#define HCI_ERR_EN_DME_LAYER	0x88
#define HCI_CLKSTOP_CTRL	0xB0
#define REFCLK_STOP		BIT(2)
#define UNIPRO_MCLK_STOP	BIT(1)
#define UNIPRO_PCLK_STOP	BIT(0)
#define CLK_STOP_MASK		(REFCLK_STOP |\
				 UNIPRO_MCLK_STOP |\
				 UNIPRO_PCLK_STOP)
#define HCI_MISC		0xB4
#define REFCLK_CTRL_EN		BIT(7)
#define UNIPRO_PCLK_CTRL_EN	BIT(6)
#define UNIPRO_MCLK_CTRL_EN	BIT(5)
#define HCI_CORECLK_CTRL_EN	BIT(4)
#define CLK_CTRL_EN_MASK	(REFCLK_CTRL_EN |\
				 UNIPRO_PCLK_CTRL_EN |\
				 UNIPRO_MCLK_CTRL_EN)
/* Device fatal error */
#define DFES_ERR_EN		BIT(31)
#define DFES_DEF_L2_ERRS	(UIC_DATA_LINK_LAYER_ERROR_RX_BUF_OF |\
				 UIC_DATA_LINK_LAYER_ERROR_PA_INIT)
#define DFES_DEF_L3_ERRS	(UIC_NETWORK_UNSUPPORTED_HEADER_TYPE |\
				 UIC_NETWORK_BAD_DEVICEID_ENC |\
				 UIC_NETWORK_LHDR_TRAP_PACKET_DROPPING)
#define DFES_DEF_L4_ERRS	(UIC_TRANSPORT_UNSUPPORTED_HEADER_TYPE |\
				 UIC_TRANSPORT_UNKNOWN_CPORTID |\
				 UIC_TRANSPORT_NO_CONNECTION_RX |\
				 UIC_TRANSPORT_BAD_TC)

enum {
	UNIPRO_L1_5 = 0,/* PHY Adapter */
	UNIPRO_L2,	/* Data Link */
	UNIPRO_L3,	/* Network */
	UNIPRO_L4,	/* Transport */
	UNIPRO_DME,	/* DME */
};

/*
 * UNIPRO registers
 */
#define UNIPRO_COMP_VERSION			0x000
#define UNIPRO_DME_PWR_REQ			0x090
#define UNIPRO_DME_PWR_REQ_POWERMODE		0x094
#define UNIPRO_DME_PWR_REQ_LOCALL2TIMER0	0x098
#define UNIPRO_DME_PWR_REQ_LOCALL2TIMER1	0x09C
#define UNIPRO_DME_PWR_REQ_LOCALL2TIMER2	0x0A0
#define UNIPRO_DME_PWR_REQ_REMOTEL2TIMER0	0x0A4
#define UNIPRO_DME_PWR_REQ_REMOTEL2TIMER1	0x0A8
#define UNIPRO_DME_PWR_REQ_REMOTEL2TIMER2	0x0AC

/*
 * UFS Protector registers
 */
#define UFSPRSECURITY	0x010
#define NSSMU		BIT(14)
#define UFSPSBEGIN0	0x200
#define UFSPSEND0	0x204
#define UFSPSLUN0	0x208
#define UFSPSCTRL0	0x20C

#define CNTR_DIV_VAL 40

static void exynos_ufs_auto_ctrl_hcc(struct exynos_ufs *ufs, bool en);
static void exynos_ufs_ctrl_clkstop(struct exynos_ufs *ufs, bool en);

static inline void exynos_ufs_enable_auto_ctrl_hcc(struct exynos_ufs *ufs)
{
	exynos_ufs_auto_ctrl_hcc(ufs, true);
}

static inline void exynos_ufs_disable_auto_ctrl_hcc(struct exynos_ufs *ufs)
{
	exynos_ufs_auto_ctrl_hcc(ufs, false);
}

static inline void exynos_ufs_disable_auto_ctrl_hcc_save(
					struct exynos_ufs *ufs, u32 *val)
{
	*val = hci_readl(ufs, HCI_MISC);
	exynos_ufs_auto_ctrl_hcc(ufs, false);
}

static inline void exynos_ufs_auto_ctrl_hcc_restore(
					struct exynos_ufs *ufs, u32 *val)
{
	hci_writel(ufs, *val, HCI_MISC);
}

static inline void exynos_ufs_gate_clks(struct exynos_ufs *ufs)
{
	exynos_ufs_ctrl_clkstop(ufs, true);
}

static inline void exynos_ufs_ungate_clks(struct exynos_ufs *ufs)
{
	exynos_ufs_ctrl_clkstop(ufs, false);
}

static int exynos7_ufs_drv_init(struct device *dev, struct exynos_ufs *ufs)
{
	return 0;
}

static int exynos7_ufs_pre_link(struct exynos_ufs *ufs)
{
	struct ufs_hba *hba = ufs->hba;
	u32 val = ufs->drv_data->uic_attr->pa_dbg_option_suite;
	int i;

	exynos_ufs_enable_ov_tm(hba);
	for_each_ufs_tx_lane(ufs, i)
		ufshcd_dme_set(hba, UIC_ARG_MIB_SEL(0x297, i), 0x17);
	for_each_ufs_rx_lane(ufs, i) {
		ufshcd_dme_set(hba, UIC_ARG_MIB_SEL(0x362, i), 0xff);
		ufshcd_dme_set(hba, UIC_ARG_MIB_SEL(0x363, i), 0x00);
	}
	exynos_ufs_disable_ov_tm(hba);

	for_each_ufs_tx_lane(ufs, i)
		ufshcd_dme_set(hba,
			UIC_ARG_MIB_SEL(TX_HIBERN8_CONTROL, i), 0x0);
	ufshcd_dme_set(hba, UIC_ARG_MIB(PA_DBG_TXPHY_CFGUPDT), 0x1);
	udelay(1);
	ufshcd_dme_set(hba, UIC_ARG_MIB(PA_DBG_OPTION_SUITE), val | (1 << 12));
	ufshcd_dme_set(hba, UIC_ARG_MIB(PA_DBG_SKIP_RESET_PHY), 0x1);
	ufshcd_dme_set(hba, UIC_ARG_MIB(PA_DBG_SKIP_LINE_RESET), 0x1);
	ufshcd_dme_set(hba, UIC_ARG_MIB(PA_DBG_LINE_RESET_REQ), 0x1);
	udelay(1600);
	ufshcd_dme_set(hba, UIC_ARG_MIB(PA_DBG_OPTION_SUITE), val);

	return 0;
}

static int exynos7_ufs_post_link(struct exynos_ufs *ufs)
{
	struct ufs_hba *hba = ufs->hba;
	int i;

	exynos_ufs_enable_ov_tm(hba);
	for_each_ufs_tx_lane(ufs, i) {
		ufshcd_dme_set(hba, UIC_ARG_MIB_SEL(0x28b, i), 0x83);
		ufshcd_dme_set(hba, UIC_ARG_MIB_SEL(0x29a, i), 0x07);
		ufshcd_dme_set(hba, UIC_ARG_MIB_SEL(0x277, i),
			TX_LINERESET_N(exynos_ufs_calc_time_cntr(ufs, 200000)));
	}
	exynos_ufs_disable_ov_tm(hba);

	exynos_ufs_enable_dbg_mode(hba);
	ufshcd_dme_set(hba, UIC_ARG_MIB(PA_SAVECONFIGTIME), 0xbb8);
	exynos_ufs_disable_dbg_mode(hba);

	return 0;
}

static int exynos7_ufs_pre_pwr_change(struct exynos_ufs *ufs,
						struct ufs_pa_layer_attr *pwr)
{
	unipro_writel(ufs, 0x22, UNIPRO_DBG_FORCE_DME_CTRL_STATE);

	return 0;
}

static int exynos7_ufs_post_pwr_change(struct exynos_ufs *ufs,
						struct ufs_pa_layer_attr *pwr)
{
	struct ufs_hba *hba = ufs->hba;
	int lanes = max_t(u32, pwr->lane_rx, pwr->lane_tx);

	ufshcd_dme_set(hba, UIC_ARG_MIB(PA_DBG_RXPHY_CFGUPDT), 0x1);

	if (lanes == 1) {
		exynos_ufs_enable_dbg_mode(hba);
		ufshcd_dme_set(hba, UIC_ARG_MIB(PA_CONNECTEDTXDATALANES), 0x1);
		exynos_ufs_disable_dbg_mode(hba);
	}

	return 0;
}

/*
 * exynos_ufs_auto_ctrl_hcc - HCI core clock control by h/w
 * Control should be disabled in the below cases
 * - Before host controller S/W reset
 * - Access to UFS protector's register
 */
static void exynos_ufs_auto_ctrl_hcc(struct exynos_ufs *ufs, bool en)
{
	u32 misc = hci_readl(ufs, HCI_MISC);

	if (en)
		hci_writel(ufs, misc | HCI_CORECLK_CTRL_EN, HCI_MISC);
	else
		hci_writel(ufs, misc & ~HCI_CORECLK_CTRL_EN, HCI_MISC);
}

static void exynos_ufs_ctrl_clkstop(struct exynos_ufs *ufs, bool en)
{
	u32 ctrl = hci_readl(ufs, HCI_CLKSTOP_CTRL);
	u32 misc = hci_readl(ufs, HCI_MISC);

	if (en) {
		hci_writel(ufs, misc | CLK_CTRL_EN_MASK, HCI_MISC);
		hci_writel(ufs, ctrl | CLK_STOP_MASK, HCI_CLKSTOP_CTRL);
	} else {
		hci_writel(ufs, ctrl & ~CLK_STOP_MASK, HCI_CLKSTOP_CTRL);
		hci_writel(ufs, misc & ~CLK_CTRL_EN_MASK, HCI_MISC);
	}
}

static int exynos_ufs_get_clk_info(struct exynos_ufs *ufs)
{
	struct ufs_hba *hba = ufs->hba;
	struct list_head *head = &hba->clk_list_head;
	struct ufs_clk_info *clki;
	u32 pclk_rate;
	u32 f_min, f_max;
	u8 div = 0;
	int ret = 0;

	if (list_empty(head))
		goto out;

	list_for_each_entry(clki, head, list) {
		if (!IS_ERR(clki->clk)) {
			if (!strcmp(clki->name, "core_clk"))
				ufs->clk_hci_core = clki->clk;
			else if (!strcmp(clki->name, "sclk_unipro_main"))
				ufs->clk_unipro_main = clki->clk;
		}
	}

	if (!ufs->clk_hci_core || !ufs->clk_unipro_main) {
		dev_err(hba->dev, "failed to get clk info\n");
		ret = -EINVAL;
		goto out;
	}

	ufs->mclk_rate = clk_get_rate(ufs->clk_unipro_main);
	pclk_rate = clk_get_rate(ufs->clk_hci_core);
	f_min = ufs->pclk_avail_min;
	f_max = ufs->pclk_avail_max;

	if (ufs->opts & EXYNOS_UFS_OPT_HAS_APB_CLK_CTRL) {
		do {
			pclk_rate /= (div + 1);

			if (pclk_rate <= f_max)
				break;
			div++;
		} while (pclk_rate >= f_min);
	}

	if (unlikely(pclk_rate < f_min || pclk_rate > f_max)) {
		dev_err(hba->dev, "not available pclk range %d\n", pclk_rate);
		ret = -EINVAL;
		goto out;
	}

	ufs->pclk_rate = pclk_rate;
	ufs->pclk_div = div;

out:
	return ret;
}

static void exynos_ufs_set_unipro_pclk_div(struct exynos_ufs *ufs)
{
	if (ufs->opts & EXYNOS_UFS_OPT_HAS_APB_CLK_CTRL) {
		u32 val;

		val = hci_readl(ufs, HCI_UNIPRO_APB_CLK_CTRL);
		hci_writel(ufs, UNIPRO_APB_CLK(val, ufs->pclk_div),
			   HCI_UNIPRO_APB_CLK_CTRL);
	}
}

static void exynos_ufs_set_pwm_clk_div(struct exynos_ufs *ufs)
{
	struct ufs_hba *hba = ufs->hba;
	struct exynos_ufs_uic_attr *attr = ufs->drv_data->uic_attr;

	ufshcd_dme_set(hba,
		UIC_ARG_MIB(CMN_PWM_CLK_CTRL), attr->cmn_pwm_clk_ctrl);
}

static void exynos_ufs_calc_pwm_clk_div(struct exynos_ufs *ufs)
{
	struct ufs_hba *hba = ufs->hba;
	struct exynos_ufs_uic_attr *attr = ufs->drv_data->uic_attr;
	const unsigned int div = 30, mult = 20;
	const unsigned long pwm_min = 3 * 1000 * 1000;
	const unsigned long pwm_max = 9 * 1000 * 1000;
	const int divs[] = {32, 16, 8, 4};
	unsigned long clk = 0, _clk, clk_period;
	int i = 0, clk_idx = -1;

	clk_period = UNIPRO_PCLK_PERIOD(ufs);
	for (i = 0; i < ARRAY_SIZE(divs); i++) {
		_clk = NSEC_PER_SEC * mult / (clk_period * divs[i] * div);
		if (_clk >= pwm_min && _clk <= pwm_max) {
			if (_clk > clk) {
				clk_idx = i;
				clk = _clk;
			}
		}
	}

	if (clk_idx == -1) {
		ufshcd_dme_get(hba, UIC_ARG_MIB(CMN_PWM_CLK_CTRL), &clk_idx);
		dev_err(hba->dev,
			"failed to decide pwm clock divider, will not change\n");
	}

	attr->cmn_pwm_clk_ctrl = clk_idx & PWM_CLK_CTRL_MASK;
}

long exynos_ufs_calc_time_cntr(struct exynos_ufs *ufs, long period)
{
	const int precise = 10;
	long pclk_rate = ufs->pclk_rate;
	long clk_period, fraction;

	clk_period = UNIPRO_PCLK_PERIOD(ufs);
	fraction = ((NSEC_PER_SEC % pclk_rate) * precise) / pclk_rate;

	return (period * precise) / ((clk_period * precise) + fraction);
}

static void exynos_ufs_specify_phy_time_attr(struct exynos_ufs *ufs)
{
	struct exynos_ufs_uic_attr *attr = ufs->drv_data->uic_attr;
	struct ufs_phy_time_cfg *t_cfg = &ufs->t_cfg;

	t_cfg->tx_linereset_p =
		exynos_ufs_calc_time_cntr(ufs, attr->tx_dif_p_nsec);
	t_cfg->tx_linereset_n =
		exynos_ufs_calc_time_cntr(ufs, attr->tx_dif_n_nsec);
	t_cfg->tx_high_z_cnt =
		exynos_ufs_calc_time_cntr(ufs, attr->tx_high_z_cnt_nsec);
	t_cfg->tx_base_n_val =
		exynos_ufs_calc_time_cntr(ufs, attr->tx_base_unit_nsec);
	t_cfg->tx_gran_n_val =
		exynos_ufs_calc_time_cntr(ufs, attr->tx_gran_unit_nsec);
	t_cfg->tx_sleep_cnt =
		exynos_ufs_calc_time_cntr(ufs, attr->tx_sleep_cnt);

	t_cfg->rx_linereset =
		exynos_ufs_calc_time_cntr(ufs, attr->rx_dif_p_nsec);
	t_cfg->rx_hibern8_wait =
		exynos_ufs_calc_time_cntr(ufs, attr->rx_hibern8_wait_nsec);
	t_cfg->rx_base_n_val =
		exynos_ufs_calc_time_cntr(ufs, attr->rx_base_unit_nsec);
	t_cfg->rx_gran_n_val =
		exynos_ufs_calc_time_cntr(ufs, attr->rx_gran_unit_nsec);
	t_cfg->rx_sleep_cnt =
		exynos_ufs_calc_time_cntr(ufs, attr->rx_sleep_cnt);
	t_cfg->rx_stall_cnt =
		exynos_ufs_calc_time_cntr(ufs, attr->rx_stall_cnt);
}

static void exynos_ufs_config_phy_time_attr(struct exynos_ufs *ufs)
{
	struct ufs_hba *hba = ufs->hba;
	struct ufs_phy_time_cfg *t_cfg = &ufs->t_cfg;
	int i;

	exynos_ufs_set_pwm_clk_div(ufs);

	exynos_ufs_enable_ov_tm(hba);

	for_each_ufs_rx_lane(ufs, i) {
		ufshcd_dme_set(hba, UIC_ARG_MIB_SEL(RX_FILLER_ENABLE, i),
				ufs->drv_data->uic_attr->rx_filler_enable);
		ufshcd_dme_set(hba, UIC_ARG_MIB_SEL(RX_LINERESET_VAL, i),
				RX_LINERESET(t_cfg->rx_linereset));
		ufshcd_dme_set(hba, UIC_ARG_MIB_SEL(RX_BASE_NVAL_07_00, i),
				RX_BASE_NVAL_L(t_cfg->rx_base_n_val));
		ufshcd_dme_set(hba, UIC_ARG_MIB_SEL(RX_BASE_NVAL_15_08, i),
				RX_BASE_NVAL_H(t_cfg->rx_base_n_val));
		ufshcd_dme_set(hba, UIC_ARG_MIB_SEL(RX_GRAN_NVAL_07_00, i),
				RX_GRAN_NVAL_L(t_cfg->rx_gran_n_val));
		ufshcd_dme_set(hba, UIC_ARG_MIB_SEL(RX_GRAN_NVAL_10_08, i),
				RX_GRAN_NVAL_H(t_cfg->rx_gran_n_val));
		ufshcd_dme_set(hba, UIC_ARG_MIB_SEL(RX_OV_SLEEP_CNT_TIMER, i),
				RX_OV_SLEEP_CNT(t_cfg->rx_sleep_cnt));
		ufshcd_dme_set(hba, UIC_ARG_MIB_SEL(RX_OV_STALL_CNT_TIMER, i),
				RX_OV_STALL_CNT(t_cfg->rx_stall_cnt));
	}

	for_each_ufs_tx_lane(ufs, i) {
		ufshcd_dme_set(hba, UIC_ARG_MIB_SEL(TX_LINERESET_P_VAL, i),
				TX_LINERESET_P(t_cfg->tx_linereset_p));
		ufshcd_dme_set(hba, UIC_ARG_MIB_SEL(TX_HIGH_Z_CNT_07_00, i),
				TX_HIGH_Z_CNT_L(t_cfg->tx_high_z_cnt));
		ufshcd_dme_set(hba, UIC_ARG_MIB_SEL(TX_HIGH_Z_CNT_11_08, i),
				TX_HIGH_Z_CNT_H(t_cfg->tx_high_z_cnt));
		ufshcd_dme_set(hba, UIC_ARG_MIB_SEL(TX_BASE_NVAL_07_00, i),
				TX_BASE_NVAL_L(t_cfg->tx_base_n_val));
		ufshcd_dme_set(hba, UIC_ARG_MIB_SEL(TX_BASE_NVAL_15_08, i),
				TX_BASE_NVAL_H(t_cfg->tx_base_n_val));
		ufshcd_dme_set(hba, UIC_ARG_MIB_SEL(TX_GRAN_NVAL_07_00, i),
				TX_GRAN_NVAL_L(t_cfg->tx_gran_n_val));
		ufshcd_dme_set(hba, UIC_ARG_MIB_SEL(TX_GRAN_NVAL_10_08, i),
				TX_GRAN_NVAL_H(t_cfg->tx_gran_n_val));
		ufshcd_dme_set(hba, UIC_ARG_MIB_SEL(TX_OV_SLEEP_CNT_TIMER, i),
				TX_OV_H8_ENTER_EN |
				TX_OV_SLEEP_CNT(t_cfg->tx_sleep_cnt));
		ufshcd_dme_set(hba, UIC_ARG_MIB_SEL(TX_MIN_ACTIVATETIME, i),
				ufs->drv_data->uic_attr->tx_min_activatetime);
	}

	exynos_ufs_disable_ov_tm(hba);
}

static void exynos_ufs_config_phy_cap_attr(struct exynos_ufs *ufs)
{
	struct ufs_hba *hba = ufs->hba;
	struct exynos_ufs_uic_attr *attr = ufs->drv_data->uic_attr;
	int i;

	exynos_ufs_enable_ov_tm(hba);

	for_each_ufs_rx_lane(ufs, i) {
		ufshcd_dme_set(hba,
				UIC_ARG_MIB_SEL(RX_HS_G1_SYNC_LENGTH_CAP, i),
				attr->rx_hs_g1_sync_len_cap);
		ufshcd_dme_set(hba,
				UIC_ARG_MIB_SEL(RX_HS_G2_SYNC_LENGTH_CAP, i),
				attr->rx_hs_g2_sync_len_cap);
		ufshcd_dme_set(hba,
				UIC_ARG_MIB_SEL(RX_HS_G3_SYNC_LENGTH_CAP, i),
				attr->rx_hs_g3_sync_len_cap);
		ufshcd_dme_set(hba,
				UIC_ARG_MIB_SEL(RX_HS_G1_PREP_LENGTH_CAP, i),
				attr->rx_hs_g1_prep_sync_len_cap);
		ufshcd_dme_set(hba,
				UIC_ARG_MIB_SEL(RX_HS_G2_PREP_LENGTH_CAP, i),
				attr->rx_hs_g2_prep_sync_len_cap);
		ufshcd_dme_set(hba,
				UIC_ARG_MIB_SEL(RX_HS_G3_PREP_LENGTH_CAP, i),
				attr->rx_hs_g3_prep_sync_len_cap);
	}

	if (attr->rx_adv_fine_gran_sup_en == 0) {
		for_each_ufs_rx_lane(ufs, i) {
			ufshcd_dme_set(hba,
				UIC_ARG_MIB_SEL(RX_ADV_GRANULARITY_CAP, i), 0);

			if (attr->rx_min_actv_time_cap)
				ufshcd_dme_set(hba,
					UIC_ARG_MIB_SEL(RX_MIN_ACTIVATETIME_CAP,
						i), attr->rx_min_actv_time_cap);

			if (attr->rx_hibern8_time_cap)
				ufshcd_dme_set(hba,
					UIC_ARG_MIB_SEL(RX_HIBERN8TIME_CAP, i),
						attr->rx_hibern8_time_cap);
		}
	} else if (attr->rx_adv_fine_gran_sup_en == 1) {
		for_each_ufs_rx_lane(ufs, i) {
			if (attr->rx_adv_fine_gran_step)
				ufshcd_dme_set(hba,
					UIC_ARG_MIB_SEL(RX_ADV_GRANULARITY_CAP,
						i), RX_ADV_FINE_GRAN_STEP(
						attr->rx_adv_fine_gran_step));

			if (attr->rx_adv_min_actv_time_cap)
				ufshcd_dme_set(hba,
					UIC_ARG_MIB_SEL(
						RX_ADV_MIN_ACTIVATETIME_CAP, i),
						attr->rx_adv_min_actv_time_cap);

			if (attr->rx_adv_hibern8_time_cap)
				ufshcd_dme_set(hba,
					UIC_ARG_MIB_SEL(RX_ADV_HIBERN8TIME_CAP,
						i),
						attr->rx_adv_hibern8_time_cap);
		}
	}

	exynos_ufs_disable_ov_tm(hba);
}

static void exynos_ufs_establish_connt(struct exynos_ufs *ufs)
{
	struct ufs_hba *hba = ufs->hba;
	enum {
		DEV_ID		= 0x00,
		PEER_DEV_ID	= 0x01,
		PEER_CPORT_ID	= 0x00,
		TRAFFIC_CLASS	= 0x00,
	};

	/* allow cport attributes to be set */
	ufshcd_dme_set(hba, UIC_ARG_MIB(T_CONNECTIONSTATE), CPORT_IDLE);

	/* local unipro attributes */
	ufshcd_dme_set(hba, UIC_ARG_MIB(N_DEVICEID), DEV_ID);
	ufshcd_dme_set(hba, UIC_ARG_MIB(N_DEVICEID_VALID), TRUE);
	ufshcd_dme_set(hba, UIC_ARG_MIB(T_PEERDEVICEID), PEER_DEV_ID);
	ufshcd_dme_set(hba, UIC_ARG_MIB(T_PEERCPORTID), PEER_CPORT_ID);
	ufshcd_dme_set(hba, UIC_ARG_MIB(T_CPORTFLAGS), CPORT_DEF_FLAGS);
	ufshcd_dme_set(hba, UIC_ARG_MIB(T_TRAFFICCLASS), TRAFFIC_CLASS);
	ufshcd_dme_set(hba, UIC_ARG_MIB(T_CONNECTIONSTATE), CPORT_CONNECTED);
}

static void exynos_ufs_config_smu(struct exynos_ufs *ufs)
{
	u32 reg, val;

	exynos_ufs_disable_auto_ctrl_hcc_save(ufs, &val);

	/* make encryption disabled by default */
	reg = ufsp_readl(ufs, UFSPRSECURITY);
	ufsp_writel(ufs, reg | NSSMU, UFSPRSECURITY);
	ufsp_writel(ufs, 0x0, UFSPSBEGIN0);
	ufsp_writel(ufs, 0xffffffff, UFSPSEND0);
	ufsp_writel(ufs, 0xff, UFSPSLUN0);
	ufsp_writel(ufs, 0xf1, UFSPSCTRL0);

	exynos_ufs_auto_ctrl_hcc_restore(ufs, &val);
}

static void exynos_ufs_config_sync_pattern_mask(struct exynos_ufs *ufs,
					struct ufs_pa_layer_attr *pwr)
{
	struct ufs_hba *hba = ufs->hba;
	u8 g = max_t(u32, pwr->gear_rx, pwr->gear_tx);
	u32 mask, sync_len;
	enum {
		SYNC_LEN_G1 = 80 * 1000, /* 80us */
		SYNC_LEN_G2 = 40 * 1000, /* 44us */
		SYNC_LEN_G3 = 20 * 1000, /* 20us */
	};
	int i;

	if (g == 1)
		sync_len = SYNC_LEN_G1;
	else if (g == 2)
		sync_len = SYNC_LEN_G2;
	else if (g == 3)
		sync_len = SYNC_LEN_G3;
	else
		return;

	mask = exynos_ufs_calc_time_cntr(ufs, sync_len);
	mask = (mask >> 8) & 0xff;

	exynos_ufs_enable_ov_tm(hba);

	for_each_ufs_rx_lane(ufs, i)
		ufshcd_dme_set(hba,
			UIC_ARG_MIB_SEL(RX_SYNC_MASK_LENGTH, i), mask);

	exynos_ufs_disable_ov_tm(hba);
}

static int exynos_ufs_pre_pwr_mode(struct ufs_hba *hba,
				struct ufs_pa_layer_attr *dev_max_params,
				struct ufs_pa_layer_attr *dev_req_params)
{
	struct exynos_ufs *ufs = ufshcd_get_variant(hba);
	struct phy *generic_phy = ufs->phy;
	struct ufs_dev_params ufs_exynos_cap;
	int ret;

	if (!dev_req_params) {
		pr_err("%s: incoming dev_req_params is NULL\n", __func__);
		ret = -EINVAL;
		goto out;
	}


	ufs_exynos_cap.tx_lanes = UFS_EXYNOS_LIMIT_NUM_LANES_TX;
	ufs_exynos_cap.rx_lanes = UFS_EXYNOS_LIMIT_NUM_LANES_RX;
	ufs_exynos_cap.hs_rx_gear = UFS_EXYNOS_LIMIT_HSGEAR_RX;
	ufs_exynos_cap.hs_tx_gear = UFS_EXYNOS_LIMIT_HSGEAR_TX;
	ufs_exynos_cap.pwm_rx_gear = UFS_EXYNOS_LIMIT_PWMGEAR_RX;
	ufs_exynos_cap.pwm_tx_gear = UFS_EXYNOS_LIMIT_PWMGEAR_TX;
	ufs_exynos_cap.rx_pwr_pwm = UFS_EXYNOS_LIMIT_RX_PWR_PWM;
	ufs_exynos_cap.tx_pwr_pwm = UFS_EXYNOS_LIMIT_TX_PWR_PWM;
	ufs_exynos_cap.rx_pwr_hs = UFS_EXYNOS_LIMIT_RX_PWR_HS;
	ufs_exynos_cap.tx_pwr_hs = UFS_EXYNOS_LIMIT_TX_PWR_HS;
	ufs_exynos_cap.hs_rate = UFS_EXYNOS_LIMIT_HS_RATE;
	ufs_exynos_cap.desired_working_mode =
				UFS_EXYNOS_LIMIT_DESIRED_MODE;

	ret = ufshcd_get_pwr_dev_param(&ufs_exynos_cap,
				       dev_max_params, dev_req_params);
	if (ret) {
		pr_err("%s: failed to determine capabilities\n", __func__);
		goto out;
	}

	if (ufs->drv_data->pre_pwr_change)
		ufs->drv_data->pre_pwr_change(ufs, dev_req_params);

	if (ufshcd_is_hs_mode(dev_req_params)) {
		exynos_ufs_config_sync_pattern_mask(ufs, dev_req_params);

		switch (dev_req_params->hs_rate) {
		case PA_HS_MODE_A:
		case PA_HS_MODE_B:
			phy_calibrate(generic_phy);
			break;
		}
	}

	/* setting for three timeout values for traffic class #0 */
	ufshcd_dme_set(hba, UIC_ARG_MIB(PA_PWRMODEUSERDATA0), 8064);
	ufshcd_dme_set(hba, UIC_ARG_MIB(PA_PWRMODEUSERDATA1), 28224);
	ufshcd_dme_set(hba, UIC_ARG_MIB(PA_PWRMODEUSERDATA2), 20160);

	return 0;
out:
	return ret;
}

#define PWR_MODE_STR_LEN	64
static int exynos_ufs_post_pwr_mode(struct ufs_hba *hba,
				struct ufs_pa_layer_attr *pwr_max,
				struct ufs_pa_layer_attr *pwr_req)
{
	struct exynos_ufs *ufs = ufshcd_get_variant(hba);
	struct phy *generic_phy = ufs->phy;
	int gear = max_t(u32, pwr_req->gear_rx, pwr_req->gear_tx);
	int lanes = max_t(u32, pwr_req->lane_rx, pwr_req->lane_tx);
	char pwr_str[PWR_MODE_STR_LEN] = "";

	/* let default be PWM Gear 1, Lane 1 */
	if (!gear)
		gear = 1;

	if (!lanes)
		lanes = 1;

	if (ufs->drv_data->post_pwr_change)
		ufs->drv_data->post_pwr_change(ufs, pwr_req);

	if ((ufshcd_is_hs_mode(pwr_req))) {
		switch (pwr_req->hs_rate) {
		case PA_HS_MODE_A:
		case PA_HS_MODE_B:
			phy_calibrate(generic_phy);
			break;
		}

		snprintf(pwr_str, PWR_MODE_STR_LEN, "%s series_%s G_%d L_%d",
			"FAST",	pwr_req->hs_rate == PA_HS_MODE_A ? "A" : "B",
			gear, lanes);
	} else {
		snprintf(pwr_str, PWR_MODE_STR_LEN, "%s G_%d L_%d",
			"SLOW", gear, lanes);
	}

	dev_info(hba->dev, "Power mode changed to : %s\n", pwr_str);

	return 0;
}

static void exynos_ufs_specify_nexus_t_xfer_req(struct ufs_hba *hba,
						int tag, bool op)
{
	struct exynos_ufs *ufs = ufshcd_get_variant(hba);
	u32 type;

	type =  hci_readl(ufs, HCI_UTRL_NEXUS_TYPE);

	if (op)
		hci_writel(ufs, type | (1 << tag), HCI_UTRL_NEXUS_TYPE);
	else
		hci_writel(ufs, type & ~(1 << tag), HCI_UTRL_NEXUS_TYPE);
}

static void exynos_ufs_specify_nexus_t_tm_req(struct ufs_hba *hba,
						int tag, u8 func)
{
	struct exynos_ufs *ufs = ufshcd_get_variant(hba);
	u32 type;

	type =  hci_readl(ufs, HCI_UTMRL_NEXUS_TYPE);

	switch (func) {
	case UFS_ABORT_TASK:
	case UFS_QUERY_TASK:
		hci_writel(ufs, type | (1 << tag), HCI_UTMRL_NEXUS_TYPE);
		break;
	case UFS_ABORT_TASK_SET:
	case UFS_CLEAR_TASK_SET:
	case UFS_LOGICAL_RESET:
	case UFS_QUERY_TASK_SET:
		hci_writel(ufs, type & ~(1 << tag), HCI_UTMRL_NEXUS_TYPE);
		break;
	}
}

static int exynos_ufs_phy_init(struct exynos_ufs *ufs)
{
	struct ufs_hba *hba = ufs->hba;
	struct phy *generic_phy = ufs->phy;
	int ret = 0;

	if (ufs->avail_ln_rx == 0 || ufs->avail_ln_tx == 0) {
		ufshcd_dme_get(hba, UIC_ARG_MIB(PA_AVAILRXDATALANES),
			&ufs->avail_ln_rx);
		ufshcd_dme_get(hba, UIC_ARG_MIB(PA_AVAILTXDATALANES),
			&ufs->avail_ln_tx);
		WARN(ufs->avail_ln_rx != ufs->avail_ln_tx,
			"available data lane is not equal(rx:%d, tx:%d)\n",
			ufs->avail_ln_rx, ufs->avail_ln_tx);
	}

	phy_set_bus_width(generic_phy, ufs->avail_ln_rx);
	ret = phy_init(generic_phy);
	if (ret) {
		dev_err(hba->dev, "%s: phy init failed, ret = %d\n",
			__func__, ret);
		goto out_exit_phy;
	}

	return 0;

out_exit_phy:
	phy_exit(generic_phy);

	return ret;
}

static void exynos_ufs_config_unipro(struct exynos_ufs *ufs)
{
	struct ufs_hba *hba = ufs->hba;

	ufshcd_dme_set(hba, UIC_ARG_MIB(PA_DBG_CLK_PERIOD),
		DIV_ROUND_UP(NSEC_PER_SEC, ufs->mclk_rate));
	ufshcd_dme_set(hba, UIC_ARG_MIB(PA_TXTRAILINGCLOCKS),
			ufs->drv_data->uic_attr->tx_trailingclks);
	ufshcd_dme_set(hba, UIC_ARG_MIB(PA_DBG_OPTION_SUITE),
			ufs->drv_data->uic_attr->pa_dbg_option_suite);
}

static void exynos_ufs_config_intr(struct exynos_ufs *ufs, u32 errs, u8 index)
{
	switch (index) {
	case UNIPRO_L1_5:
		hci_writel(ufs, DFES_ERR_EN | errs, HCI_ERR_EN_PA_LAYER);
		break;
	case UNIPRO_L2:
		hci_writel(ufs, DFES_ERR_EN | errs, HCI_ERR_EN_DL_LAYER);
		break;
	case UNIPRO_L3:
		hci_writel(ufs, DFES_ERR_EN | errs, HCI_ERR_EN_N_LAYER);
		break;
	case UNIPRO_L4:
		hci_writel(ufs, DFES_ERR_EN | errs, HCI_ERR_EN_T_LAYER);
		break;
	case UNIPRO_DME:
		hci_writel(ufs, DFES_ERR_EN | errs, HCI_ERR_EN_DME_LAYER);
		break;
	}
}

static int exynos_ufs_pre_link(struct ufs_hba *hba)
{
	struct exynos_ufs *ufs = ufshcd_get_variant(hba);

	/* hci */
	exynos_ufs_config_intr(ufs, DFES_DEF_L2_ERRS, UNIPRO_L2);
	exynos_ufs_config_intr(ufs, DFES_DEF_L3_ERRS, UNIPRO_L3);
	exynos_ufs_config_intr(ufs, DFES_DEF_L4_ERRS, UNIPRO_L4);
	exynos_ufs_set_unipro_pclk_div(ufs);

	/* unipro */
	exynos_ufs_config_unipro(ufs);

	/* m-phy */
	exynos_ufs_phy_init(ufs);
	exynos_ufs_config_phy_time_attr(ufs);
	exynos_ufs_config_phy_cap_attr(ufs);

	if (ufs->drv_data->pre_link)
		ufs->drv_data->pre_link(ufs);

	return 0;
}

static void exynos_ufs_fit_aggr_timeout(struct exynos_ufs *ufs)
{
	u32 val;

	val = exynos_ufs_calc_time_cntr(ufs, IATOVAL_NSEC / CNTR_DIV_VAL);
	hci_writel(ufs, val & CNT_VAL_1US_MASK, HCI_1US_TO_CNT_VAL);
}

static int exynos_ufs_post_link(struct ufs_hba *hba)
{
	struct exynos_ufs *ufs = ufshcd_get_variant(hba);
	struct phy *generic_phy = ufs->phy;
	struct exynos_ufs_uic_attr *attr = ufs->drv_data->uic_attr;

	exynos_ufs_establish_connt(ufs);
	exynos_ufs_fit_aggr_timeout(ufs);

	hci_writel(ufs, 0xa, HCI_DATA_REORDER);
	hci_writel(ufs, PRDT_SET_SIZE(12), HCI_TXPRDT_ENTRY_SIZE);
	hci_writel(ufs, PRDT_SET_SIZE(12), HCI_RXPRDT_ENTRY_SIZE);
	hci_writel(ufs, (1 << hba->nutrs) - 1, HCI_UTRL_NEXUS_TYPE);
	hci_writel(ufs, (1 << hba->nutmrs) - 1, HCI_UTMRL_NEXUS_TYPE);
	hci_writel(ufs, 0xf, HCI_AXIDMA_RWDATA_BURST_LEN);

	if (ufs->opts & EXYNOS_UFS_OPT_SKIP_CONNECTION_ESTAB)
		ufshcd_dme_set(hba,
			UIC_ARG_MIB(T_DBG_SKIP_INIT_HIBERN8_EXIT), TRUE);

	if (attr->pa_granularity) {
		exynos_ufs_enable_dbg_mode(hba);
		ufshcd_dme_set(hba, UIC_ARG_MIB(PA_GRANULARITY),
				attr->pa_granularity);
		exynos_ufs_disable_dbg_mode(hba);

		if (attr->pa_tactivate)
			ufshcd_dme_set(hba, UIC_ARG_MIB(PA_TACTIVATE),
					attr->pa_tactivate);
		if (attr->pa_hibern8time &&
		    !(ufs->opts & EXYNOS_UFS_OPT_USE_SW_HIBERN8_TIMER))
			ufshcd_dme_set(hba, UIC_ARG_MIB(PA_HIBERN8TIME),
					attr->pa_hibern8time);
	}

	if (ufs->opts & EXYNOS_UFS_OPT_USE_SW_HIBERN8_TIMER) {
		if (!attr->pa_granularity)
			ufshcd_dme_get(hba, UIC_ARG_MIB(PA_GRANULARITY),
					&attr->pa_granularity);
		if (!attr->pa_hibern8time)
			ufshcd_dme_get(hba, UIC_ARG_MIB(PA_HIBERN8TIME),
					&attr->pa_hibern8time);
		/*
		 * not wait for HIBERN8 time to exit hibernation
		 */
		ufshcd_dme_set(hba, UIC_ARG_MIB(PA_HIBERN8TIME), 0);

		if (attr->pa_granularity < 1 || attr->pa_granularity > 6) {
			/* Valid range for granularity: 1 ~ 6 */
			dev_warn(hba->dev,
				"%s: pa_granularity %d is invalid, assuming backwards compatibility\n",
				__func__,
				attr->pa_granularity);
			attr->pa_granularity = 6;
		}
	}

	phy_calibrate(generic_phy);

	if (ufs->drv_data->post_link)
		ufs->drv_data->post_link(ufs);

	return 0;
}

static int exynos_ufs_parse_dt(struct device *dev, struct exynos_ufs *ufs)
{
	struct device_node *np = dev->of_node;
	struct exynos_ufs_drv_data *drv_data = &exynos_ufs_drvs;
	struct exynos_ufs_uic_attr *attr;
	int ret = 0;

	while (drv_data->compatible) {
		if (of_device_is_compatible(np, drv_data->compatible)) {
			ufs->drv_data = drv_data;
			break;
		}
		drv_data++;
	}

	if (ufs->drv_data && ufs->drv_data->uic_attr) {
		attr = ufs->drv_data->uic_attr;
	} else {
		dev_err(dev, "failed to get uic attributes\n");
		ret = -EINVAL;
		goto out;
	}

	ufs->pclk_avail_min = PCLK_AVAIL_MIN;
	ufs->pclk_avail_max = PCLK_AVAIL_MAX;

	attr->rx_adv_fine_gran_sup_en = RX_ADV_FINE_GRAN_SUP_EN;
	attr->rx_adv_fine_gran_step = RX_ADV_FINE_GRAN_STEP_VAL;
	attr->rx_adv_min_actv_time_cap = RX_ADV_MIN_ACTV_TIME_CAP;
	attr->pa_granularity = PA_GRANULARITY_VAL;
	attr->pa_tactivate = PA_TACTIVATE_VAL;
	attr->pa_hibern8time = PA_HIBERN8TIME_VAL;

out:
	return ret;
}

static int exynos_ufs_init(struct ufs_hba *hba)
{
	struct device *dev = hba->dev;
	struct platform_device *pdev = to_platform_device(dev);
	struct exynos_ufs *ufs;
	int ret;

	ufs = devm_kzalloc(dev, sizeof(*ufs), GFP_KERNEL);
	if (!ufs)
		return -ENOMEM;

	/* exynos-specific hci */
	ufs->reg_hci = devm_platform_ioremap_resource_byname(pdev, "vs_hci");
	if (IS_ERR(ufs->reg_hci)) {
		dev_err(dev, "cannot ioremap for hci vendor register\n");
		return PTR_ERR(ufs->reg_hci);
	}

	/* unipro */
	ufs->reg_unipro = devm_platform_ioremap_resource_byname(pdev, "unipro");
	if (IS_ERR(ufs->reg_unipro)) {
		dev_err(dev, "cannot ioremap for unipro register\n");
		return PTR_ERR(ufs->reg_unipro);
	}

	/* ufs protector */
	ufs->reg_ufsp = devm_platform_ioremap_resource_byname(pdev, "ufsp");
	if (IS_ERR(ufs->reg_ufsp)) {
		dev_err(dev, "cannot ioremap for ufs protector register\n");
		return PTR_ERR(ufs->reg_ufsp);
	}

	ret = exynos_ufs_parse_dt(dev, ufs);
	if (ret) {
		dev_err(dev, "failed to get dt info.\n");
		goto out;
	}

	ufs->phy = devm_phy_get(dev, "ufs-phy");
	if (IS_ERR(ufs->phy)) {
		ret = PTR_ERR(ufs->phy);
		dev_err(dev, "failed to get ufs-phy\n");
		goto out;
	}

	ret = phy_power_on(ufs->phy);
	if (ret)
		goto phy_off;

	ufs->hba = hba;
	ufs->opts = ufs->drv_data->opts;
	ufs->rx_sel_idx = PA_MAXDATALANES;
	if (ufs->opts & EXYNOS_UFS_OPT_BROKEN_RX_SEL_IDX)
		ufs->rx_sel_idx = 0;
	hba->priv = (void *)ufs;
	hba->quirks = ufs->drv_data->quirks;
	if (ufs->drv_data->drv_init) {
		ret = ufs->drv_data->drv_init(dev, ufs);
		if (ret) {
			dev_err(dev, "failed to init drv-data\n");
			goto out;
		}
	}

	ret = exynos_ufs_get_clk_info(ufs);
	if (ret)
		goto out;
	exynos_ufs_specify_phy_time_attr(ufs);
	exynos_ufs_config_smu(ufs);
	return 0;

phy_off:
	phy_power_off(ufs->phy);
out:
	hba->priv = NULL;
	return ret;
}

static int exynos_ufs_host_reset(struct ufs_hba *hba)
{
	struct exynos_ufs *ufs = ufshcd_get_variant(hba);
	unsigned long timeout = jiffies + msecs_to_jiffies(1);
	u32 val;
	int ret = 0;

	exynos_ufs_disable_auto_ctrl_hcc_save(ufs, &val);

	hci_writel(ufs, UFS_SW_RST_MASK, HCI_SW_RST);

	do {
		if (!(hci_readl(ufs, HCI_SW_RST) & UFS_SW_RST_MASK))
			goto out;
	} while (time_before(jiffies, timeout));

	dev_err(hba->dev, "timeout host sw-reset\n");
	ret = -ETIMEDOUT;

out:
	exynos_ufs_auto_ctrl_hcc_restore(ufs, &val);
	return ret;
}

static void exynos_ufs_dev_hw_reset(struct ufs_hba *hba)
{
	struct exynos_ufs *ufs = ufshcd_get_variant(hba);

	hci_writel(ufs, 0 << 0, HCI_GPIO_OUT);
	udelay(5);
	hci_writel(ufs, 1 << 0, HCI_GPIO_OUT);
}

static void exynos_ufs_pre_hibern8(struct ufs_hba *hba, u8 enter)
{
	struct exynos_ufs *ufs = ufshcd_get_variant(hba);
	struct exynos_ufs_uic_attr *attr = ufs->drv_data->uic_attr;

	if (!enter) {
		if (ufs->opts & EXYNOS_UFS_OPT_BROKEN_AUTO_CLK_CTRL)
			exynos_ufs_disable_auto_ctrl_hcc(ufs);
		exynos_ufs_ungate_clks(ufs);

		if (ufs->opts & EXYNOS_UFS_OPT_USE_SW_HIBERN8_TIMER) {
			const unsigned int granularity_tbl[] = {
				1, 4, 8, 16, 32, 100
			};
			int h8_time = attr->pa_hibern8time *
				granularity_tbl[attr->pa_granularity - 1];
			unsigned long us;
			s64 delta;

			do {
				delta = h8_time - ktime_us_delta(ktime_get(),
							ufs->entry_hibern8_t);
				if (delta <= 0)
					break;

				us = min_t(s64, delta, USEC_PER_MSEC);
				if (us >= 10)
					usleep_range(us, us + 10);
			} while (1);
		}
	}
}

static void exynos_ufs_post_hibern8(struct ufs_hba *hba, u8 enter)
{
	struct exynos_ufs *ufs = ufshcd_get_variant(hba);

	if (!enter) {
		u32 cur_mode = 0;
		u32 pwrmode;

		if (ufshcd_is_hs_mode(&ufs->dev_req_params))
			pwrmode = FAST_MODE;
		else
			pwrmode = SLOW_MODE;

		ufshcd_dme_get(hba, UIC_ARG_MIB(PA_PWRMODE), &cur_mode);
		if (cur_mode != (pwrmode << 4 | pwrmode)) {
			dev_warn(hba->dev, "%s: power mode change\n", __func__);
			hba->pwr_info.pwr_rx = (cur_mode >> 4) & 0xf;
			hba->pwr_info.pwr_tx = cur_mode & 0xf;
			ufshcd_config_pwr_mode(hba, &hba->max_pwr_info.info);
		}

		if (!(ufs->opts & EXYNOS_UFS_OPT_SKIP_CONNECTION_ESTAB))
			exynos_ufs_establish_connt(ufs);
	} else {
		ufs->entry_hibern8_t = ktime_get();
		exynos_ufs_gate_clks(ufs);
		if (ufs->opts & EXYNOS_UFS_OPT_BROKEN_AUTO_CLK_CTRL)
			exynos_ufs_enable_auto_ctrl_hcc(ufs);
	}
}

static int exynos_ufs_hce_enable_notify(struct ufs_hba *hba,
					enum ufs_notify_change_status status)
{
	struct exynos_ufs *ufs = ufshcd_get_variant(hba);
	int ret = 0;

	switch (status) {
	case PRE_CHANGE:
		ret = exynos_ufs_host_reset(hba);
		if (ret)
			return ret;
		exynos_ufs_dev_hw_reset(hba);
		break;
	case POST_CHANGE:
		exynos_ufs_calc_pwm_clk_div(ufs);
		if (!(ufs->opts & EXYNOS_UFS_OPT_BROKEN_AUTO_CLK_CTRL))
			exynos_ufs_enable_auto_ctrl_hcc(ufs);
		break;
	}

	return ret;
}

static int exynos_ufs_link_startup_notify(struct ufs_hba *hba,
					  enum ufs_notify_change_status status)
{
	int ret = 0;

	switch (status) {
	case PRE_CHANGE:
		ret = exynos_ufs_pre_link(hba);
		break;
	case POST_CHANGE:
		ret = exynos_ufs_post_link(hba);
		break;
	}

	return ret;
}

static int exynos_ufs_pwr_change_notify(struct ufs_hba *hba,
				enum ufs_notify_change_status status,
				struct ufs_pa_layer_attr *dev_max_params,
				struct ufs_pa_layer_attr *dev_req_params)
{
	int ret = 0;

	switch (status) {
	case PRE_CHANGE:
		ret = exynos_ufs_pre_pwr_mode(hba, dev_max_params,
					      dev_req_params);
		break;
	case POST_CHANGE:
		ret = exynos_ufs_post_pwr_mode(hba, NULL, dev_req_params);
		break;
	}

	return ret;
}

static void exynos_ufs_hibern8_notify(struct ufs_hba *hba,
				     enum uic_cmd_dme enter,
				     enum ufs_notify_change_status notify)
{
	switch ((u8)notify) {
	case PRE_CHANGE:
		exynos_ufs_pre_hibern8(hba, enter);
		break;
	case POST_CHANGE:
		exynos_ufs_post_hibern8(hba, enter);
		break;
	}
}

static int exynos_ufs_suspend(struct ufs_hba *hba, enum ufs_pm_op pm_op)
{
	struct exynos_ufs *ufs = ufshcd_get_variant(hba);

	if (!ufshcd_is_link_active(hba))
		phy_power_off(ufs->phy);

	return 0;
}

static int exynos_ufs_resume(struct ufs_hba *hba, enum ufs_pm_op pm_op)
{
	struct exynos_ufs *ufs = ufshcd_get_variant(hba);

	if (!ufshcd_is_link_active(hba))
		phy_power_on(ufs->phy);

	exynos_ufs_config_smu(ufs);

	return 0;
}

static struct ufs_hba_variant_ops ufs_hba_exynos_ops = {
	.name				= "exynos_ufs",
	.init				= exynos_ufs_init,
	.hce_enable_notify		= exynos_ufs_hce_enable_notify,
	.link_startup_notify		= exynos_ufs_link_startup_notify,
	.pwr_change_notify		= exynos_ufs_pwr_change_notify,
	.setup_xfer_req			= exynos_ufs_specify_nexus_t_xfer_req,
	.setup_task_mgmt		= exynos_ufs_specify_nexus_t_tm_req,
	.hibern8_notify			= exynos_ufs_hibern8_notify,
	.suspend			= exynos_ufs_suspend,
	.resume				= exynos_ufs_resume,
};

static int exynos_ufs_probe(struct platform_device *pdev)
{
	int err;
	struct device *dev = &pdev->dev;

	err = ufshcd_pltfrm_init(pdev, &ufs_hba_exynos_ops);
	if (err)
		dev_err(dev, "ufshcd_pltfrm_init() failed %d\n", err);

	return err;
}

static int exynos_ufs_remove(struct platform_device *pdev)
{
	struct ufs_hba *hba =  platform_get_drvdata(pdev);

	pm_runtime_get_sync(&(pdev)->dev);
	ufshcd_remove(hba);
	return 0;
}

struct exynos_ufs_drv_data exynos_ufs_drvs = {

	.compatible		= "samsung,exynos7-ufs",
	.uic_attr		= &exynos7_uic_attr,
	.quirks			= UFSHCD_QUIRK_PRDT_BYTE_GRAN |
				  UFSHCI_QUIRK_BROKEN_REQ_LIST_CLR |
				  UFSHCI_QUIRK_BROKEN_HCE |
				  UFSHCI_QUIRK_SKIP_RESET_INTR_AGGR |
				  UFSHCD_QUIRK_BROKEN_OCS_FATAL_ERROR |
				  UFSHCI_QUIRK_SKIP_MANUAL_WB_FLUSH_CTRL |
<<<<<<< HEAD
				  UFSHCD_QUIRK_SKIP_DEF_UNIPRO_TIMEOUT_SETTING,
=======
				  UFSHCD_QUIRK_SKIP_DEF_UNIPRO_TIMEOUT_SETTING |
				  UFSHCD_QUIRK_ALIGN_SG_WITH_PAGE_SIZE,
>>>>>>> dfbf345b
	.opts			= EXYNOS_UFS_OPT_HAS_APB_CLK_CTRL |
				  EXYNOS_UFS_OPT_BROKEN_AUTO_CLK_CTRL |
				  EXYNOS_UFS_OPT_BROKEN_RX_SEL_IDX |
				  EXYNOS_UFS_OPT_SKIP_CONNECTION_ESTAB |
				  EXYNOS_UFS_OPT_USE_SW_HIBERN8_TIMER |
				  UFSHCD_QUIRK_ALIGN_SG_WITH_PAGE_SIZE,
	.drv_init		= exynos7_ufs_drv_init,
	.pre_link		= exynos7_ufs_pre_link,
	.post_link		= exynos7_ufs_post_link,
	.pre_pwr_change		= exynos7_ufs_pre_pwr_change,
	.post_pwr_change	= exynos7_ufs_post_pwr_change,
};

static const struct of_device_id exynos_ufs_of_match[] = {
	{ .compatible = "samsung,exynos7-ufs",
	  .data	      = &exynos_ufs_drvs },
	{},
};

static const struct dev_pm_ops exynos_ufs_pm_ops = {
	.suspend	= ufshcd_pltfrm_suspend,
	.resume		= ufshcd_pltfrm_resume,
	.runtime_suspend = ufshcd_pltfrm_runtime_suspend,
	.runtime_resume  = ufshcd_pltfrm_runtime_resume,
	.runtime_idle    = ufshcd_pltfrm_runtime_idle,
};

static struct platform_driver exynos_ufs_pltform = {
	.probe	= exynos_ufs_probe,
	.remove	= exynos_ufs_remove,
	.shutdown = ufshcd_pltfrm_shutdown,
	.driver	= {
		.name	= "exynos-ufshc",
		.pm	= &exynos_ufs_pm_ops,
		.of_match_table = of_match_ptr(exynos_ufs_of_match),
	},
};
module_platform_driver(exynos_ufs_pltform);

MODULE_AUTHOR("Alim Akhtar <alim.akhtar@samsung.com>");
MODULE_AUTHOR("Seungwon Jeon  <essuuj@gmail.com>");
MODULE_DESCRIPTION("Exynos UFS HCI Driver");
MODULE_LICENSE("GPL v2");<|MERGE_RESOLUTION|>--- conflicted
+++ resolved
@@ -1255,12 +1255,8 @@
 				  UFSHCI_QUIRK_SKIP_RESET_INTR_AGGR |
 				  UFSHCD_QUIRK_BROKEN_OCS_FATAL_ERROR |
 				  UFSHCI_QUIRK_SKIP_MANUAL_WB_FLUSH_CTRL |
-<<<<<<< HEAD
-				  UFSHCD_QUIRK_SKIP_DEF_UNIPRO_TIMEOUT_SETTING,
-=======
 				  UFSHCD_QUIRK_SKIP_DEF_UNIPRO_TIMEOUT_SETTING |
 				  UFSHCD_QUIRK_ALIGN_SG_WITH_PAGE_SIZE,
->>>>>>> dfbf345b
 	.opts			= EXYNOS_UFS_OPT_HAS_APB_CLK_CTRL |
 				  EXYNOS_UFS_OPT_BROKEN_AUTO_CLK_CTRL |
 				  EXYNOS_UFS_OPT_BROKEN_RX_SEL_IDX |
