--- conflicted
+++ resolved
@@ -406,15 +406,12 @@
 	unsigned int bytes_per_fifo_word = geni_byte_per_fifo_word(mas);
 	unsigned int i = 0;
 
-<<<<<<< HEAD
-=======
 	/* Stop the watermark IRQ if nothing to send */
 	if (!mas->cur_xfer) {
 		writel(0, se->base + SE_GENI_TX_WATERMARK_REG);
 		return false;
 	}
 
->>>>>>> c70595ea
 	max_bytes = (mas->tx_fifo_depth - mas->tx_wm) * bytes_per_fifo_word;
 	if (mas->tx_rem_bytes < max_bytes)
 		max_bytes = mas->tx_rem_bytes;
@@ -457,8 +454,6 @@
 		if (rx_last_byte_valid && rx_last_byte_valid < 4)
 			rx_bytes -= bytes_per_fifo_word - rx_last_byte_valid;
 	}
-<<<<<<< HEAD
-=======
 
 	/* Clear out the FIFO and bail if nowhere to put it */
 	if (!mas->cur_xfer) {
@@ -467,7 +462,6 @@
 		return;
 	}
 
->>>>>>> c70595ea
 	if (mas->rx_rem_bytes < rx_bytes)
 		rx_bytes = mas->rx_rem_bytes;
 
