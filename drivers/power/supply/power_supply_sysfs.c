--- conflicted
+++ resolved
@@ -56,11 +56,7 @@
 	[POWER_SUPPLY_TYPE_USB_PD]		= "USB_PD",
 	[POWER_SUPPLY_TYPE_USB_PD_DRP]		= "USB_PD_DRP",
 	[POWER_SUPPLY_TYPE_APPLE_BRICK_ID]	= "BrickID",
-<<<<<<< HEAD
 	[POWER_SUPPLY_TYPE_WIRELESS]		= "Wireless",
-=======
-	[POWER_SUPPLY_TYPE_WIRELESS_EXT]	= "Wireless",
->>>>>>> 8695d54b
 };
 
 static const char * const POWER_SUPPLY_USB_TYPE_TEXT[] = {
