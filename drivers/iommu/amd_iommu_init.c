--- conflicted
+++ resolved
@@ -29,11 +29,7 @@
 #include <linux/export.h>
 #include <linux/iommu.h>
 #include <linux/kmemleak.h>
-<<<<<<< HEAD
-#include <linux/crash_dump.h>
-=======
 #include <linux/mem_encrypt.h>
->>>>>>> bb176f67
 #include <asm/pci-direct.h>
 #include <asm/iommu.h>
 #include <asm/gart.h>
@@ -2050,14 +2046,6 @@
 	for (devid = 0; devid <= amd_iommu_last_bdf; ++devid) {
 		set_dev_entry_bit(devid, DEV_ENTRY_VALID);
 		set_dev_entry_bit(devid, DEV_ENTRY_TRANSLATION);
-		/*
-		 * In kdump kernels in-flight DMA from the old kernel might
-		 * cause IO_PAGE_FAULTs. There are no reports that a kdump
-		 * actually failed because of that, so just disable fault
-		 * reporting in the hardware to get rid of the messages
-		 */
-		if (is_kdump_kernel())
-			set_dev_entry_bit(devid, DEV_ENTRY_NO_PAGE_FAULT);
 	}
 }
 
@@ -2512,12 +2500,8 @@
 		goto out;
 
 	/* Disable any previously enabled IOMMUs */
-<<<<<<< HEAD
-	disable_iommus();
-=======
 	if (!is_kdump_kernel() || amd_iommu_disabled)
 		disable_iommus();
->>>>>>> bb176f67
 
 	if (amd_iommu_irq_remap)
 		amd_iommu_irq_remap = check_ioapic_information();
@@ -2788,12 +2772,9 @@
 	if (no_iommu || (iommu_detected && !gart_iommu_aperture))
 		return -ENODEV;
 
-<<<<<<< HEAD
-=======
 	if (!amd_iommu_sme_check())
 		return -ENODEV;
 
->>>>>>> bb176f67
 	ret = iommu_go_to_state(IOMMU_IVRS_DETECTED);
 	if (ret)
 		return ret;
