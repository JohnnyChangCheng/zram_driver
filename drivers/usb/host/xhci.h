--- conflicted
+++ resolved
@@ -1892,11 +1892,8 @@
 #define XHCI_SKIP_PHY_INIT	BIT_ULL(37)
 #define XHCI_DISABLE_SPARSE	BIT_ULL(38)
 #define XHCI_SG_TRB_CACHE_SIZE_QUIRK	BIT_ULL(39)
-<<<<<<< HEAD
+#define XHCI_NO_SOFT_RETRY	BIT_ULL(40)
 #define XHCI_L2_SUPPORT			BIT_ULL(63)
-=======
-#define XHCI_NO_SOFT_RETRY	BIT_ULL(40)
->>>>>>> a910fecc
 
 	unsigned int		num_active_eps;
 	unsigned int		limit_active_eps;
