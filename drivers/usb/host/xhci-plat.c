// SPDX-License-Identifier: GPL-2.0
/*
 * xhci-plat.c - xHCI host controller driver platform Bus Glue.
 *
 * Copyright (C) 2012 Texas Instruments Incorporated - https://www.ti.com
 * Author: Sebastian Andrzej Siewior <bigeasy@linutronix.de>
 *
 * A lot of code borrowed from the Linux xHCI driver.
 */

#include <linux/clk.h>
#include <linux/dma-mapping.h>
#include <linux/module.h>
#include <linux/pci.h>
#include <linux/of.h>
#include <linux/of_device.h>
#include <linux/platform_device.h>
#include <linux/usb/phy.h>
#include <linux/slab.h>
#include <linux/phy/phy.h>
#include <linux/acpi.h>
#include <linux/usb/of.h>

#include "../core/phy.h"
#include "xhci.h"
#include "xhci-plat.h"
#include "xhci-mvebu.h"
#include "xhci-rcar.h"

#define PORTSC_OFFSET		0x430

static struct hc_driver __read_mostly xhci_plat_hc_driver;

static int xhci_plat_setup(struct usb_hcd *hcd);
static int xhci_plat_start(struct usb_hcd *hcd);
static int is_rewa_enabled;
#if defined(CONFIG_USB_PORT_POWER_OPTIMIZATION)
void xhci_portsc_power_off(void __iomem *portsc, u32 on, u32 prt);
#endif

static const struct xhci_driver_overrides xhci_plat_overrides __initconst = {
	.extra_priv_size = sizeof(struct xhci_plat_priv),
	.reset = xhci_plat_setup,
	.start = xhci_plat_start,
};

static void xhci_priv_plat_start(struct usb_hcd *hcd)
{
	struct xhci_plat_priv *priv = hcd_to_xhci_priv(hcd);

	if (priv->plat_start)
		priv->plat_start(hcd);
}

static int xhci_priv_init_quirk(struct usb_hcd *hcd)
{
	struct xhci_plat_priv *priv = hcd_to_xhci_priv(hcd);

	if (!priv->init_quirk)
		return 0;

	return priv->init_quirk(hcd);
}

static int xhci_priv_resume_quirk(struct usb_hcd *hcd)
{
	struct xhci_plat_priv *priv = hcd_to_xhci_priv(hcd);

	if (!priv->resume_quirk)
		return 0;

	return priv->resume_quirk(hcd);
}

static void xhci_plat_quirks(struct device *dev, struct xhci_hcd *xhci)
{
	struct xhci_plat_priv *priv = xhci_to_priv(xhci);

	/*
	 * As of now platform drivers don't provide MSI support so we ensure
	 * here that the generic code does not try to make a pci_dev from our
	 * dev struct in order to setup MSI
	 */
	xhci->quirks |= XHCI_PLAT | priv->quirks;
}

/* called during probe() after chip reset completes */
static int xhci_plat_setup(struct usb_hcd *hcd)
{
	int ret;
	struct xhci_hcd *xhci = hcd_to_xhci(hcd);

	ret = xhci_priv_init_quirk(hcd);
	if (ret)
		return ret;

	ret = xhci_gen_setup(hcd, xhci_plat_quirks);

	/*
	 * DWC3 WORKAROUND: xhci reset clears PHY CR port settings,
	 * so USB3.0 PHY should be tuned again.
	 */
	if (hcd == xhci->main_hcd) {
		if (xhci->phy_usb2)
			exynos_usbdrd_phy_tune(xhci->phy_usb2, OTG_STATE_A_HOST);
	} else {
		if (xhci->phy_usb3)
			exynos_usbdrd_phy_tune(xhci->phy_usb3, OTG_STATE_A_HOST);
	}

	return ret;
}

static int xhci_plat_start(struct usb_hcd *hcd)
{
	xhci_priv_plat_start(hcd);
	return xhci_run(hcd);
}

static ssize_t
xhci_plat_show_ss_compliance(struct device *dev,
			     struct device_attribute *attr,
			     char *buf)
{
	struct usb_hcd *hcd = dev_get_drvdata(dev);
	u32			reg;
	void __iomem *reg_base;

	reg_base = hcd->regs;
	reg = readl(reg_base + PORTSC_OFFSET);

	return snprintf(buf, PAGE_SIZE, "0x%x\n", reg);
}

static ssize_t
xhci_plat_store_ss_compliance(struct device *dev,
			       struct device_attribute *attr,
			       const char *buf, size_t n)
{
	struct usb_hcd *hcd = dev_get_drvdata(dev);
	int		value;
	u32			reg;
	void __iomem *reg_base;

	if (kstrtoint(buf, 10, &value))
		return -EINVAL;

	reg_base = hcd->regs;

	if (value == 1) {
		/* PORTSC PLS is set to 10, LWS to 1 */
		reg = readl(reg_base + PORTSC_OFFSET);
		reg &= ~((0xF << 5) | (1 << 16));
		reg |= (10 << 5) | (1 << 16);
		writel(reg, reg_base + PORTSC_OFFSET);
		pr_info("SS host compliance enabled portsc 0x%x\n", reg);
	} else {
		pr_info("Only 1 is allowed for input value\n");
	}

	return n;
}

static DEVICE_ATTR(ss_compliance, 0640,
	xhci_plat_show_ss_compliance, xhci_plat_store_ss_compliance);

static struct attribute *exynos_xhci_attributes[] = {
	&dev_attr_ss_compliance.attr,
	NULL
};

static const struct attribute_group xhci_plat_attr_group = {
	.attrs = exynos_xhci_attributes,
};
#ifdef CONFIG_OF
static const struct xhci_plat_priv xhci_plat_marvell_armada = {
	.init_quirk = xhci_mvebu_mbus_init_quirk,
};

static const struct xhci_plat_priv xhci_plat_marvell_armada3700 = {
	.init_quirk = xhci_mvebu_a3700_init_quirk,
};

static const struct xhci_plat_priv xhci_plat_renesas_rcar_gen2 = {
	SET_XHCI_PLAT_PRIV_FOR_RCAR(XHCI_RCAR_FIRMWARE_NAME_V1)
};

static const struct xhci_plat_priv xhci_plat_renesas_rcar_gen3 = {
	SET_XHCI_PLAT_PRIV_FOR_RCAR(XHCI_RCAR_FIRMWARE_NAME_V3)
};

static const struct xhci_plat_priv xhci_plat_brcm = {
	.quirks = XHCI_RESET_ON_RESUME,
};

static const struct of_device_id usb_xhci_of_match[] = {
	{
		.compatible = "generic-xhci",
	}, {
		.compatible = "xhci-platform",
	}, {
		.compatible = "marvell,armada-375-xhci",
		.data = &xhci_plat_marvell_armada,
	}, {
		.compatible = "marvell,armada-380-xhci",
		.data = &xhci_plat_marvell_armada,
	}, {
		.compatible = "marvell,armada3700-xhci",
		.data = &xhci_plat_marvell_armada3700,
	}, {
		.compatible = "renesas,xhci-r8a7790",
		.data = &xhci_plat_renesas_rcar_gen2,
	}, {
		.compatible = "renesas,xhci-r8a7791",
		.data = &xhci_plat_renesas_rcar_gen2,
	}, {
		.compatible = "renesas,xhci-r8a7793",
		.data = &xhci_plat_renesas_rcar_gen2,
	}, {
		.compatible = "renesas,xhci-r8a7795",
		.data = &xhci_plat_renesas_rcar_gen3,
	}, {
		.compatible = "renesas,xhci-r8a7796",
		.data = &xhci_plat_renesas_rcar_gen3,
	}, {
		.compatible = "renesas,rcar-gen2-xhci",
		.data = &xhci_plat_renesas_rcar_gen2,
	}, {
		.compatible = "renesas,rcar-gen3-xhci",
		.data = &xhci_plat_renesas_rcar_gen3,
	}, {
		.compatible = "brcm,xhci-brcm-v2",
		.data = &xhci_plat_brcm,
	}, {
		.compatible = "brcm,bcm7445-xhci",
		.data = &xhci_plat_brcm,
	},
	{},
};
MODULE_DEVICE_TABLE(of, usb_xhci_of_match);
#endif

<<<<<<< HEAD
static void xhci_pm_runtime_init(struct device *dev)
{
	dev->power.runtime_status = RPM_SUSPENDED;
	dev->power.idle_notification = false;

	dev->power.disable_depth = 1;
	atomic_set(&dev->power.usage_count, 0);

	dev->power.runtime_error = 0;

	atomic_set(&dev->power.child_count, 0);
	pm_suspend_ignore_children(dev, false);
	dev->power.runtime_auto = true;

	dev->power.request_pending = false;
	dev->power.request = RPM_REQ_NONE;
	dev->power.deferred_resume = false;
	dev->power.accounting_timestamp = jiffies;

	dev->power.timer_expires = 0;
	init_waitqueue_head(&dev->power.wait_queue);
}

=======
>>>>>>> 532fb570
static struct xhci_plat_priv_overwrite xhci_plat_vendor_overwrite;

int xhci_plat_register_vendor_ops(struct xhci_vendor_ops *vendor_ops)
{
	if (vendor_ops == NULL)
		return -EINVAL;

	xhci_plat_vendor_overwrite.vendor_ops = vendor_ops;

	return 0;
}
EXPORT_SYMBOL_GPL(xhci_plat_register_vendor_ops);

static int xhci_vendor_init(struct xhci_hcd *xhci)
{
	struct xhci_vendor_ops *ops = xhci_vendor_get_ops(xhci);
	struct xhci_plat_priv *priv = xhci_to_priv(xhci);

	if (xhci_plat_vendor_overwrite.vendor_ops)
		ops = priv->vendor_ops = xhci_plat_vendor_overwrite.vendor_ops;

	if (ops && ops->vendor_init)
		return ops->vendor_init(xhci);
	return 0;
}

static void xhci_vendor_cleanup(struct xhci_hcd *xhci)
{
	struct xhci_vendor_ops *ops = xhci_vendor_get_ops(xhci);
	struct xhci_plat_priv *priv = xhci_to_priv(xhci);

	if (ops && ops->vendor_cleanup)
		ops->vendor_cleanup(xhci);

	priv->vendor_ops = NULL;
}

static int xhci_plat_probe(struct platform_device *pdev)
{
	struct device		*parent = pdev->dev.parent;
	const struct xhci_plat_priv *priv_match;
	const struct hc_driver	*driver;
	struct device		*sysdev, *tmpdev;
	struct xhci_hcd		*xhci;
	struct resource         *res;
	struct usb_hcd		*hcd;
	int			ret;
	int			irq;
	struct xhci_plat_priv	*priv = NULL;

	struct wakeup_source	*main_wakelock, *shared_wakelock;

	dev_info(&pdev->dev, "XHCI PLAT START\n");

	main_wakelock = wakeup_source_register(&pdev->dev, dev_name(&pdev->dev));
	__pm_stay_awake(main_wakelock);

	/* Initialization shared wakelock for SS HCD */
	shared_wakelock = wakeup_source_register(&pdev->dev, dev_name(&pdev->dev));
	__pm_stay_awake(shared_wakelock);

#if defined(CONFIG_USB_PORT_POWER_OPTIMIZATION)
	port_off_done = 0;
	portsc_control_priority = 0;
#endif
	is_rewa_enabled = 0;

	if (usb_disabled())
		return -ENODEV;

	driver = &xhci_plat_hc_driver;

	irq = platform_get_irq(pdev, 0);
	if (irq < 0)
		return irq;

	/*
	 * sysdev must point to a device that is known to the system firmware
	 * or PCI hardware. We handle these three cases here:
	 * 1. xhci_plat comes from firmware
	 * 2. xhci_plat is child of a device from firmware (dwc3-plat)
	 * 3. xhci_plat is grandchild of a pci device (dwc3-pci)
	 */
	for (sysdev = &pdev->dev; sysdev; sysdev = sysdev->parent) {
		if (is_of_node(sysdev->fwnode) ||
			is_acpi_device_node(sysdev->fwnode))
			break;
#ifdef CONFIG_PCI
		else if (sysdev->bus == &pci_bus_type)
			break;
#endif
	}

	if (!sysdev)
		sysdev = &pdev->dev;

	/* Try to set 64-bit DMA first */
	if (WARN_ON(!sysdev->dma_mask))
		/* Platform did not initialize dma_mask */
		ret = dma_coerce_mask_and_coherent(sysdev,
						   DMA_BIT_MASK(64));
	else
		ret = dma_set_mask_and_coherent(sysdev, DMA_BIT_MASK(64));

	/* If seting 64-bit DMA mask fails, fall back to 32-bit DMA mask */
	if (ret) {
		ret = dma_set_mask_and_coherent(sysdev, DMA_BIT_MASK(32));
		if (ret)
			return ret;
	}

	xhci_pm_runtime_init(&pdev->dev);

	pm_runtime_set_active(&pdev->dev);
	pm_runtime_enable(&pdev->dev);
	pm_runtime_get_noresume(&pdev->dev);

	hcd = __usb_create_hcd(driver, sysdev, &pdev->dev,
			       dev_name(&pdev->dev), NULL);
	if (!hcd) {
		ret = -ENOMEM;
		goto disable_runtime;
	}
	hcd->skip_phy_initialization = 1;

	hcd->regs = devm_platform_get_and_ioremap_resource(pdev, 0, &res);
	if (IS_ERR(hcd->regs)) {
		ret = PTR_ERR(hcd->regs);
		goto put_hcd;
	}

	hcd->rsrc_start = res->start;
	hcd->rsrc_len = resource_size(res);

	usb3_portsc = hcd->regs + PORTSC_OFFSET;
	if (pp_set_delayed) {
		pr_info("port power set delayed\n");
		xhci_portsc_power_off(usb3_portsc, 0, 2);
		pp_set_delayed = 0;
	}

	xhci = hcd_to_xhci(hcd);

	/*
	 * Not all platforms have clks so it is not an error if the
	 * clock do not exist.
	 */
	xhci->reg_clk = devm_clk_get_optional(&pdev->dev, "reg");
	if (IS_ERR(xhci->reg_clk)) {
		ret = PTR_ERR(xhci->reg_clk);
		goto put_hcd;
	}

	ret = clk_prepare_enable(xhci->reg_clk);
	if (ret)
		goto put_hcd;

	xhci->clk = devm_clk_get_optional(&pdev->dev, NULL);
	if (IS_ERR(xhci->clk)) {
		ret = PTR_ERR(xhci->clk);
		goto disable_reg_clk;
	}

	ret = clk_prepare_enable(xhci->clk);
	if (ret)
		goto disable_reg_clk;

	if (pdev->dev.of_node)
		priv_match = of_device_get_match_data(&pdev->dev);
	else
		priv_match = dev_get_platdata(&pdev->dev);
	if (priv_match) {
		priv = hcd_to_xhci_priv(hcd);
		/* Just copy data for now */
		if (priv)
			*priv = *priv_match;
	}

	device_wakeup_enable(hcd->self.controller);

	xhci->main_wakelock = main_wakelock;
	xhci->shared_wakelock = shared_wakelock;
	xhci->main_hcd = hcd;
	xhci->shared_hcd = __usb_create_hcd(driver, sysdev, &pdev->dev,
			dev_name(&pdev->dev), hcd);
	if (!xhci->shared_hcd) {
		ret = -ENOMEM;
		goto disable_clk;
	}
	xhci->shared_hcd->skip_phy_initialization = 1;

	/* imod_interval is the interrupt moderation value in nanoseconds. */
	xhci->imod_interval = 40000;

	/* Iterate over all parent nodes for finding quirks */
	for (tmpdev = &pdev->dev; tmpdev; tmpdev = tmpdev->parent) {

		if (device_property_read_bool(tmpdev, "usb2-lpm-disable"))
			xhci->quirks |= XHCI_HW_LPM_DISABLE;

		if (device_property_read_bool(tmpdev, "usb3-lpm-capable"))
			xhci->quirks |= XHCI_LPM_SUPPORT;

		if (device_property_read_bool(tmpdev, "quirk-broken-port-ped"))
			xhci->quirks |= XHCI_BROKEN_PORT_PED;

		device_property_read_u32(tmpdev, "imod-interval-ns",
					 &xhci->imod_interval);
	}

	hcd->usb_phy = devm_usb_get_phy_by_phandle(sysdev, "usb-phy", 0);
	if (IS_ERR(hcd->usb_phy)) {
		ret = PTR_ERR(hcd->usb_phy);
		if (ret == -EPROBE_DEFER)
			goto put_usb3_hcd;
		hcd->usb_phy = NULL;
	} else {
		ret = usb_phy_init(hcd->usb_phy);
		if (ret)
			goto put_usb3_hcd;
	}

<<<<<<< HEAD
	/* Get USB2.0 PHY for main hcd */
	if (parent) {
		xhci->phy_usb2 = devm_phy_get(parent, "usb2-phy");
		if (IS_ERR_OR_NULL(xhci->phy_usb2)) {
			xhci->phy_usb2 = NULL;
			dev_err(&pdev->dev,
				"%s: failed to get phy\n", __func__);
		}
	}

	/* Get USB3.0 PHY to tune the PHY */
	if (parent) {
		xhci->phy_usb3 =
				devm_phy_get(parent, "usb3-phy");
		if (IS_ERR_OR_NULL(xhci->phy_usb3)) {
			xhci->phy_usb3 = NULL;
			dev_err(&pdev->dev,
				"%s: failed to get phy\n", __func__);
		}
	}

=======
>>>>>>> 532fb570
	ret = xhci_vendor_init(xhci);
	if (ret)
		goto disable_usb_phy;

	hcd->tpl_support = of_usb_host_tpl_support(sysdev->of_node);
	xhci->shared_hcd->tpl_support = hcd->tpl_support;
	if (priv && (priv->quirks & XHCI_SKIP_PHY_INIT))
		hcd->skip_phy_initialization = 1;

	if (priv && (priv->quirks & XHCI_SG_TRB_CACHE_SIZE_QUIRK))
		xhci->quirks |= XHCI_SG_TRB_CACHE_SIZE_QUIRK;

	ret = usb_add_hcd(hcd, irq, IRQF_SHARED);
	if (ret)
		goto disable_usb_phy;

	if (HCC_MAX_PSA(xhci->hcc_params) >= 4)
		xhci->shared_hcd->can_do_streams = 1;

	ret = usb_add_hcd(xhci->shared_hcd, irq, IRQF_SHARED);
	if (ret)
		goto dealloc_usb2_hcd;

	device_set_wakeup_enable(&xhci->main_hcd->self.root_hub->dev, 1);
	device_set_wakeup_enable(&xhci->shared_hcd->self.root_hub->dev, 1);

	ret = sysfs_create_group(&pdev->dev.kobj, &xhci_plat_attr_group);
	if (ret)
		dev_err(&pdev->dev, "failed to create xhci-plat attributes\n");

	device_enable_async_suspend(&pdev->dev);
	pm_runtime_put_noidle(&pdev->dev);

	/*
	 * Prevent runtime pm from being on as default, users should enable
	 * runtime pm using power/control in sysfs.
	 */
	pm_runtime_forbid(&pdev->dev);

	return 0;


dealloc_usb2_hcd:
	usb_remove_hcd(hcd);

disable_usb_phy:
	usb_phy_shutdown(hcd->usb_phy);

put_usb3_hcd:
	usb_put_hcd(xhci->shared_hcd);

disable_clk:
	clk_disable_unprepare(xhci->clk);

disable_reg_clk:
	clk_disable_unprepare(xhci->reg_clk);

put_hcd:
	usb_put_hcd(hcd);

disable_runtime:
	pm_runtime_put_noidle(&pdev->dev);
	pm_runtime_disable(&pdev->dev);

	return ret;
}

static int xhci_plat_remove(struct platform_device *dev)
{
	struct device	*parent = dev->dev.parent;
	struct usb_hcd	*hcd = platform_get_drvdata(dev);
	struct xhci_hcd	*xhci = hcd_to_xhci(hcd);
	struct clk *clk = xhci->clk;
	struct clk *reg_clk = xhci->reg_clk;
	struct usb_hcd *shared_hcd = xhci->shared_hcd;

	dev_info(&dev->dev, "XHCI PLAT REMOVE\n");

	usb3_portsc = NULL;
	pp_set_delayed = 0;

	xhci->xhc_state |= XHCI_STATE_REMOVING;

	dev_info(&dev->dev, "WAKE UNLOCK\n");
	__pm_relax(xhci->main_wakelock);
	wakeup_source_unregister(xhci->main_wakelock);

	__pm_relax(xhci->shared_wakelock);
	wakeup_source_unregister(xhci->shared_wakelock);

	usb_remove_hcd(shared_hcd);
	xhci->shared_hcd = NULL;
	usb_phy_shutdown(hcd->usb_phy);

	/*
	 * In usb_remove_hcd, phy_exit is called if phy is not NULL.
	 * However, in the case that PHY was turn on or off as runtime PM,
	 * PHY sould not exit at this time. So, to prevent the PHY exit,
	 * PHY pointer have to be NULL.
	 */
	if (parent && xhci->phy_usb2)
		xhci->phy_usb2 = NULL;

	if (parent && xhci->phy_usb3)
		xhci->phy_usb3 = NULL;

	usb_remove_hcd(hcd);
<<<<<<< HEAD

	xhci_vendor_cleanup(xhci);

	devm_iounmap(&dev->dev, hcd->regs);
	usb_put_hcd(shared_hcd);
=======
>>>>>>> 532fb570

	xhci_vendor_cleanup(xhci);

	usb_put_hcd(shared_hcd);
	clk_disable_unprepare(clk);
	clk_disable_unprepare(reg_clk);
	usb_put_hcd(hcd);

	pm_runtime_set_suspended(&dev->dev);
	pm_runtime_disable(&dev->dev);

	return 0;
}

extern u32 otg_is_connect(void);
static int __maybe_unused xhci_plat_suspend(struct device *dev)
{
	struct usb_hcd	*hcd = dev_get_drvdata(dev);
	struct xhci_hcd	*xhci = hcd_to_xhci(hcd);
	int ret;

	pr_info("[%s]\n", __func__);

	/*
	 * xhci_suspend() needs `do_wakeup` to know whether host is allowed
	 * to do wakeup during suspend. Since xhci_plat_suspend is currently
	 * only designed for system suspend, device_may_wakeup() is enough
	 * to dertermine whether host is allowed to do wakeup. Need to
	 * reconsider this when xhci_plat_suspend enlarges its scope, e.g.,
	 * also applies to runtime suspend.
	 */

	ret = xhci_suspend(xhci, device_may_wakeup(dev));
	if (ret)
		return ret;

	if (otg_is_connect() != 1) { /* If it is not OTG_CONNECT_ONLY */
		/* Enable HS ReWA */
		exynos_usbdrd_phy_vendor_set(xhci->phy_usb2, 1, 0);
		/* Enable SS ReWA */
		exynos_usbdrd_phy_vendor_set(xhci->phy_usb3, 1, 0);
		is_rewa_enabled = 1;
	}

	return  ret;
}

static int __maybe_unused xhci_plat_resume(struct device *dev)
{
	struct usb_hcd	*hcd = dev_get_drvdata(dev);
	struct xhci_hcd	*xhci = hcd_to_xhci(hcd);
	int ret;

	pr_info("[%s]\n", __func__);

	ret = xhci_priv_resume_quirk(hcd);
	if (ret)
		return ret;

	if (is_rewa_enabled == 1) {
		/* Disable SS ReWA */
		exynos_usbdrd_phy_vendor_set(xhci->phy_usb3, 1, 1);
		/* Disablee HS ReWA */
		exynos_usbdrd_phy_vendor_set(xhci->phy_usb2, 1, 1);
		exynos_usbdrd_phy_vendor_set(xhci->phy_usb2, 0, 0);
		is_rewa_enabled = 0;
	}

	ret = xhci_resume(xhci, 0);
	if (ret)
		return ret;

	pm_runtime_disable(dev);
	pm_runtime_set_active(dev);
	pm_runtime_enable(dev);

	return 0;
}

static int __maybe_unused xhci_plat_runtime_suspend(struct device *dev)
{
	/*
	 *struct usb_hcd  *hcd = dev_get_drvdata(dev);
	 *struct xhci_hcd *xhci = hcd_to_xhci(hcd);
	 *
	 *return xhci_suspend(xhci, true);
	 */

	pr_info("[%s]\n", __func__);
	return 0;
}

static int __maybe_unused xhci_plat_runtime_resume(struct device *dev)
{
	/*
	 *struct usb_hcd  *hcd = dev_get_drvdata(dev);
	 *struct xhci_hcd *xhci = hcd_to_xhci(hcd);
	 *
	 *return xhci_resume(xhci, 0);
	 */

	pr_info("[%s]\n", __func__);
	return 0;
}

static const struct dev_pm_ops xhci_plat_pm_ops = {
	SET_SYSTEM_SLEEP_PM_OPS(xhci_plat_suspend, xhci_plat_resume)

	SET_RUNTIME_PM_OPS(xhci_plat_runtime_suspend,
			   xhci_plat_runtime_resume,
			   NULL)
};

#ifdef CONFIG_ACPI
static const struct acpi_device_id usb_xhci_acpi_match[] = {
	/* XHCI-compliant USB Controller */
	{ "PNP0D10", },
	{ }
};
MODULE_DEVICE_TABLE(acpi, usb_xhci_acpi_match);
#endif

static struct platform_driver usb_xhci_driver = {
	.probe	= xhci_plat_probe,
	.remove	= xhci_plat_remove,
	.shutdown = usb_hcd_platform_shutdown,
	.driver	= {
		.name = "xhci-hcd",
		.pm = &xhci_plat_pm_ops,
		.of_match_table = of_match_ptr(usb_xhci_of_match),
		.acpi_match_table = ACPI_PTR(usb_xhci_acpi_match),
	},
};
MODULE_ALIAS("platform:xhci-hcd");

static int __init xhci_plat_init(void)
{
	xhci_init_driver(&xhci_plat_hc_driver, &xhci_plat_overrides);
#if defined(CONFIG_USB_PORT_POWER_OPTIMIZATION)
	spin_lock_init(&xhcioff_lock);
#endif
	return platform_driver_register(&usb_xhci_driver);
}
module_init(xhci_plat_init);

static void __exit xhci_plat_exit(void)
{
	platform_driver_unregister(&usb_xhci_driver);
}
module_exit(xhci_plat_exit);

MODULE_DESCRIPTION("xHCI Platform Host Controller Driver");
MODULE_LICENSE("GPL");<|MERGE_RESOLUTION|>--- conflicted
+++ resolved
@@ -240,7 +240,6 @@
 MODULE_DEVICE_TABLE(of, usb_xhci_of_match);
 #endif
 
-<<<<<<< HEAD
 static void xhci_pm_runtime_init(struct device *dev)
 {
 	dev->power.runtime_status = RPM_SUSPENDED;
@@ -264,8 +263,6 @@
 	init_waitqueue_head(&dev->power.wait_queue);
 }
 
-=======
->>>>>>> 532fb570
 static struct xhci_plat_priv_overwrite xhci_plat_vendor_overwrite;
 
 int xhci_plat_register_vendor_ops(struct xhci_vendor_ops *vendor_ops)
@@ -488,7 +485,6 @@
 			goto put_usb3_hcd;
 	}
 
-<<<<<<< HEAD
 	/* Get USB2.0 PHY for main hcd */
 	if (parent) {
 		xhci->phy_usb2 = devm_phy_get(parent, "usb2-phy");
@@ -510,8 +506,6 @@
 		}
 	}
 
-=======
->>>>>>> 532fb570
 	ret = xhci_vendor_init(xhci);
 	if (ret)
 		goto disable_usb_phy;
@@ -588,6 +582,7 @@
 	struct clk *reg_clk = xhci->reg_clk;
 	struct usb_hcd *shared_hcd = xhci->shared_hcd;
 
+	pm_runtime_get_sync(&dev->dev);
 	dev_info(&dev->dev, "XHCI PLAT REMOVE\n");
 
 	usb3_portsc = NULL;
@@ -619,24 +614,18 @@
 		xhci->phy_usb3 = NULL;
 
 	usb_remove_hcd(hcd);
-<<<<<<< HEAD
 
 	xhci_vendor_cleanup(xhci);
 
 	devm_iounmap(&dev->dev, hcd->regs);
-	usb_put_hcd(shared_hcd);
-=======
->>>>>>> 532fb570
-
-	xhci_vendor_cleanup(xhci);
-
 	usb_put_hcd(shared_hcd);
 	clk_disable_unprepare(clk);
 	clk_disable_unprepare(reg_clk);
 	usb_put_hcd(hcd);
 
+	pm_runtime_disable(&dev->dev);
+	pm_runtime_put_noidle(&dev->dev);
 	pm_runtime_set_suspended(&dev->dev);
-	pm_runtime_disable(&dev->dev);
 
 	return 0;
 }
