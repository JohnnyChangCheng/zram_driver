--- conflicted
+++ resolved
@@ -749,8 +749,6 @@
 	return 1;
 }
 
-<<<<<<< HEAD
-=======
 int ext4_mark_inode_used(struct super_block *sb, int ino)
 {
 	unsigned long max_ino = le32_to_cpu(EXT4_SB(sb)->s_es->s_inodes_count);
@@ -867,7 +865,6 @@
 	return err;
 }
 
->>>>>>> a34582fe
 static int ext4_xattr_credits_for_new_inode(struct inode *dir, mode_t mode,
 					    bool encrypt)
 {
@@ -944,11 +941,7 @@
 	struct inode *ret;
 	ext4_group_t i;
 	ext4_group_t flex_group;
-<<<<<<< HEAD
-	struct ext4_group_info *grp;
-=======
 	struct ext4_group_info *grp = NULL;
->>>>>>> a34582fe
 	bool encrypt = false;
 
 	/* Cannot create files in a deleted directory */
