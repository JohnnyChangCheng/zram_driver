--- conflicted
+++ resolved
@@ -442,12 +442,6 @@
 #endif
 
 	/*
-<<<<<<< HEAD
-	 * Epoll nonsensically wants a wakeup whether the pipe
-	 * was already empty or not.
-	 *
-=======
->>>>>>> 47eca050
 	 * If it wasn't empty we try to merge new data into
 	 * the last buffer.
 	 *
