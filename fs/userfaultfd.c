--- conflicted
+++ resolved
@@ -878,12 +878,8 @@
 			vma = prev;
 		else
 			prev = vma;
-<<<<<<< HEAD
-		vma->vm_flags = new_flags;
-=======
 		vm_write_begin(vma);
 		WRITE_ONCE(vma->vm_flags, new_flags);
->>>>>>> c70595ea
 		vma->vm_userfaultfd_ctx = NULL_VM_UFFD_CTX;
 		vm_write_end(vma);
 	}
