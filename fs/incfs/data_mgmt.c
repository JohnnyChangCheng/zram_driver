// SPDX-License-Identifier: GPL-2.0
/*
 * Copyright 2019 Google LLC
 */
#include <linux/crc32.h>
#include <linux/delay.h>
#include <linux/file.h>
#include <linux/gfp.h>
#include <linux/ktime.h>
#include <linux/lz4.h>
#include <linux/mm.h>
#include <linux/namei.h>
#include <linux/pagemap.h>
#include <linux/slab.h>
#include <linux/types.h>
#include <linux/workqueue.h>

#include "data_mgmt.h"
#include "format.h"
#include "integrity.h"

static int incfs_scan_metadata_chain(struct data_file *df);

static void log_wake_up_all(struct work_struct *work)
{
	struct delayed_work *dw = container_of(work, struct delayed_work, work);
	struct read_log *rl = container_of(dw, struct read_log, ml_wakeup_work);
	wake_up_all(&rl->ml_notif_wq);
}

static void zstd_free_workspace(struct work_struct *work)
{
	struct delayed_work *dw = container_of(work, struct delayed_work, work);
	struct mount_info *mi =
		container_of(dw, struct mount_info, mi_zstd_cleanup_work);

	mutex_lock(&mi->mi_zstd_workspace_mutex);
	kvfree(mi->mi_zstd_workspace);
	mi->mi_zstd_workspace = NULL;
	mi->mi_zstd_stream = NULL;
	mutex_unlock(&mi->mi_zstd_workspace_mutex);
}

struct mount_info *incfs_alloc_mount_info(struct super_block *sb,
					  struct mount_options *options,
					  struct path *backing_dir_path)
{
	struct mount_info *mi = NULL;
	int error = 0;

	mi = kzalloc(sizeof(*mi), GFP_NOFS);
	if (!mi)
		return ERR_PTR(-ENOMEM);

	mi->mi_sb = sb;
	mi->mi_backing_dir_path = *backing_dir_path;
	mi->mi_owner = get_current_cred();
	path_get(&mi->mi_backing_dir_path);
	mutex_init(&mi->mi_dir_struct_mutex);
	init_waitqueue_head(&mi->mi_pending_reads_notif_wq);
	init_waitqueue_head(&mi->mi_log.ml_notif_wq);
	init_waitqueue_head(&mi->mi_blocks_written_notif_wq);
	atomic_set(&mi->mi_blocks_written, 0);
	INIT_DELAYED_WORK(&mi->mi_log.ml_wakeup_work, log_wake_up_all);
	spin_lock_init(&mi->mi_log.rl_lock);
	spin_lock_init(&mi->pending_read_lock);
	INIT_LIST_HEAD(&mi->mi_reads_list_head);
	spin_lock_init(&mi->mi_per_uid_read_timeouts_lock);
	mutex_init(&mi->mi_zstd_workspace_mutex);
	INIT_DELAYED_WORK(&mi->mi_zstd_cleanup_work, zstd_free_workspace);

	error = incfs_realloc_mount_info(mi, options);
	if (error)
		goto err;

	return mi;

err:
	incfs_free_mount_info(mi);
	return ERR_PTR(error);
}

int incfs_realloc_mount_info(struct mount_info *mi,
			     struct mount_options *options)
{
	void *new_buffer = NULL;
	void *old_buffer;
	size_t new_buffer_size = 0;

	if (options->read_log_pages != mi->mi_options.read_log_pages) {
		struct read_log_state log_state;
		/*
		 * Even though having two buffers allocated at once isn't
		 * usually good, allocating a multipage buffer under a spinlock
		 * is even worse, so let's optimize for the shorter lock
		 * duration. It's not end of the world if we fail to increase
		 * the buffer size anyway.
		 */
		if (options->read_log_pages > 0) {
			new_buffer_size = PAGE_SIZE * options->read_log_pages;
			new_buffer = kzalloc(new_buffer_size, GFP_NOFS);
			if (!new_buffer)
				return -ENOMEM;
		}

		spin_lock(&mi->mi_log.rl_lock);
		old_buffer = mi->mi_log.rl_ring_buf;
		mi->mi_log.rl_ring_buf = new_buffer;
		mi->mi_log.rl_size = new_buffer_size;
		log_state = (struct read_log_state){
			.generation_id = mi->mi_log.rl_head.generation_id + 1,
		};
		mi->mi_log.rl_head = log_state;
		mi->mi_log.rl_tail = log_state;
		spin_unlock(&mi->mi_log.rl_lock);

		kfree(old_buffer);
	}

	mi->mi_options = *options;
	return 0;
}

void incfs_free_mount_info(struct mount_info *mi)
{
	int i;
	if (!mi)
		return;

	flush_delayed_work(&mi->mi_log.ml_wakeup_work);
	flush_delayed_work(&mi->mi_zstd_cleanup_work);

	dput(mi->mi_index_dir);
	dput(mi->mi_incomplete_dir);
	path_put(&mi->mi_backing_dir_path);
	mutex_destroy(&mi->mi_dir_struct_mutex);
	mutex_destroy(&mi->mi_zstd_workspace_mutex);
	put_cred(mi->mi_owner);
	kfree(mi->mi_log.rl_ring_buf);
	for (i = 0; i < ARRAY_SIZE(mi->pseudo_file_xattr); ++i)
		kfree(mi->pseudo_file_xattr[i].data);
	kfree(mi->mi_per_uid_read_timeouts);
	kfree(mi);
}

static void data_file_segment_init(struct data_file_segment *segment)
{
	init_waitqueue_head(&segment->new_data_arrival_wq);
	init_rwsem(&segment->rwsem);
	INIT_LIST_HEAD(&segment->reads_list_head);
}

char *file_id_to_str(incfs_uuid_t id)
{
	char *result = kmalloc(1 + sizeof(id.bytes) * 2, GFP_NOFS);
	char *end;

	if (!result)
		return NULL;

	end = bin2hex(result, id.bytes, sizeof(id.bytes));
	*end = 0;
	return result;
}

struct dentry *incfs_lookup_dentry(struct dentry *parent, const char *name)
{
	struct inode *inode;
	struct dentry *result = NULL;

	if (!parent)
		return ERR_PTR(-EFAULT);

	inode = d_inode(parent);
	inode_lock_nested(inode, I_MUTEX_PARENT);
	result = lookup_one_len(name, parent, strlen(name));
	inode_unlock(inode);

	if (IS_ERR(result))
		pr_warn("%s err:%ld\n", __func__, PTR_ERR(result));

	return result;
}

static struct data_file *handle_mapped_file(struct mount_info *mi,
					    struct data_file *df)
{
	char *file_id_str;
	struct dentry *index_file_dentry;
	struct path path;
	struct file *bf;
	struct data_file *result = NULL;
	const struct cred *old_cred;

	file_id_str = file_id_to_str(df->df_id);
	if (!file_id_str)
		return ERR_PTR(-ENOENT);

	index_file_dentry = incfs_lookup_dentry(mi->mi_index_dir,
						file_id_str);
	kfree(file_id_str);
	if (!index_file_dentry)
		return ERR_PTR(-ENOENT);
	if (IS_ERR(index_file_dentry))
		return (struct data_file *)index_file_dentry;
	if (!d_really_is_positive(index_file_dentry)) {
		result = ERR_PTR(-ENOENT);
		goto out;
	}

	path = (struct path) {
		.mnt = mi->mi_backing_dir_path.mnt,
		.dentry = index_file_dentry
	};

	old_cred = override_creds(mi->mi_owner);
	bf = dentry_open(&path, O_RDWR | O_NOATIME | O_LARGEFILE,
			 current_cred());
	revert_creds(old_cred);

	if (IS_ERR(bf)) {
		result = (struct data_file *)bf;
		goto out;
	}

	result = incfs_open_data_file(mi, bf);
	fput(bf);
	if (IS_ERR(result))
		goto out;

	result->df_mapped_offset = df->df_metadata_off;

out:
	dput(index_file_dentry);
	return result;
}

struct data_file *incfs_open_data_file(struct mount_info *mi, struct file *bf)
{
	struct data_file *df = NULL;
	struct backing_file_context *bfc = NULL;
	int md_records;
	u64 size;
	int error = 0;
	int i;

	if (!bf || !mi)
		return ERR_PTR(-EFAULT);

	if (!S_ISREG(bf->f_inode->i_mode))
		return ERR_PTR(-EBADF);

	bfc = incfs_alloc_bfc(mi, bf);
	if (IS_ERR(bfc))
		return ERR_CAST(bfc);

	df = kzalloc(sizeof(*df), GFP_NOFS);
	if (!df) {
		error = -ENOMEM;
		goto out;
	}

	df->df_backing_file_context = bfc;
	df->df_mount_info = mi;
	for (i = 0; i < ARRAY_SIZE(df->df_segments); i++)
		data_file_segment_init(&df->df_segments[i]);

	error = incfs_read_file_header(bfc, &df->df_metadata_off, &df->df_id,
				       &size, &df->df_header_flags);

	if (error)
		goto out;

	df->df_size = size;
	if (size > 0)
		df->df_data_block_count = get_blocks_count_for_size(size);

	if (df->df_header_flags & INCFS_FILE_MAPPED) {
		struct data_file *mapped_df = handle_mapped_file(mi, df);

		incfs_free_data_file(df);
		return mapped_df;
	}

	md_records = incfs_scan_metadata_chain(df);
	if (md_records < 0)
		error = md_records;

out:
	if (error) {
		incfs_free_bfc(bfc);
		if (df)
			df->df_backing_file_context = NULL;
		incfs_free_data_file(df);
		return ERR_PTR(error);
	}
	return df;
}

void incfs_free_data_file(struct data_file *df)
{
	u32 data_blocks_written, hash_blocks_written;

	if (!df)
		return;

	data_blocks_written = atomic_read(&df->df_data_blocks_written);
	hash_blocks_written = atomic_read(&df->df_hash_blocks_written);

	if (data_blocks_written != df->df_initial_data_blocks_written ||
	    hash_blocks_written != df->df_initial_hash_blocks_written) {
		struct backing_file_context *bfc = df->df_backing_file_context;
		int error = -1;

		if (bfc && !mutex_lock_interruptible(&bfc->bc_mutex)) {
			error = incfs_write_status_to_backing_file(
						df->df_backing_file_context,
						df->df_status_offset,
						data_blocks_written,
						hash_blocks_written);
			mutex_unlock(&bfc->bc_mutex);
		}

		if (error)
			/* Nothing can be done, just warn */
			pr_warn("incfs: failed to write status to backing file\n");
	}

	incfs_free_mtree(df->df_hash_tree);
	incfs_free_bfc(df->df_backing_file_context);
	kfree(df);
}

int make_inode_ready_for_data_ops(struct mount_info *mi,
				struct inode *inode,
				struct file *backing_file)
{
	struct inode_info *node = get_incfs_node(inode);
	struct data_file *df = NULL;
	int err = 0;

	inode_lock(inode);
	if (S_ISREG(inode->i_mode)) {
		if (!node->n_file) {
			df = incfs_open_data_file(mi, backing_file);

			if (IS_ERR(df))
				err = PTR_ERR(df);
			else
				node->n_file = df;
		}
	} else
		err = -EBADF;
	inode_unlock(inode);
	return err;
}

struct dir_file *incfs_open_dir_file(struct mount_info *mi, struct file *bf)
{
	struct dir_file *dir = NULL;

	if (!S_ISDIR(bf->f_inode->i_mode))
		return ERR_PTR(-EBADF);

	dir = kzalloc(sizeof(*dir), GFP_NOFS);
	if (!dir)
		return ERR_PTR(-ENOMEM);

	dir->backing_dir = get_file(bf);
	dir->mount_info = mi;
	return dir;
}

void incfs_free_dir_file(struct dir_file *dir)
{
	if (!dir)
		return;
	if (dir->backing_dir)
		fput(dir->backing_dir);
	kfree(dir);
}

static ssize_t zstd_decompress_safe(struct mount_info *mi,
				    struct mem_range src, struct mem_range dst)
{
	ssize_t result;
	ZSTD_inBuffer inbuf = {.src = src.data,	.size = src.len};
	ZSTD_outBuffer outbuf = {.dst = dst.data, .size = dst.len};

	result = mutex_lock_interruptible(&mi->mi_zstd_workspace_mutex);
	if (result)
		return result;
<<<<<<< HEAD

	if (!mi->mi_zstd_stream) {
		unsigned int workspace_size = ZSTD_DStreamWorkspaceBound(
						INCFS_DATA_FILE_BLOCK_SIZE);
		void *workspace = kvmalloc(workspace_size, GFP_NOFS);
		ZSTD_DStream *stream;

		if (!workspace) {
			result = -ENOMEM;
			goto out;
		}

=======

	if (!mi->mi_zstd_stream) {
		unsigned int workspace_size = ZSTD_DStreamWorkspaceBound(
						INCFS_DATA_FILE_BLOCK_SIZE);
		void *workspace = kvmalloc(workspace_size, GFP_NOFS);
		ZSTD_DStream *stream;

		if (!workspace) {
			result = -ENOMEM;
			goto out;
		}

>>>>>>> c70595ea
		stream = ZSTD_initDStream(INCFS_DATA_FILE_BLOCK_SIZE, workspace,
				  workspace_size);
		if (!stream) {
			kvfree(workspace);
			result = -EIO;
			goto out;
		}

		mi->mi_zstd_workspace = workspace;
		mi->mi_zstd_stream = stream;
	}

	result = ZSTD_decompressStream(mi->mi_zstd_stream, &outbuf, &inbuf) ?
		-EBADMSG : outbuf.pos;

	mod_delayed_work(system_wq, &mi->mi_zstd_cleanup_work,
			 msecs_to_jiffies(5000));

out:
	mutex_unlock(&mi->mi_zstd_workspace_mutex);
	return result;
}

static ssize_t decompress(struct mount_info *mi,
			  struct mem_range src, struct mem_range dst, int alg)
{
	int result;

	switch (alg) {
	case INCFS_BLOCK_COMPRESSED_LZ4:
		result = LZ4_decompress_safe(src.data, dst.data, src.len,
					     dst.len);
		if (result < 0)
			return -EBADMSG;
		return result;

	case INCFS_BLOCK_COMPRESSED_ZSTD:
		return zstd_decompress_safe(mi, src, dst);

	default:
		WARN_ON(true);
		return -EOPNOTSUPP;
	}
}

static void log_read_one_record(struct read_log *rl, struct read_log_state *rs)
{
	union log_record *record =
		(union log_record *)((u8 *)rl->rl_ring_buf + rs->next_offset);
	size_t record_size;

	switch (record->full_record.type) {
	case FULL:
		rs->base_record = record->full_record;
		record_size = sizeof(record->full_record);
		break;

	case SAME_FILE:
		rs->base_record.block_index =
			record->same_file_record.block_index;
		rs->base_record.absolute_ts_us +=
			record->same_file_record.relative_ts_us;
		record_size = sizeof(record->same_file_record);
		break;

	case SAME_FILE_NEXT_BLOCK:
		++rs->base_record.block_index;
		rs->base_record.absolute_ts_us +=
			record->same_file_next_block.relative_ts_us;
		record_size = sizeof(record->same_file_next_block);
		break;

	case SAME_FILE_NEXT_BLOCK_SHORT:
		++rs->base_record.block_index;
		rs->base_record.absolute_ts_us +=
			record->same_file_next_block_short.relative_ts_us;
		record_size = sizeof(record->same_file_next_block_short);
		break;
	}

	rs->next_offset += record_size;
	if (rs->next_offset > rl->rl_size - sizeof(*record)) {
		rs->next_offset = 0;
		++rs->current_pass_no;
	}
	++rs->current_record_no;
}

static void log_block_read(struct mount_info *mi, incfs_uuid_t *id,
			   int block_index)
{
	struct read_log *log = &mi->mi_log;
	struct read_log_state *head, *tail;
	s64 now_us;
	s64 relative_us;
	union log_record record;
	size_t record_size;
	uid_t uid = current_uid().val;

	/*
	 * This may read the old value, but it's OK to delay the logging start
	 * right after the configuration update.
	 */
	if (READ_ONCE(log->rl_size) == 0)
		return;

	now_us = ktime_to_us(ktime_get());

	spin_lock(&log->rl_lock);
	if (log->rl_size == 0) {
		spin_unlock(&log->rl_lock);
		return;
	}

	head = &log->rl_head;
	tail = &log->rl_tail;
	relative_us = now_us - head->base_record.absolute_ts_us;

	if (memcmp(id, &head->base_record.file_id, sizeof(incfs_uuid_t)) ||
	    relative_us >= 1ll << 32 ||
	    uid != head->base_record.uid) {
		record.full_record = (struct full_record){
			.type = FULL,
			.block_index = block_index,
			.file_id = *id,
			.absolute_ts_us = now_us,
			.uid = uid,
		};
		head->base_record.file_id = *id;
		record_size = sizeof(struct full_record);
	} else if (block_index != head->base_record.block_index + 1 ||
		   relative_us >= 1 << 30) {
		record.same_file_record = (struct same_file_record){
			.type = SAME_FILE,
			.block_index = block_index,
			.relative_ts_us = relative_us,
		};
		record_size = sizeof(struct same_file_record);
	} else if (relative_us >= 1 << 14) {
		record.same_file_next_block = (struct same_file_next_block){
			.type = SAME_FILE_NEXT_BLOCK,
			.relative_ts_us = relative_us,
		};
		record_size = sizeof(struct same_file_next_block);
	} else {
		record.same_file_next_block_short =
			(struct same_file_next_block_short){
				.type = SAME_FILE_NEXT_BLOCK_SHORT,
				.relative_ts_us = relative_us,
			};
		record_size = sizeof(struct same_file_next_block_short);
	}

	head->base_record.block_index = block_index;
	head->base_record.absolute_ts_us = now_us;

	/* Advance tail beyond area we are going to overwrite */
	while (tail->current_pass_no < head->current_pass_no &&
	       tail->next_offset < head->next_offset + record_size)
		log_read_one_record(log, tail);

	memcpy(((u8 *)log->rl_ring_buf) + head->next_offset, &record,
	       record_size);
	head->next_offset += record_size;
	if (head->next_offset > log->rl_size - sizeof(record)) {
		head->next_offset = 0;
		++head->current_pass_no;
	}
	++head->current_record_no;

	spin_unlock(&log->rl_lock);
	schedule_delayed_work(&log->ml_wakeup_work, msecs_to_jiffies(16));
}

static int validate_hash_tree(struct backing_file_context *bfc, struct file *f,
			      int block_index, struct mem_range data, u8 *buf)
{
	struct data_file *df = get_incfs_data_file(f);
	u8 stored_digest[INCFS_MAX_HASH_SIZE] = {};
	u8 calculated_digest[INCFS_MAX_HASH_SIZE] = {};
	struct mtree *tree = NULL;
	struct incfs_df_signature *sig = NULL;
	int digest_size;
	int hash_block_index = block_index;
	int lvl;
	int res;
	loff_t hash_block_offset[INCFS_MAX_MTREE_LEVELS];
	size_t hash_offset_in_block[INCFS_MAX_MTREE_LEVELS];
	int hash_per_block;
	pgoff_t file_pages;

	tree = df->df_hash_tree;
	sig = df->df_signature;
	if (!tree || !sig)
		return 0;

	digest_size = tree->alg->digest_size;
	hash_per_block = INCFS_DATA_FILE_BLOCK_SIZE / digest_size;
	for (lvl = 0; lvl < tree->depth; lvl++) {
		loff_t lvl_off = tree->hash_level_suboffset[lvl];

		hash_block_offset[lvl] =
			lvl_off + round_down(hash_block_index * digest_size,
					     INCFS_DATA_FILE_BLOCK_SIZE);
		hash_offset_in_block[lvl] = hash_block_index * digest_size %
					    INCFS_DATA_FILE_BLOCK_SIZE;
		hash_block_index /= hash_per_block;
	}

	memcpy(stored_digest, tree->root_hash, digest_size);

	file_pages = DIV_ROUND_UP(df->df_size, INCFS_DATA_FILE_BLOCK_SIZE);
	for (lvl = tree->depth - 1; lvl >= 0; lvl--) {
		pgoff_t hash_page =
			file_pages +
			hash_block_offset[lvl] / INCFS_DATA_FILE_BLOCK_SIZE;
		struct page *page = find_get_page_flags(
			f->f_inode->i_mapping, hash_page, FGP_ACCESSED);

		if (page && PageChecked(page)) {
			u8 *addr = kmap_atomic(page);

			memcpy(stored_digest, addr + hash_offset_in_block[lvl],
			       digest_size);
			kunmap_atomic(addr);
			put_page(page);
			continue;
		}

		if (page)
			put_page(page);

		res = incfs_kread(bfc, buf, INCFS_DATA_FILE_BLOCK_SIZE,
				  hash_block_offset[lvl] + sig->hash_offset);
		if (res < 0)
			return res;
		if (res != INCFS_DATA_FILE_BLOCK_SIZE)
			return -EIO;
		res = incfs_calc_digest(tree->alg,
					range(buf, INCFS_DATA_FILE_BLOCK_SIZE),
					range(calculated_digest, digest_size));
		if (res)
			return res;

		if (memcmp(stored_digest, calculated_digest, digest_size)) {
			int i;
			bool zero = true;

			pr_warn("incfs: Hash mismatch lvl:%d blk:%d\n",
				lvl, block_index);
			for (i = 0; i < digest_size; i++)
				if (stored_digest[i]) {
					zero = false;
					break;
				}

			if (zero)
				pr_debug("Note saved_digest all zero - did you forget to load the hashes?\n");
			return -EBADMSG;
		}

		memcpy(stored_digest, buf + hash_offset_in_block[lvl],
		       digest_size);

		page = grab_cache_page(f->f_inode->i_mapping, hash_page);
		if (page) {
			u8 *addr = kmap_atomic(page);

			memcpy(addr, buf, INCFS_DATA_FILE_BLOCK_SIZE);
			kunmap_atomic(addr);
			SetPageChecked(page);
			unlock_page(page);
			put_page(page);
		}
	}

	res = incfs_calc_digest(tree->alg, data,
				range(calculated_digest, digest_size));
	if (res)
		return res;

	if (memcmp(stored_digest, calculated_digest, digest_size)) {
		pr_debug("Leaf hash mismatch blk:%d\n", block_index);
		return -EBADMSG;
	}

	return 0;
}

static struct data_file_segment *get_file_segment(struct data_file *df,
						  int block_index)
{
	int seg_idx = block_index % ARRAY_SIZE(df->df_segments);

	return &df->df_segments[seg_idx];
}

static bool is_data_block_present(struct data_file_block *block)
{
	return (block->db_backing_file_data_offset != 0) &&
	       (block->db_stored_size != 0);
}

static void convert_data_file_block(struct incfs_blockmap_entry *bme,
				    struct data_file_block *res_block)
{
	u16 flags = le16_to_cpu(bme->me_flags);

	res_block->db_backing_file_data_offset =
		le16_to_cpu(bme->me_data_offset_hi);
	res_block->db_backing_file_data_offset <<= 32;
	res_block->db_backing_file_data_offset |=
		le32_to_cpu(bme->me_data_offset_lo);
	res_block->db_stored_size = le16_to_cpu(bme->me_data_size);
	res_block->db_comp_alg = flags & INCFS_BLOCK_COMPRESSED_MASK;
}

static int get_data_file_block(struct data_file *df, int index,
			       struct data_file_block *res_block)
{
	struct incfs_blockmap_entry bme = {};
	struct backing_file_context *bfc = NULL;
	loff_t blockmap_off = 0;
	int error = 0;

	if (!df || !res_block)
		return -EFAULT;

	blockmap_off = df->df_blockmap_off;
	bfc = df->df_backing_file_context;

	if (index < 0 || blockmap_off == 0)
		return -EINVAL;

	error = incfs_read_blockmap_entry(bfc, index, blockmap_off, &bme);
	if (error)
		return error;

	convert_data_file_block(&bme, res_block);
	return 0;
}

static int check_room_for_one_range(u32 size, u32 size_out)
{
	if (size_out + sizeof(struct incfs_filled_range) > size)
		return -ERANGE;
	return 0;
}

static int copy_one_range(struct incfs_filled_range *range, void __user *buffer,
			  u32 size, u32 *size_out)
{
	int error = check_room_for_one_range(size, *size_out);
	if (error)
		return error;

	if (copy_to_user(((char __user *)buffer) + *size_out, range,
				sizeof(*range)))
		return -EFAULT;

	*size_out += sizeof(*range);
	return 0;
}

#define READ_BLOCKMAP_ENTRIES 512
int incfs_get_filled_blocks(struct data_file *df,
			    struct incfs_file_data *fd,
			    struct incfs_get_filled_blocks_args *arg)
{
	int error = 0;
	bool in_range = false;
	struct incfs_filled_range range;
	void __user *buffer = u64_to_user_ptr(arg->range_buffer);
	u32 size = arg->range_buffer_size;
	u32 end_index =
		arg->end_index ? arg->end_index : df->df_total_block_count;
	u32 *size_out = &arg->range_buffer_size_out;
	int i = READ_BLOCKMAP_ENTRIES - 1;
	int entries_read = 0;
	struct incfs_blockmap_entry *bme;
	int data_blocks_filled = 0;
	int hash_blocks_filled = 0;

	*size_out = 0;
	if (end_index > df->df_total_block_count)
		end_index = df->df_total_block_count;
	arg->total_blocks_out = df->df_total_block_count;
	arg->data_blocks_out = df->df_data_block_count;

	if (atomic_read(&df->df_data_blocks_written) ==
	    df->df_data_block_count) {
		pr_debug("File marked full, fast get_filled_blocks");
		if (arg->start_index > end_index) {
			arg->index_out = arg->start_index;
			return 0;
		}
		arg->index_out = arg->start_index;

		error = check_room_for_one_range(size, *size_out);
		if (error)
			return error;

		range = (struct incfs_filled_range){
			.begin = arg->start_index,
			.end = end_index,
		};

		error = copy_one_range(&range, buffer, size, size_out);
		if (error)
			return error;
		arg->index_out = end_index;
		return 0;
	}

	bme = kzalloc(sizeof(*bme) * READ_BLOCKMAP_ENTRIES,
		      GFP_NOFS | __GFP_COMP);
	if (!bme)
		return -ENOMEM;

	for (arg->index_out = arg->start_index; arg->index_out < end_index;
	     ++arg->index_out) {
		struct data_file_block dfb;

		if (++i == READ_BLOCKMAP_ENTRIES) {
			entries_read = incfs_read_blockmap_entries(
				df->df_backing_file_context, bme,
				arg->index_out, READ_BLOCKMAP_ENTRIES,
				df->df_blockmap_off);
			if (entries_read < 0) {
				error = entries_read;
				break;
			}

			i = 0;
		}

		if (i >= entries_read) {
			error = -EIO;
			break;
		}

		convert_data_file_block(bme + i, &dfb);

		if (is_data_block_present(&dfb)) {
			if (arg->index_out >= df->df_data_block_count)
				++hash_blocks_filled;
			else
				++data_blocks_filled;
		}

		if (is_data_block_present(&dfb) == in_range)
			continue;

		if (!in_range) {
			error = check_room_for_one_range(size, *size_out);
			if (error)
				break;
			in_range = true;
			range.begin = arg->index_out;
		} else {
			range.end = arg->index_out;
			error = copy_one_range(&range, buffer, size, size_out);
			if (error) {
				/* there will be another try out of the loop,
				 * it will reset the index_out if it fails too
				 */
				break;
			}
			in_range = false;
		}
	}

	if (in_range) {
		range.end = arg->index_out;
		error = copy_one_range(&range, buffer, size, size_out);
		if (error)
			arg->index_out = range.begin;
	}

	if (arg->start_index == 0) {
		fd->fd_get_block_pos = 0;
		fd->fd_filled_data_blocks = 0;
		fd->fd_filled_hash_blocks = 0;
	}

	if (arg->start_index == fd->fd_get_block_pos) {
		fd->fd_get_block_pos = arg->index_out + 1;
		fd->fd_filled_data_blocks += data_blocks_filled;
		fd->fd_filled_hash_blocks += hash_blocks_filled;
	}

	if (fd->fd_get_block_pos == df->df_total_block_count + 1) {
		if (fd->fd_filled_data_blocks >
		   atomic_read(&df->df_data_blocks_written))
			atomic_set(&df->df_data_blocks_written,
				   fd->fd_filled_data_blocks);

		if (fd->fd_filled_hash_blocks >
		   atomic_read(&df->df_hash_blocks_written))
			atomic_set(&df->df_hash_blocks_written,
				   fd->fd_filled_hash_blocks);
	}

	kfree(bme);
	return error;
}

static bool is_read_done(struct pending_read *read)
{
	return atomic_read_acquire(&read->done) != 0;
}

static void set_read_done(struct pending_read *read)
{
	atomic_set_release(&read->done, 1);
}

/*
 * Notifies a given data file about pending read from a given block.
 * Returns a new pending read entry.
 */
static struct pending_read *add_pending_read(struct data_file *df,
					     int block_index)
{
	struct pending_read *result = NULL;
	struct data_file_segment *segment = NULL;
	struct mount_info *mi = NULL;

	segment = get_file_segment(df, block_index);
	mi = df->df_mount_info;

	result = kzalloc(sizeof(*result), GFP_NOFS);
	if (!result)
		return NULL;

	result->file_id = df->df_id;
	result->block_index = block_index;
	result->timestamp_us = ktime_to_us(ktime_get());
	result->uid = current_uid().val;

	spin_lock(&mi->pending_read_lock);

	result->serial_number = ++mi->mi_last_pending_read_number;
	mi->mi_pending_reads_count++;

	list_add_rcu(&result->mi_reads_list, &mi->mi_reads_list_head);
	list_add_rcu(&result->segment_reads_list, &segment->reads_list_head);

	spin_unlock(&mi->pending_read_lock);

	wake_up_all(&mi->mi_pending_reads_notif_wq);
	return result;
}

static void free_pending_read_entry(struct rcu_head *entry)
{
	struct pending_read *read;

	read = container_of(entry, struct pending_read, rcu);

	kfree(read);
}

/* Notifies a given data file that pending read is completed. */
static void remove_pending_read(struct data_file *df, struct pending_read *read)
{
	struct mount_info *mi = NULL;

	if (!df || !read) {
		WARN_ON(!df);
		WARN_ON(!read);
		return;
	}

	mi = df->df_mount_info;

	spin_lock(&mi->pending_read_lock);

	list_del_rcu(&read->mi_reads_list);
	list_del_rcu(&read->segment_reads_list);

	mi->mi_pending_reads_count--;

	spin_unlock(&mi->pending_read_lock);

	/* Don't free. Wait for readers */
	call_rcu(&read->rcu, free_pending_read_entry);
}

static void notify_pending_reads(struct mount_info *mi,
		struct data_file_segment *segment,
		int index)
{
	struct pending_read *entry = NULL;

	/* Notify pending reads waiting for this block. */
	rcu_read_lock();
	list_for_each_entry_rcu(entry, &segment->reads_list_head,
						segment_reads_list) {
		if (entry->block_index == index)
			set_read_done(entry);
	}
	rcu_read_unlock();
	wake_up_all(&segment->new_data_arrival_wq);

	atomic_inc(&mi->mi_blocks_written);
	wake_up_all(&mi->mi_blocks_written_notif_wq);
}

static int usleep_interruptible(u32 us)
{
	/* See:
	 * https://www.kernel.org/doc/Documentation/timers/timers-howto.txt
	 * for explanation
	 */
	if (us < 10) {
		udelay(us);
		return 0;
	} else if (us < 20000) {
		usleep_range(us, us + us / 10);
		return 0;
	} else
		return msleep_interruptible(us / 1000);
}

static int wait_for_data_block(struct data_file *df, int block_index,
			       u32 min_time_us, u32 min_pending_time_us,
			       u32 max_pending_time_us,
			       struct data_file_block *res_block)
{
	struct data_file_block block = {};
	struct data_file_segment *segment = NULL;
	struct pending_read *read = NULL;
	struct mount_info *mi = NULL;
	int error = 0;
	int wait_res = 0;
	u64 time;

	if (!df || !res_block)
		return -EFAULT;

	if (block_index < 0 || block_index >= df->df_data_block_count)
		return -EINVAL;

	if (df->df_blockmap_off <= 0 || !df->df_mount_info)
		return -ENODATA;

	mi = df->df_mount_info;
	segment = get_file_segment(df, block_index);

	error = down_read_killable(&segment->rwsem);
	if (error)
		return error;

	/* Look up the given block */
	error = get_data_file_block(df, block_index, &block);

	up_read(&segment->rwsem);

	if (error)
		return error;

	/* If the block was found, just return it. No need to wait. */
	if (is_data_block_present(&block)) {
		if (min_time_us)
			error = usleep_interruptible(min_time_us);
		*res_block = block;
		return error;
	} else {
		/* If it's not found, create a pending read */
		if (max_pending_time_us != 0) {
			read = add_pending_read(df, block_index);
			if (!read)
				return -ENOMEM;
		} else {
			log_block_read(mi, &df->df_id, block_index);
			return -ETIME;
		}
	}

	if (min_pending_time_us)
		time = ktime_get_ns();

	/* Wait for notifications about block's arrival */
	wait_res =
		wait_event_interruptible_timeout(segment->new_data_arrival_wq,
					(is_read_done(read)),
					usecs_to_jiffies(max_pending_time_us));

	/* Woke up, the pending read is no longer needed. */
	remove_pending_read(df, read);

	if (wait_res == 0) {
		/* Wait has timed out */
		log_block_read(mi, &df->df_id, block_index);
		return -ETIME;
	}
	if (wait_res < 0) {
		/*
		 * Only ERESTARTSYS is really expected here when a signal
		 * comes while we wait.
		 */
		return wait_res;
	}

	if (min_pending_time_us) {
		time = div_u64(ktime_get_ns() - time, 1000);
		if (min_pending_time_us > time) {
			error = usleep_interruptible(
						min_pending_time_us - time);
			if (error)
				return error;
		}
	}

	error = down_read_killable(&segment->rwsem);
	if (error)
		return error;

	/*
	 * Re-read block's info now, it has just arrived and
	 * should be available.
	 */
	error = get_data_file_block(df, block_index, &block);
	if (!error) {
		if (is_data_block_present(&block))
			*res_block = block;
		else {
			/*
			 * Somehow wait finished successfully bug block still
			 * can't be found. It's not normal.
			 */
			pr_warn("incfs: Wait succeeded but block not found.\n");
			error = -ENODATA;
		}
	}

	up_read(&segment->rwsem);
	return error;
}

ssize_t incfs_read_data_file_block(struct mem_range dst, struct file *f,
			int index, u32 min_time_us,
			u32 min_pending_time_us, u32 max_pending_time_us,
			struct mem_range tmp)
{
	loff_t pos;
	ssize_t result;
	size_t bytes_to_read;
	struct mount_info *mi = NULL;
	struct backing_file_context *bfc = NULL;
	struct data_file_block block = {};
	struct data_file *df = get_incfs_data_file(f);

	if (!dst.data || !df || !tmp.data)
		return -EFAULT;

	if (tmp.len < 2 * INCFS_DATA_FILE_BLOCK_SIZE)
		return -ERANGE;

	mi = df->df_mount_info;
	bfc = df->df_backing_file_context;

	result = wait_for_data_block(df, index, min_time_us,
			min_pending_time_us, max_pending_time_us, &block);
	if (result < 0)
		goto out;

	pos = block.db_backing_file_data_offset;
	if (block.db_comp_alg == COMPRESSION_NONE) {
		bytes_to_read = min(dst.len, block.db_stored_size);
		result = incfs_kread(bfc, dst.data, bytes_to_read, pos);

		/* Some data was read, but not enough */
		if (result >= 0 && result != bytes_to_read)
			result = -EIO;
	} else {
		bytes_to_read = min(tmp.len, block.db_stored_size);
		result = incfs_kread(bfc, tmp.data, bytes_to_read, pos);
		if (result == bytes_to_read) {
			result =
				decompress(mi, range(tmp.data, bytes_to_read),
					   dst, block.db_comp_alg);
			if (result < 0) {
				const char *name =
				    bfc->bc_file->f_path.dentry->d_name.name;

				pr_warn_once("incfs: Decompression error. %s",
					     name);
			}
		} else if (result >= 0) {
			/* Some data was read, but not enough */
			result = -EIO;
		}
	}

	if (result > 0) {
		int err = validate_hash_tree(bfc, f, index, dst, tmp.data);

		if (err < 0)
			result = err;
	}

	if (result >= 0)
		log_block_read(mi, &df->df_id, index);

out:
	return result;
}

int incfs_process_new_data_block(struct data_file *df,
				 struct incfs_fill_block *block, u8 *data)
{
	struct mount_info *mi = NULL;
	struct backing_file_context *bfc = NULL;
	struct data_file_segment *segment = NULL;
	struct data_file_block existing_block = {};
	u16 flags = 0;
	int error = 0;

	if (!df || !block)
		return -EFAULT;

	bfc = df->df_backing_file_context;
	mi = df->df_mount_info;

	if (block->block_index >= df->df_data_block_count)
		return -ERANGE;

	segment = get_file_segment(df, block->block_index);
	if (!segment)
		return -EFAULT;

	if (block->compression == COMPRESSION_LZ4)
		flags |= INCFS_BLOCK_COMPRESSED_LZ4;
	else if (block->compression == COMPRESSION_ZSTD)
		flags |= INCFS_BLOCK_COMPRESSED_ZSTD;
	else if (block->compression)
		return -EINVAL;

	error = down_read_killable(&segment->rwsem);
	if (error)
		return error;

	error = get_data_file_block(df, block->block_index, &existing_block);

	up_read(&segment->rwsem);

	if (error)
		return error;
	if (is_data_block_present(&existing_block)) {
		/* Block is already present, nothing to do here */
		return 0;
	}

	error = down_write_killable(&segment->rwsem);
	if (error)
		return error;

	error = mutex_lock_interruptible(&bfc->bc_mutex);
	if (!error) {
		error = incfs_write_data_block_to_backing_file(
			bfc, range(data, block->data_len), block->block_index,
			df->df_blockmap_off, flags);
		mutex_unlock(&bfc->bc_mutex);
	}
	if (!error) {
		notify_pending_reads(mi, segment, block->block_index);
		atomic_inc(&df->df_data_blocks_written);
	}

	up_write(&segment->rwsem);

	if (error)
		pr_debug("%d error: %d\n", block->block_index, error);
	return error;
}

int incfs_read_file_signature(struct data_file *df, struct mem_range dst)
{
	struct backing_file_context *bfc = df->df_backing_file_context;
	struct incfs_df_signature *sig;
	int read_res = 0;

	if (!dst.data)
		return -EFAULT;

	sig = df->df_signature;
	if (!sig)
		return 0;

	if (dst.len < sig->sig_size)
		return -E2BIG;

	read_res = incfs_kread(bfc, dst.data, sig->sig_size, sig->sig_offset);

	if (read_res < 0)
		return read_res;

	if (read_res != sig->sig_size)
		return -EIO;

	return read_res;
}

int incfs_process_new_hash_block(struct data_file *df,
				 struct incfs_fill_block *block, u8 *data)
{
	struct backing_file_context *bfc = NULL;
	struct mount_info *mi = NULL;
	struct mtree *hash_tree = NULL;
	struct incfs_df_signature *sig = NULL;
	loff_t hash_area_base = 0;
	loff_t hash_area_size = 0;
	int error = 0;

	if (!df || !block)
		return -EFAULT;

	if (!(block->flags & INCFS_BLOCK_FLAGS_HASH))
		return -EINVAL;

	bfc = df->df_backing_file_context;
	mi = df->df_mount_info;

	if (!df)
		return -ENOENT;

	hash_tree = df->df_hash_tree;
	sig = df->df_signature;
	if (!hash_tree || !sig || sig->hash_offset == 0)
		return -ENOTSUPP;

	hash_area_base = sig->hash_offset;
	hash_area_size = sig->hash_size;
	if (hash_area_size < block->block_index * INCFS_DATA_FILE_BLOCK_SIZE
				+ block->data_len) {
		/* Hash block goes beyond dedicated hash area of this file. */
		return -ERANGE;
	}

	error = mutex_lock_interruptible(&bfc->bc_mutex);
	if (!error) {
		error = incfs_write_hash_block_to_backing_file(
			bfc, range(data, block->data_len), block->block_index,
			hash_area_base, df->df_blockmap_off, df->df_size);
		mutex_unlock(&bfc->bc_mutex);
	}
	if (!error)
		atomic_inc(&df->df_hash_blocks_written);

	return error;
}

static int process_blockmap_md(struct incfs_blockmap *bm,
			       struct metadata_handler *handler)
{
	struct data_file *df = handler->context;
	int error = 0;
	loff_t base_off = le64_to_cpu(bm->m_base_offset);
	u32 block_count = le32_to_cpu(bm->m_block_count);

	if (!df)
		return -EFAULT;

	if (df->df_data_block_count > block_count)
		return -EBADMSG;

	df->df_total_block_count = block_count;
	df->df_blockmap_off = base_off;
	return error;
}

static int process_file_signature_md(struct incfs_file_signature *sg,
				struct metadata_handler *handler)
{
	struct data_file *df = handler->context;
	struct mtree *hash_tree = NULL;
	int error = 0;
	struct incfs_df_signature *signature =
		kzalloc(sizeof(*signature), GFP_NOFS);
	void *buf = NULL;
	ssize_t read;

	if (!signature)
		return -ENOMEM;

	if (!df || !df->df_backing_file_context ||
	    !df->df_backing_file_context->bc_file) {
		error = -ENOENT;
		goto out;
	}

	signature->hash_offset = le64_to_cpu(sg->sg_hash_tree_offset);
	signature->hash_size = le32_to_cpu(sg->sg_hash_tree_size);
	signature->sig_offset = le64_to_cpu(sg->sg_sig_offset);
	signature->sig_size = le32_to_cpu(sg->sg_sig_size);

	buf = kzalloc(signature->sig_size, GFP_NOFS);
	if (!buf) {
		error = -ENOMEM;
		goto out;
	}

	read = incfs_kread(df->df_backing_file_context, buf,
			   signature->sig_size, signature->sig_offset);
	if (read < 0) {
		error = read;
		goto out;
	}

	if (read != signature->sig_size) {
		error = -EINVAL;
		goto out;
	}

	hash_tree = incfs_alloc_mtree(range(buf, signature->sig_size),
				      df->df_data_block_count);
	if (IS_ERR(hash_tree)) {
		error = PTR_ERR(hash_tree);
		hash_tree = NULL;
		goto out;
	}
	if (hash_tree->hash_tree_area_size != signature->hash_size) {
		error = -EINVAL;
		goto out;
	}
	if (signature->hash_size > 0 &&
	    handler->md_record_offset <= signature->hash_offset) {
		error = -EINVAL;
		goto out;
	}
	if (handler->md_record_offset <= signature->sig_offset) {
		error = -EINVAL;
		goto out;
	}
	df->df_hash_tree = hash_tree;
	hash_tree = NULL;
	df->df_signature = signature;
	signature = NULL;
out:
	incfs_free_mtree(hash_tree);
	kfree(signature);
	kfree(buf);

	return error;
}

static int process_status_md(struct incfs_status *is,
			     struct metadata_handler *handler)
{
	struct data_file *df = handler->context;

	df->df_initial_data_blocks_written =
		le32_to_cpu(is->is_data_blocks_written);
	atomic_set(&df->df_data_blocks_written,
		   df->df_initial_data_blocks_written);

	df->df_initial_hash_blocks_written =
		le32_to_cpu(is->is_hash_blocks_written);
	atomic_set(&df->df_hash_blocks_written,
		   df->df_initial_hash_blocks_written);

	df->df_status_offset = handler->md_record_offset;

	return 0;
}

static int incfs_scan_metadata_chain(struct data_file *df)
{
	struct metadata_handler *handler = NULL;
	int result = 0;
	int records_count = 0;
	int error = 0;
	struct backing_file_context *bfc = NULL;

	if (!df || !df->df_backing_file_context)
		return -EFAULT;

	bfc = df->df_backing_file_context;

	handler = kzalloc(sizeof(*handler), GFP_NOFS);
	if (!handler)
		return -ENOMEM;

	handler->md_record_offset = df->df_metadata_off;
	handler->context = df;
	handler->handle_blockmap = process_blockmap_md;
	handler->handle_signature = process_file_signature_md;
	handler->handle_status = process_status_md;

	while (handler->md_record_offset > 0) {
		error = incfs_read_next_metadata_record(bfc, handler);
		if (error) {
			pr_warn("incfs: Error during reading incfs-metadata record. Offset: %lld Record #%d Error code: %d\n",
				handler->md_record_offset, records_count + 1,
				-error);
			break;
		}
		records_count++;
	}
	if (error) {
		pr_warn("incfs: Error %d after reading %d incfs-metadata records.\n",
			 -error, records_count);
		result = error;
	} else
		result = records_count;

	if (df->df_hash_tree) {
		int hash_block_count = get_blocks_count_for_size(
			df->df_hash_tree->hash_tree_area_size);

		if (df->df_data_block_count + hash_block_count !=
		    df->df_total_block_count)
			result = -EINVAL;
	} else if (df->df_data_block_count != df->df_total_block_count)
		result = -EINVAL;

	kfree(handler);
	return result;
}

/*
 * Quickly checks if there are pending reads with a serial number larger
 * than a given one.
 */
bool incfs_fresh_pending_reads_exist(struct mount_info *mi, int last_number)
{
	bool result = false;

	spin_lock(&mi->pending_read_lock);
	result = (mi->mi_last_pending_read_number > last_number) &&
		(mi->mi_pending_reads_count > 0);
	spin_unlock(&mi->pending_read_lock);
	return result;
}

int incfs_collect_pending_reads(struct mount_info *mi, int sn_lowerbound,
				struct incfs_pending_read_info *reads,
				struct incfs_pending_read_info2 *reads2,
				int reads_size, int *new_max_sn)
{
	int reported_reads = 0;
	struct pending_read *entry = NULL;

	if (!mi)
		return -EFAULT;

	if (reads_size <= 0)
		return 0;

	if (!incfs_fresh_pending_reads_exist(mi, sn_lowerbound))
		return 0;

	rcu_read_lock();

	list_for_each_entry_rcu(entry, &mi->mi_reads_list_head, mi_reads_list) {
		if (entry->serial_number <= sn_lowerbound)
			continue;

		if (reads) {
			reads[reported_reads].file_id = entry->file_id;
			reads[reported_reads].block_index = entry->block_index;
			reads[reported_reads].serial_number =
				entry->serial_number;
			reads[reported_reads].timestamp_us =
				entry->timestamp_us;
		}

		if (reads2) {
			reads2[reported_reads].file_id = entry->file_id;
			reads2[reported_reads].block_index = entry->block_index;
			reads2[reported_reads].serial_number =
				entry->serial_number;
			reads2[reported_reads].timestamp_us =
				entry->timestamp_us;
			reads2[reported_reads].uid = entry->uid;
		}

		if (entry->serial_number > *new_max_sn)
			*new_max_sn = entry->serial_number;

		reported_reads++;
		if (reported_reads >= reads_size)
			break;
	}

	rcu_read_unlock();

	return reported_reads;
}

struct read_log_state incfs_get_log_state(struct mount_info *mi)
{
	struct read_log *log = &mi->mi_log;
	struct read_log_state result;

	spin_lock(&log->rl_lock);
	result = log->rl_head;
	spin_unlock(&log->rl_lock);
	return result;
}

int incfs_get_uncollected_logs_count(struct mount_info *mi,
				     const struct read_log_state *state)
{
	struct read_log *log = &mi->mi_log;
	u32 generation;
	u64 head_no, tail_no;

	spin_lock(&log->rl_lock);
	tail_no = log->rl_tail.current_record_no;
	head_no = log->rl_head.current_record_no;
	generation = log->rl_head.generation_id;
	spin_unlock(&log->rl_lock);

	if (generation != state->generation_id)
		return head_no - tail_no;
	else
		return head_no - max_t(u64, tail_no, state->current_record_no);
}

int incfs_collect_logged_reads(struct mount_info *mi,
			       struct read_log_state *state,
			       struct incfs_pending_read_info *reads,
			       struct incfs_pending_read_info2 *reads2,
			       int reads_size)
{
	int dst_idx;
	struct read_log *log = &mi->mi_log;
	struct read_log_state *head, *tail;

	spin_lock(&log->rl_lock);
	head = &log->rl_head;
	tail = &log->rl_tail;

	if (state->generation_id != head->generation_id) {
		pr_debug("read ptr is wrong generation: %u/%u",
			 state->generation_id, head->generation_id);

		*state = (struct read_log_state){
			.generation_id = head->generation_id,
		};
	}

	if (state->current_record_no < tail->current_record_no) {
		pr_debug("read ptr is behind, moving: %u/%u -> %u/%u\n",
			 (u32)state->next_offset,
			 (u32)state->current_pass_no,
			 (u32)tail->next_offset, (u32)tail->current_pass_no);

		*state = *tail;
	}

	for (dst_idx = 0; dst_idx < reads_size; dst_idx++) {
		if (state->current_record_no == head->current_record_no)
			break;

		log_read_one_record(log, state);

		if (reads)
			reads[dst_idx] = (struct incfs_pending_read_info) {
				.file_id = state->base_record.file_id,
				.block_index = state->base_record.block_index,
				.serial_number = state->current_record_no,
				.timestamp_us =
					state->base_record.absolute_ts_us,
			};

		if (reads2)
			reads2[dst_idx] = (struct incfs_pending_read_info2) {
				.file_id = state->base_record.file_id,
				.block_index = state->base_record.block_index,
				.serial_number = state->current_record_no,
				.timestamp_us =
					state->base_record.absolute_ts_us,
				.uid = state->base_record.uid,
			};
	}

	spin_unlock(&log->rl_lock);
	return dst_idx;
}
<|MERGE_RESOLUTION|>--- conflicted
+++ resolved
@@ -390,7 +390,6 @@
 	result = mutex_lock_interruptible(&mi->mi_zstd_workspace_mutex);
 	if (result)
 		return result;
-<<<<<<< HEAD
 
 	if (!mi->mi_zstd_stream) {
 		unsigned int workspace_size = ZSTD_DStreamWorkspaceBound(
@@ -403,20 +402,6 @@
 			goto out;
 		}
 
-=======
-
-	if (!mi->mi_zstd_stream) {
-		unsigned int workspace_size = ZSTD_DStreamWorkspaceBound(
-						INCFS_DATA_FILE_BLOCK_SIZE);
-		void *workspace = kvmalloc(workspace_size, GFP_NOFS);
-		ZSTD_DStream *stream;
-
-		if (!workspace) {
-			result = -ENOMEM;
-			goto out;
-		}
-
->>>>>>> c70595ea
 		stream = ZSTD_initDStream(INCFS_DATA_FILE_BLOCK_SIZE, workspace,
 				  workspace_size);
 		if (!stream) {
