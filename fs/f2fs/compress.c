// SPDX-License-Identifier: GPL-2.0
/*
 * f2fs compress support
 *
 * Copyright (c) 2019 Chao Yu <chao@kernel.org>
 */

#include <linux/fs.h>
#include <linux/f2fs_fs.h>
#include <linux/writeback.h>
#include <linux/backing-dev.h>
#include <linux/lzo.h>
#include <linux/lz4.h>
#include <linux/zstd.h>

#include "f2fs.h"
#include "node.h"
#include <trace/events/f2fs.h>

static struct kmem_cache *cic_entry_slab;
static struct kmem_cache *dic_entry_slab;

static void *page_array_alloc(struct inode *inode, int nr)
{
	struct f2fs_sb_info *sbi = F2FS_I_SB(inode);
	unsigned int size = sizeof(struct page *) * nr;

	if (likely(size <= sbi->page_array_slab_size))
		return kmem_cache_zalloc(sbi->page_array_slab, GFP_NOFS);
	return f2fs_kzalloc(sbi, size, GFP_NOFS);
}

static void page_array_free(struct inode *inode, void *pages, int nr)
{
	struct f2fs_sb_info *sbi = F2FS_I_SB(inode);
	unsigned int size = sizeof(struct page *) * nr;

	if (!pages)
		return;

	if (likely(size <= sbi->page_array_slab_size))
		kmem_cache_free(sbi->page_array_slab, pages);
	else
		kfree(pages);
}

struct f2fs_compress_ops {
	int (*init_compress_ctx)(struct compress_ctx *cc);
	void (*destroy_compress_ctx)(struct compress_ctx *cc);
	int (*compress_pages)(struct compress_ctx *cc);
	int (*init_decompress_ctx)(struct decompress_io_ctx *dic);
	void (*destroy_decompress_ctx)(struct decompress_io_ctx *dic);
	int (*decompress_pages)(struct decompress_io_ctx *dic);
};

static unsigned int offset_in_cluster(struct compress_ctx *cc, pgoff_t index)
{
	return index & (cc->cluster_size - 1);
}

static pgoff_t cluster_idx(struct compress_ctx *cc, pgoff_t index)
{
	return index >> cc->log_cluster_size;
}

static pgoff_t start_idx_of_cluster(struct compress_ctx *cc)
{
	return cc->cluster_idx << cc->log_cluster_size;
}

bool f2fs_is_compressed_page(struct page *page)
{
	if (!PagePrivate(page))
		return false;
	if (!page_private(page))
		return false;
	if (IS_ATOMIC_WRITTEN_PAGE(page) || IS_DUMMY_WRITTEN_PAGE(page))
		return false;
	/*
	 * page->private may be set with pid.
	 * pid_max is enough to check if it is traced.
	 */
	if (IS_IO_TRACED_PAGE(page))
		return false;

	f2fs_bug_on(F2FS_M_SB(page->mapping),
		*((u32 *)page_private(page)) != F2FS_COMPRESSED_PAGE_MAGIC);
	return true;
}

static void f2fs_set_compressed_page(struct page *page,
		struct inode *inode, pgoff_t index, void *data)
{
	SetPagePrivate(page);
	set_page_private(page, (unsigned long)data);

	/* i_crypto_info and iv index */
	page->index = index;
	page->mapping = inode->i_mapping;
}

static void f2fs_drop_rpages(struct compress_ctx *cc, int len, bool unlock)
{
	int i;

	for (i = 0; i < len; i++) {
		if (!cc->rpages[i])
			continue;
		if (unlock)
			unlock_page(cc->rpages[i]);
		else
			put_page(cc->rpages[i]);
	}
}

static void f2fs_put_rpages(struct compress_ctx *cc)
{
	f2fs_drop_rpages(cc, cc->cluster_size, false);
}

static void f2fs_unlock_rpages(struct compress_ctx *cc, int len)
{
	f2fs_drop_rpages(cc, len, true);
}

static void f2fs_put_rpages_mapping(struct address_space *mapping,
				pgoff_t start, int len)
{
	int i;

	for (i = 0; i < len; i++) {
		struct page *page = find_get_page(mapping, start + i);

		put_page(page);
		put_page(page);
	}
}

static void f2fs_put_rpages_wbc(struct compress_ctx *cc,
		struct writeback_control *wbc, bool redirty, int unlock)
{
	unsigned int i;

	for (i = 0; i < cc->cluster_size; i++) {
		if (!cc->rpages[i])
			continue;
		if (redirty)
			redirty_page_for_writepage(wbc, cc->rpages[i]);
		f2fs_put_page(cc->rpages[i], unlock);
	}
}

struct page *f2fs_compress_control_page(struct page *page)
{
	return ((struct compress_io_ctx *)page_private(page))->rpages[0];
}

int f2fs_init_compress_ctx(struct compress_ctx *cc)
{
	if (cc->rpages)
		return 0;

	cc->rpages = page_array_alloc(cc->inode, cc->cluster_size);
	return cc->rpages ? 0 : -ENOMEM;
}

void f2fs_destroy_compress_ctx(struct compress_ctx *cc)
{
	page_array_free(cc->inode, cc->rpages, cc->cluster_size);
	cc->rpages = NULL;
	cc->nr_rpages = 0;
	cc->nr_cpages = 0;
	cc->cluster_idx = NULL_CLUSTER;
}

void f2fs_compress_ctx_add_page(struct compress_ctx *cc, struct page *page)
{
	unsigned int cluster_ofs;

	if (!f2fs_cluster_can_merge_page(cc, page->index))
		f2fs_bug_on(F2FS_I_SB(cc->inode), 1);

	cluster_ofs = offset_in_cluster(cc, page->index);
	cc->rpages[cluster_ofs] = page;
	cc->nr_rpages++;
	cc->cluster_idx = cluster_idx(cc, page->index);
}

#ifdef CONFIG_F2FS_FS_LZO
static int lzo_init_compress_ctx(struct compress_ctx *cc)
{
	cc->private = f2fs_kvmalloc(F2FS_I_SB(cc->inode),
				LZO1X_MEM_COMPRESS, GFP_NOFS);
	if (!cc->private)
		return -ENOMEM;

	cc->clen = lzo1x_worst_compress(PAGE_SIZE << cc->log_cluster_size);
	return 0;
}

static void lzo_destroy_compress_ctx(struct compress_ctx *cc)
{
	kvfree(cc->private);
	cc->private = NULL;
}

static int lzo_compress_pages(struct compress_ctx *cc)
{
	int ret;

	ret = lzo1x_1_compress(cc->rbuf, cc->rlen, cc->cbuf->cdata,
					&cc->clen, cc->private);
	if (ret != LZO_E_OK) {
		printk_ratelimited("%sF2FS-fs (%s): lzo compress failed, ret:%d\n",
				KERN_ERR, F2FS_I_SB(cc->inode)->sb->s_id, ret);
		return -EIO;
	}
	return 0;
}

static int lzo_decompress_pages(struct decompress_io_ctx *dic)
{
	int ret;

	ret = lzo1x_decompress_safe(dic->cbuf->cdata, dic->clen,
						dic->rbuf, &dic->rlen);
	if (ret != LZO_E_OK) {
		printk_ratelimited("%sF2FS-fs (%s): lzo decompress failed, ret:%d\n",
				KERN_ERR, F2FS_I_SB(dic->inode)->sb->s_id, ret);
		return -EIO;
	}

	if (dic->rlen != PAGE_SIZE << dic->log_cluster_size) {
		printk_ratelimited("%sF2FS-fs (%s): lzo invalid rlen:%zu, "
					"expected:%lu\n", KERN_ERR,
					F2FS_I_SB(dic->inode)->sb->s_id,
					dic->rlen,
					PAGE_SIZE << dic->log_cluster_size);
		return -EIO;
	}
	return 0;
}

static const struct f2fs_compress_ops f2fs_lzo_ops = {
	.init_compress_ctx	= lzo_init_compress_ctx,
	.destroy_compress_ctx	= lzo_destroy_compress_ctx,
	.compress_pages		= lzo_compress_pages,
	.decompress_pages	= lzo_decompress_pages,
};
#endif

#ifdef CONFIG_F2FS_FS_LZ4
static int lz4_init_compress_ctx(struct compress_ctx *cc)
{
	cc->private = f2fs_kvmalloc(F2FS_I_SB(cc->inode),
				LZ4_MEM_COMPRESS, GFP_NOFS);
	if (!cc->private)
		return -ENOMEM;

	/*
	 * we do not change cc->clen to LZ4_compressBound(inputsize) to
	 * adapt worst compress case, because lz4 compressor can handle
	 * output budget properly.
	 */
	cc->clen = cc->rlen - PAGE_SIZE - COMPRESS_HEADER_SIZE;
	return 0;
}

static void lz4_destroy_compress_ctx(struct compress_ctx *cc)
{
	kvfree(cc->private);
	cc->private = NULL;
}

static int lz4_compress_pages(struct compress_ctx *cc)
{
	int len;

	len = LZ4_compress_default(cc->rbuf, cc->cbuf->cdata, cc->rlen,
						cc->clen, cc->private);
	if (!len)
		return -EAGAIN;

	cc->clen = len;
	return 0;
}

static int lz4_decompress_pages(struct decompress_io_ctx *dic)
{
	int ret;

	ret = LZ4_decompress_safe(dic->cbuf->cdata, dic->rbuf,
						dic->clen, dic->rlen);
	if (ret < 0) {
		printk_ratelimited("%sF2FS-fs (%s): lz4 decompress failed, ret:%d\n",
				KERN_ERR, F2FS_I_SB(dic->inode)->sb->s_id, ret);
		return -EIO;
	}

	if (ret != PAGE_SIZE << dic->log_cluster_size) {
		printk_ratelimited("%sF2FS-fs (%s): lz4 invalid rlen:%zu, "
					"expected:%lu\n", KERN_ERR,
					F2FS_I_SB(dic->inode)->sb->s_id,
					dic->rlen,
					PAGE_SIZE << dic->log_cluster_size);
		return -EIO;
	}
	return 0;
}

static const struct f2fs_compress_ops f2fs_lz4_ops = {
	.init_compress_ctx	= lz4_init_compress_ctx,
	.destroy_compress_ctx	= lz4_destroy_compress_ctx,
	.compress_pages		= lz4_compress_pages,
	.decompress_pages	= lz4_decompress_pages,
};
#endif

#ifdef CONFIG_F2FS_FS_ZSTD
#define F2FS_ZSTD_DEFAULT_CLEVEL	1

static int zstd_init_compress_ctx(struct compress_ctx *cc)
{
	ZSTD_parameters params;
	ZSTD_CStream *stream;
	void *workspace;
	unsigned int workspace_size;

	params = ZSTD_getParams(F2FS_ZSTD_DEFAULT_CLEVEL, cc->rlen, 0);
	workspace_size = ZSTD_CStreamWorkspaceBound(params.cParams);

	workspace = f2fs_kvmalloc(F2FS_I_SB(cc->inode),
					workspace_size, GFP_NOFS);
	if (!workspace)
		return -ENOMEM;

	stream = ZSTD_initCStream(params, 0, workspace, workspace_size);
	if (!stream) {
		printk_ratelimited("%sF2FS-fs (%s): %s ZSTD_initCStream failed\n",
				KERN_ERR, F2FS_I_SB(cc->inode)->sb->s_id,
				__func__);
		kvfree(workspace);
		return -EIO;
	}

	cc->private = workspace;
	cc->private2 = stream;

	cc->clen = cc->rlen - PAGE_SIZE - COMPRESS_HEADER_SIZE;
	return 0;
}

static void zstd_destroy_compress_ctx(struct compress_ctx *cc)
{
	kvfree(cc->private);
	cc->private = NULL;
	cc->private2 = NULL;
}

static int zstd_compress_pages(struct compress_ctx *cc)
{
	ZSTD_CStream *stream = cc->private2;
	ZSTD_inBuffer inbuf;
	ZSTD_outBuffer outbuf;
	int src_size = cc->rlen;
	int dst_size = src_size - PAGE_SIZE - COMPRESS_HEADER_SIZE;
	int ret;

	inbuf.pos = 0;
	inbuf.src = cc->rbuf;
	inbuf.size = src_size;

	outbuf.pos = 0;
	outbuf.dst = cc->cbuf->cdata;
	outbuf.size = dst_size;

	ret = ZSTD_compressStream(stream, &outbuf, &inbuf);
	if (ZSTD_isError(ret)) {
		printk_ratelimited("%sF2FS-fs (%s): %s ZSTD_compressStream failed, ret: %d\n",
				KERN_ERR, F2FS_I_SB(cc->inode)->sb->s_id,
				__func__, ZSTD_getErrorCode(ret));
		return -EIO;
	}

	ret = ZSTD_endStream(stream, &outbuf);
	if (ZSTD_isError(ret)) {
		printk_ratelimited("%sF2FS-fs (%s): %s ZSTD_endStream returned %d\n",
				KERN_ERR, F2FS_I_SB(cc->inode)->sb->s_id,
				__func__, ZSTD_getErrorCode(ret));
		return -EIO;
	}

	/*
	 * there is compressed data remained in intermediate buffer due to
	 * no more space in cbuf.cdata
	 */
	if (ret)
		return -EAGAIN;

	cc->clen = outbuf.pos;
	return 0;
}

static int zstd_init_decompress_ctx(struct decompress_io_ctx *dic)
{
	ZSTD_DStream *stream;
	void *workspace;
	unsigned int workspace_size;
	unsigned int max_window_size =
			MAX_COMPRESS_WINDOW_SIZE(dic->log_cluster_size);

	workspace_size = ZSTD_DStreamWorkspaceBound(max_window_size);

	workspace = f2fs_kvmalloc(F2FS_I_SB(dic->inode),
					workspace_size, GFP_NOFS);
	if (!workspace)
		return -ENOMEM;

	stream = ZSTD_initDStream(max_window_size, workspace, workspace_size);
	if (!stream) {
		printk_ratelimited("%sF2FS-fs (%s): %s ZSTD_initDStream failed\n",
				KERN_ERR, F2FS_I_SB(dic->inode)->sb->s_id,
				__func__);
		kvfree(workspace);
		return -EIO;
	}

	dic->private = workspace;
	dic->private2 = stream;

	return 0;
}

static void zstd_destroy_decompress_ctx(struct decompress_io_ctx *dic)
{
	kvfree(dic->private);
	dic->private = NULL;
	dic->private2 = NULL;
}

static int zstd_decompress_pages(struct decompress_io_ctx *dic)
{
	ZSTD_DStream *stream = dic->private2;
	ZSTD_inBuffer inbuf;
	ZSTD_outBuffer outbuf;
	int ret;

	inbuf.pos = 0;
	inbuf.src = dic->cbuf->cdata;
	inbuf.size = dic->clen;

	outbuf.pos = 0;
	outbuf.dst = dic->rbuf;
	outbuf.size = dic->rlen;

	ret = ZSTD_decompressStream(stream, &outbuf, &inbuf);
	if (ZSTD_isError(ret)) {
		printk_ratelimited("%sF2FS-fs (%s): %s ZSTD_compressStream failed, ret: %d\n",
				KERN_ERR, F2FS_I_SB(dic->inode)->sb->s_id,
				__func__, ZSTD_getErrorCode(ret));
		return -EIO;
	}

	if (dic->rlen != outbuf.pos) {
		printk_ratelimited("%sF2FS-fs (%s): %s ZSTD invalid rlen:%zu, "
				"expected:%lu\n", KERN_ERR,
				F2FS_I_SB(dic->inode)->sb->s_id,
				__func__, dic->rlen,
				PAGE_SIZE << dic->log_cluster_size);
		return -EIO;
	}

	return 0;
}

static const struct f2fs_compress_ops f2fs_zstd_ops = {
	.init_compress_ctx	= zstd_init_compress_ctx,
	.destroy_compress_ctx	= zstd_destroy_compress_ctx,
	.compress_pages		= zstd_compress_pages,
	.init_decompress_ctx	= zstd_init_decompress_ctx,
	.destroy_decompress_ctx	= zstd_destroy_decompress_ctx,
	.decompress_pages	= zstd_decompress_pages,
};
#endif

#ifdef CONFIG_F2FS_FS_LZO
#ifdef CONFIG_F2FS_FS_LZORLE
static int lzorle_compress_pages(struct compress_ctx *cc)
{
	int ret;

	ret = lzorle1x_1_compress(cc->rbuf, cc->rlen, cc->cbuf->cdata,
					&cc->clen, cc->private);
	if (ret != LZO_E_OK) {
		printk_ratelimited("%sF2FS-fs (%s): lzo-rle compress failed, ret:%d\n",
				KERN_ERR, F2FS_I_SB(cc->inode)->sb->s_id, ret);
		return -EIO;
	}
	return 0;
}

static const struct f2fs_compress_ops f2fs_lzorle_ops = {
	.init_compress_ctx	= lzo_init_compress_ctx,
	.destroy_compress_ctx	= lzo_destroy_compress_ctx,
	.compress_pages		= lzorle_compress_pages,
	.decompress_pages	= lzo_decompress_pages,
};
#endif
#endif

static const struct f2fs_compress_ops *f2fs_cops[COMPRESS_MAX] = {
#ifdef CONFIG_F2FS_FS_LZO
	&f2fs_lzo_ops,
#else
	NULL,
#endif
#ifdef CONFIG_F2FS_FS_LZ4
	&f2fs_lz4_ops,
#else
	NULL,
#endif
#ifdef CONFIG_F2FS_FS_ZSTD
	&f2fs_zstd_ops,
#else
	NULL,
#endif
#if defined(CONFIG_F2FS_FS_LZO) && defined(CONFIG_F2FS_FS_LZORLE)
	&f2fs_lzorle_ops,
#else
	NULL,
#endif
};

bool f2fs_is_compress_backend_ready(struct inode *inode)
{
	if (!f2fs_compressed_file(inode))
		return true;
	return f2fs_cops[F2FS_I(inode)->i_compress_algorithm];
}

static mempool_t *compress_page_pool;
static int num_compress_pages = 512;
module_param(num_compress_pages, uint, 0444);
MODULE_PARM_DESC(num_compress_pages,
		"Number of intermediate compress pages to preallocate");

int f2fs_init_compress_mempool(void)
{
	compress_page_pool = mempool_create_page_pool(num_compress_pages, 0);
	if (!compress_page_pool)
		return -ENOMEM;

	return 0;
}

void f2fs_destroy_compress_mempool(void)
{
	mempool_destroy(compress_page_pool);
}

static struct page *f2fs_compress_alloc_page(void)
{
	struct page *page;

	page = mempool_alloc(compress_page_pool, GFP_NOFS);
	lock_page(page);

	return page;
}

static void f2fs_compress_free_page(struct page *page)
{
	if (!page)
		return;
	set_page_private(page, (unsigned long)NULL);
	ClearPagePrivate(page);
	page->mapping = NULL;
	unlock_page(page);
	mempool_free(page, compress_page_pool);
}

#define MAX_VMAP_RETRIES	3

static void *f2fs_vmap(struct page **pages, unsigned int count)
{
	int i;
	void *buf = NULL;

	for (i = 0; i < MAX_VMAP_RETRIES; i++) {
		buf = vm_map_ram(pages, count, -1);
		if (buf)
			break;
		vm_unmap_aliases();
	}
	return buf;
}

static int f2fs_compress_pages(struct compress_ctx *cc)
{
	struct f2fs_inode_info *fi = F2FS_I(cc->inode);
	const struct f2fs_compress_ops *cops =
				f2fs_cops[fi->i_compress_algorithm];
	unsigned int max_len, new_nr_cpages;
	struct page **new_cpages;
<<<<<<< HEAD
=======
	u32 chksum = 0;
>>>>>>> a34582fe
	int i, ret;

	trace_f2fs_compress_pages_start(cc->inode, cc->cluster_idx,
				cc->cluster_size, fi->i_compress_algorithm);

	if (cops->init_compress_ctx) {
		ret = cops->init_compress_ctx(cc);
		if (ret)
			goto out;
	}

	max_len = COMPRESS_HEADER_SIZE + cc->clen;
	cc->nr_cpages = DIV_ROUND_UP(max_len, PAGE_SIZE);

	cc->cpages = page_array_alloc(cc->inode, cc->nr_cpages);
	if (!cc->cpages) {
		ret = -ENOMEM;
		goto destroy_compress_ctx;
	}

	for (i = 0; i < cc->nr_cpages; i++) {
		cc->cpages[i] = f2fs_compress_alloc_page();
		if (!cc->cpages[i]) {
			ret = -ENOMEM;
			goto out_free_cpages;
		}
	}

	cc->rbuf = f2fs_vmap(cc->rpages, cc->cluster_size);
	if (!cc->rbuf) {
		ret = -ENOMEM;
		goto out_free_cpages;
	}

	cc->cbuf = f2fs_vmap(cc->cpages, cc->nr_cpages);
	if (!cc->cbuf) {
		ret = -ENOMEM;
		goto out_vunmap_rbuf;
	}

	ret = cops->compress_pages(cc);
	if (ret)
		goto out_vunmap_cbuf;

	max_len = PAGE_SIZE * (cc->cluster_size - 1) - COMPRESS_HEADER_SIZE;

	if (cc->clen > max_len) {
		ret = -EAGAIN;
		goto out_vunmap_cbuf;
	}

	cc->cbuf->clen = cpu_to_le32(cc->clen);

	if (fi->i_compress_flag & 1 << COMPRESS_CHKSUM)
		chksum = f2fs_crc32(F2FS_I_SB(cc->inode),
					cc->cbuf->cdata, cc->clen);
	cc->cbuf->chksum = cpu_to_le32(chksum);

	for (i = 0; i < COMPRESS_DATA_RESERVED_SIZE; i++)
		cc->cbuf->reserved[i] = cpu_to_le32(0);

	new_nr_cpages = DIV_ROUND_UP(cc->clen + COMPRESS_HEADER_SIZE, PAGE_SIZE);

	/* Now we're going to cut unnecessary tail pages */
	new_cpages = page_array_alloc(cc->inode, new_nr_cpages);
	if (!new_cpages) {
		ret = -ENOMEM;
		goto out_vunmap_cbuf;
	}

	/* zero out any unused part of the last page */
	memset(&cc->cbuf->cdata[cc->clen], 0,
			(new_nr_cpages * PAGE_SIZE) -
			(cc->clen + COMPRESS_HEADER_SIZE));

	vm_unmap_ram(cc->cbuf, cc->nr_cpages);
	vm_unmap_ram(cc->rbuf, cc->cluster_size);

	for (i = 0; i < cc->nr_cpages; i++) {
		if (i < new_nr_cpages) {
			new_cpages[i] = cc->cpages[i];
			continue;
		}
		f2fs_compress_free_page(cc->cpages[i]);
		cc->cpages[i] = NULL;
	}

	if (cops->destroy_compress_ctx)
		cops->destroy_compress_ctx(cc);

	page_array_free(cc->inode, cc->cpages, cc->nr_cpages);
	cc->cpages = new_cpages;
	cc->nr_cpages = new_nr_cpages;

	trace_f2fs_compress_pages_end(cc->inode, cc->cluster_idx,
							cc->clen, ret);
	return 0;

out_vunmap_cbuf:
	vm_unmap_ram(cc->cbuf, cc->nr_cpages);
out_vunmap_rbuf:
	vm_unmap_ram(cc->rbuf, cc->cluster_size);
out_free_cpages:
	for (i = 0; i < cc->nr_cpages; i++) {
		if (cc->cpages[i])
			f2fs_compress_free_page(cc->cpages[i]);
	}
	page_array_free(cc->inode, cc->cpages, cc->nr_cpages);
	cc->cpages = NULL;
destroy_compress_ctx:
	if (cops->destroy_compress_ctx)
		cops->destroy_compress_ctx(cc);
out:
	trace_f2fs_compress_pages_end(cc->inode, cc->cluster_idx,
							cc->clen, ret);
	return ret;
}

void f2fs_decompress_pages(struct bio *bio, struct page *page, bool verity)
{
	struct decompress_io_ctx *dic =
			(struct decompress_io_ctx *)page_private(page);
	struct f2fs_sb_info *sbi = F2FS_I_SB(dic->inode);
	struct f2fs_inode_info *fi= F2FS_I(dic->inode);
	const struct f2fs_compress_ops *cops =
			f2fs_cops[fi->i_compress_algorithm];
	int ret;
	int i;

	dec_page_count(sbi, F2FS_RD_DATA);

	if (bio->bi_status || PageError(page))
		dic->failed = true;

	if (atomic_dec_return(&dic->pending_pages))
		return;

	trace_f2fs_decompress_pages_start(dic->inode, dic->cluster_idx,
				dic->cluster_size, fi->i_compress_algorithm);

	/* submit partial compressed pages */
	if (dic->failed) {
		ret = -EIO;
		goto out_free_dic;
	}

	dic->tpages = page_array_alloc(dic->inode, dic->cluster_size);
	if (!dic->tpages) {
		ret = -ENOMEM;
		goto out_free_dic;
	}

	for (i = 0; i < dic->cluster_size; i++) {
		if (dic->rpages[i]) {
			dic->tpages[i] = dic->rpages[i];
			continue;
		}

		dic->tpages[i] = f2fs_compress_alloc_page();
		if (!dic->tpages[i]) {
			ret = -ENOMEM;
			goto out_free_dic;
		}
	}

	if (cops->init_decompress_ctx) {
		ret = cops->init_decompress_ctx(dic);
		if (ret)
			goto out_free_dic;
	}

	dic->rbuf = f2fs_vmap(dic->tpages, dic->cluster_size);
	if (!dic->rbuf) {
		ret = -ENOMEM;
		goto destroy_decompress_ctx;
	}

	dic->cbuf = f2fs_vmap(dic->cpages, dic->nr_cpages);
	if (!dic->cbuf) {
		ret = -ENOMEM;
		goto out_vunmap_rbuf;
	}

	dic->clen = le32_to_cpu(dic->cbuf->clen);
	dic->rlen = PAGE_SIZE << dic->log_cluster_size;

	if (dic->clen > PAGE_SIZE * dic->nr_cpages - COMPRESS_HEADER_SIZE) {
		ret = -EFSCORRUPTED;
		goto out_vunmap_cbuf;
	}

	ret = cops->decompress_pages(dic);

	if (!ret && (fi->i_compress_flag & 1 << COMPRESS_CHKSUM)) {
		u32 provided = le32_to_cpu(dic->cbuf->chksum);
		u32 calculated = f2fs_crc32(sbi, dic->cbuf->cdata, dic->clen);

		if (provided != calculated) {
			if (!is_inode_flag_set(dic->inode, FI_COMPRESS_CORRUPT)) {
				set_inode_flag(dic->inode, FI_COMPRESS_CORRUPT);
				printk_ratelimited(
					"%sF2FS-fs (%s): checksum invalid, nid = %lu, %x vs %x",
					KERN_INFO, sbi->sb->s_id, dic->inode->i_ino,
					provided, calculated);
			}
			set_sbi_flag(sbi, SBI_NEED_FSCK);
		}
	}

out_vunmap_cbuf:
	vm_unmap_ram(dic->cbuf, dic->nr_cpages);
out_vunmap_rbuf:
	vm_unmap_ram(dic->rbuf, dic->cluster_size);
destroy_decompress_ctx:
	if (cops->destroy_decompress_ctx)
		cops->destroy_decompress_ctx(dic);
out_free_dic:
	if (!verity)
		f2fs_decompress_end_io(dic->rpages, dic->cluster_size,
								ret, false);

	trace_f2fs_decompress_pages_end(dic->inode, dic->cluster_idx,
							dic->clen, ret);
	if (!verity)
		f2fs_free_dic(dic);
}

static bool is_page_in_cluster(struct compress_ctx *cc, pgoff_t index)
{
	if (cc->cluster_idx == NULL_CLUSTER)
		return true;
	return cc->cluster_idx == cluster_idx(cc, index);
}

bool f2fs_cluster_is_empty(struct compress_ctx *cc)
{
	return cc->nr_rpages == 0;
}

static bool f2fs_cluster_is_full(struct compress_ctx *cc)
{
	return cc->cluster_size == cc->nr_rpages;
}

bool f2fs_cluster_can_merge_page(struct compress_ctx *cc, pgoff_t index)
{
	if (f2fs_cluster_is_empty(cc))
		return true;
	return is_page_in_cluster(cc, index);
}

static bool __cluster_may_compress(struct compress_ctx *cc)
{
	struct f2fs_sb_info *sbi = F2FS_I_SB(cc->inode);
	loff_t i_size = i_size_read(cc->inode);
	unsigned nr_pages = DIV_ROUND_UP(i_size, PAGE_SIZE);
	int i;

	for (i = 0; i < cc->cluster_size; i++) {
		struct page *page = cc->rpages[i];

		f2fs_bug_on(sbi, !page);

		if (unlikely(f2fs_cp_error(sbi)))
			return false;
		if (unlikely(is_sbi_flag_set(sbi, SBI_POR_DOING)))
			return false;

		/* beyond EOF */
		if (page->index >= nr_pages)
			return false;
	}
	return true;
}

static int __f2fs_cluster_blocks(struct compress_ctx *cc, bool compr)
{
	struct dnode_of_data dn;
	int ret;

	set_new_dnode(&dn, cc->inode, NULL, NULL, 0);
	ret = f2fs_get_dnode_of_data(&dn, start_idx_of_cluster(cc),
							LOOKUP_NODE);
	if (ret) {
		if (ret == -ENOENT)
			ret = 0;
		goto fail;
	}

	if (dn.data_blkaddr == COMPRESS_ADDR) {
		int i;

		ret = 1;
		for (i = 1; i < cc->cluster_size; i++) {
			block_t blkaddr;

			blkaddr = data_blkaddr(dn.inode,
					dn.node_page, dn.ofs_in_node + i);
			if (compr) {
				if (__is_valid_data_blkaddr(blkaddr))
					ret++;
			} else {
				if (blkaddr != NULL_ADDR)
					ret++;
			}
		}
	}
fail:
	f2fs_put_dnode(&dn);
	return ret;
}

/* return # of compressed blocks in compressed cluster */
static int f2fs_compressed_blocks(struct compress_ctx *cc)
{
	return __f2fs_cluster_blocks(cc, true);
}

/* return # of valid blocks in compressed cluster */
static int f2fs_cluster_blocks(struct compress_ctx *cc)
{
	return __f2fs_cluster_blocks(cc, false);
}

int f2fs_is_compressed_cluster(struct inode *inode, pgoff_t index)
{
	struct compress_ctx cc = {
		.inode = inode,
		.log_cluster_size = F2FS_I(inode)->i_log_cluster_size,
		.cluster_size = F2FS_I(inode)->i_cluster_size,
		.cluster_idx = index >> F2FS_I(inode)->i_log_cluster_size,
	};

	return f2fs_cluster_blocks(&cc);
}

static bool cluster_may_compress(struct compress_ctx *cc)
{
	if (!f2fs_need_compress_data(cc->inode))
		return false;
	if (f2fs_is_atomic_file(cc->inode))
		return false;
	if (f2fs_is_mmap_file(cc->inode))
		return false;
	if (!f2fs_cluster_is_full(cc))
		return false;
	if (unlikely(f2fs_cp_error(F2FS_I_SB(cc->inode))))
		return false;
	return __cluster_may_compress(cc);
}

static void set_cluster_writeback(struct compress_ctx *cc)
{
	int i;

	for (i = 0; i < cc->cluster_size; i++) {
		if (cc->rpages[i])
			set_page_writeback(cc->rpages[i]);
	}
}

static void set_cluster_dirty(struct compress_ctx *cc)
{
	int i;

	for (i = 0; i < cc->cluster_size; i++)
		if (cc->rpages[i])
			set_page_dirty(cc->rpages[i]);
}

static int prepare_compress_overwrite(struct compress_ctx *cc,
		struct page **pagep, pgoff_t index, void **fsdata)
{
	struct f2fs_sb_info *sbi = F2FS_I_SB(cc->inode);
	struct address_space *mapping = cc->inode->i_mapping;
	struct page *page;
	struct dnode_of_data dn;
	sector_t last_block_in_bio;
	unsigned fgp_flag = FGP_LOCK | FGP_WRITE | FGP_CREAT;
	pgoff_t start_idx = start_idx_of_cluster(cc);
	int i, ret;
	bool prealloc;

retry:
	ret = f2fs_cluster_blocks(cc);
	if (ret <= 0)
		return ret;

	/* compressed case */
	prealloc = (ret < cc->cluster_size);

	ret = f2fs_init_compress_ctx(cc);
	if (ret)
		return ret;

	/* keep page reference to avoid page reclaim */
	for (i = 0; i < cc->cluster_size; i++) {
		page = f2fs_pagecache_get_page(mapping, start_idx + i,
							fgp_flag, GFP_NOFS);
		if (!page) {
			ret = -ENOMEM;
			goto unlock_pages;
		}

		if (PageUptodate(page))
			unlock_page(page);
		else
			f2fs_compress_ctx_add_page(cc, page);
	}

	if (!f2fs_cluster_is_empty(cc)) {
		struct bio *bio = NULL;

		ret = f2fs_read_multi_pages(cc, &bio, cc->cluster_size,
					&last_block_in_bio, false, true);
		f2fs_destroy_compress_ctx(cc);
		if (ret)
			goto release_pages;
		if (bio)
			f2fs_submit_bio(sbi, bio, DATA);

		ret = f2fs_init_compress_ctx(cc);
		if (ret)
			goto release_pages;
	}

	for (i = 0; i < cc->cluster_size; i++) {
		f2fs_bug_on(sbi, cc->rpages[i]);

		page = find_lock_page(mapping, start_idx + i);
		f2fs_bug_on(sbi, !page);

		f2fs_wait_on_page_writeback(page, DATA, true, true);

		f2fs_compress_ctx_add_page(cc, page);
		f2fs_put_page(page, 0);

		if (!PageUptodate(page)) {
			f2fs_unlock_rpages(cc, i + 1);
			f2fs_put_rpages_mapping(mapping, start_idx,
					cc->cluster_size);
			f2fs_destroy_compress_ctx(cc);
			goto retry;
		}
	}

	if (prealloc) {
		f2fs_do_map_lock(sbi, F2FS_GET_BLOCK_PRE_AIO, true);

		set_new_dnode(&dn, cc->inode, NULL, NULL, 0);

		for (i = cc->cluster_size - 1; i > 0; i--) {
			ret = f2fs_get_block(&dn, start_idx + i);
			if (ret) {
				i = cc->cluster_size;
				break;
			}

			if (dn.data_blkaddr != NEW_ADDR)
				break;
		}

		f2fs_do_map_lock(sbi, F2FS_GET_BLOCK_PRE_AIO, false);
	}

	if (likely(!ret)) {
		*fsdata = cc->rpages;
		*pagep = cc->rpages[offset_in_cluster(cc, index)];
		return cc->cluster_size;
	}

unlock_pages:
	f2fs_unlock_rpages(cc, i);
release_pages:
	f2fs_put_rpages_mapping(mapping, start_idx, i);
	f2fs_destroy_compress_ctx(cc);
	return ret;
}

int f2fs_prepare_compress_overwrite(struct inode *inode,
		struct page **pagep, pgoff_t index, void **fsdata)
{
	struct compress_ctx cc = {
		.inode = inode,
		.log_cluster_size = F2FS_I(inode)->i_log_cluster_size,
		.cluster_size = F2FS_I(inode)->i_cluster_size,
		.cluster_idx = index >> F2FS_I(inode)->i_log_cluster_size,
		.rpages = NULL,
		.nr_rpages = 0,
	};

	return prepare_compress_overwrite(&cc, pagep, index, fsdata);
}

bool f2fs_compress_write_end(struct inode *inode, void *fsdata,
					pgoff_t index, unsigned copied)

{
	struct compress_ctx cc = {
		.inode = inode,
		.log_cluster_size = F2FS_I(inode)->i_log_cluster_size,
		.cluster_size = F2FS_I(inode)->i_cluster_size,
		.rpages = fsdata,
	};
	bool first_index = (index == cc.rpages[0]->index);

	if (copied)
		set_cluster_dirty(&cc);

	f2fs_put_rpages_wbc(&cc, NULL, false, 1);
	f2fs_destroy_compress_ctx(&cc);

	return first_index;
}

int f2fs_truncate_partial_cluster(struct inode *inode, u64 from, bool lock)
{
	void *fsdata = NULL;
	struct page *pagep;
	int log_cluster_size = F2FS_I(inode)->i_log_cluster_size;
	pgoff_t start_idx = from >> (PAGE_SHIFT + log_cluster_size) <<
							log_cluster_size;
	int err;

	err = f2fs_is_compressed_cluster(inode, start_idx);
	if (err < 0)
		return err;

	/* truncate normal cluster */
	if (!err)
		return f2fs_do_truncate_blocks(inode, from, lock);

	/* truncate compressed cluster */
	err = f2fs_prepare_compress_overwrite(inode, &pagep,
						start_idx, &fsdata);

	/* should not be a normal cluster */
	f2fs_bug_on(F2FS_I_SB(inode), err == 0);

	if (err <= 0)
		return err;

	if (err > 0) {
		struct page **rpages = fsdata;
		int cluster_size = F2FS_I(inode)->i_cluster_size;
		int i;

		for (i = cluster_size - 1; i >= 0; i--) {
			loff_t start = rpages[i]->index << PAGE_SHIFT;

			if (from <= start) {
				zero_user_segment(rpages[i], 0, PAGE_SIZE);
			} else {
				zero_user_segment(rpages[i], from - start,
								PAGE_SIZE);
				break;
			}
		}

		f2fs_compress_write_end(inode, fsdata, start_idx, true);
	}
	return 0;
}

static int f2fs_write_compressed_pages(struct compress_ctx *cc,
					int *submitted,
					struct writeback_control *wbc,
					enum iostat_type io_type)
{
	struct inode *inode = cc->inode;
	struct f2fs_sb_info *sbi = F2FS_I_SB(inode);
	struct f2fs_inode_info *fi = F2FS_I(inode);
	struct f2fs_io_info fio = {
		.sbi = sbi,
		.ino = cc->inode->i_ino,
		.type = DATA,
		.op = REQ_OP_WRITE,
		.op_flags = wbc_to_write_flags(wbc),
		.old_blkaddr = NEW_ADDR,
		.page = NULL,
		.encrypted_page = NULL,
		.compressed_page = NULL,
		.submitted = false,
		.io_type = io_type,
		.io_wbc = wbc,
		.encrypted = fscrypt_inode_uses_fs_layer_crypto(cc->inode),
	};
	struct dnode_of_data dn;
	struct node_info ni;
	struct compress_io_ctx *cic;
	pgoff_t start_idx = start_idx_of_cluster(cc);
	unsigned int last_index = cc->cluster_size - 1;
	loff_t psize;
	int i, err;

	if (IS_NOQUOTA(inode)) {
		/*
		 * We need to wait for node_write to avoid block allocation during
		 * checkpoint. This can only happen to quota writes which can cause
		 * the below discard race condition.
		 */
		down_read(&sbi->node_write);
	} else if (!f2fs_trylock_op(sbi)) {
		goto out_free;
	}

	set_new_dnode(&dn, cc->inode, NULL, NULL, 0);

	err = f2fs_get_dnode_of_data(&dn, start_idx, LOOKUP_NODE);
	if (err)
		goto out_unlock_op;

	for (i = 0; i < cc->cluster_size; i++) {
		if (data_blkaddr(dn.inode, dn.node_page,
					dn.ofs_in_node + i) == NULL_ADDR)
			goto out_put_dnode;
	}

	psize = (loff_t)(cc->rpages[last_index]->index + 1) << PAGE_SHIFT;

	err = f2fs_get_node_info(fio.sbi, dn.nid, &ni);
	if (err)
		goto out_put_dnode;

	fio.version = ni.version;

	cic = kmem_cache_zalloc(cic_entry_slab, GFP_NOFS);
	if (!cic)
		goto out_put_dnode;

	cic->magic = F2FS_COMPRESSED_PAGE_MAGIC;
	cic->inode = inode;
	atomic_set(&cic->pending_pages, cc->nr_cpages);
	cic->rpages = page_array_alloc(cc->inode, cc->cluster_size);
	if (!cic->rpages)
		goto out_put_cic;

	cic->nr_rpages = cc->cluster_size;

	for (i = 0; i < cc->nr_cpages; i++) {
		f2fs_set_compressed_page(cc->cpages[i], inode,
					cc->rpages[i + 1]->index, cic);
		fio.compressed_page = cc->cpages[i];

		fio.old_blkaddr = data_blkaddr(dn.inode, dn.node_page,
						dn.ofs_in_node + i + 1);

		/* wait for GCed page writeback via META_MAPPING */
		f2fs_wait_on_block_writeback(inode, fio.old_blkaddr);

		if (fio.encrypted) {
			fio.page = cc->rpages[i + 1];
			err = f2fs_encrypt_one_page(&fio);
			if (err)
				goto out_destroy_crypt;
			cc->cpages[i] = fio.encrypted_page;
		}
	}

	set_cluster_writeback(cc);

	for (i = 0; i < cc->cluster_size; i++)
		cic->rpages[i] = cc->rpages[i];

	for (i = 0; i < cc->cluster_size; i++, dn.ofs_in_node++) {
		block_t blkaddr;

		blkaddr = f2fs_data_blkaddr(&dn);
		fio.page = cc->rpages[i];
		fio.old_blkaddr = blkaddr;

		/* cluster header */
		if (i == 0) {
			if (blkaddr == COMPRESS_ADDR)
				fio.compr_blocks++;
			if (__is_valid_data_blkaddr(blkaddr))
				f2fs_invalidate_blocks(sbi, blkaddr);
			f2fs_update_data_blkaddr(&dn, COMPRESS_ADDR);
			goto unlock_continue;
		}

		if (fio.compr_blocks && __is_valid_data_blkaddr(blkaddr))
			fio.compr_blocks++;

		if (i > cc->nr_cpages) {
			if (__is_valid_data_blkaddr(blkaddr)) {
				f2fs_invalidate_blocks(sbi, blkaddr);
				f2fs_update_data_blkaddr(&dn, NEW_ADDR);
			}
			goto unlock_continue;
		}

		f2fs_bug_on(fio.sbi, blkaddr == NULL_ADDR);

		if (fio.encrypted)
			fio.encrypted_page = cc->cpages[i - 1];
		else
			fio.compressed_page = cc->cpages[i - 1];

		cc->cpages[i - 1] = NULL;
		f2fs_outplace_write_data(&dn, &fio);
		(*submitted)++;
unlock_continue:
		inode_dec_dirty_pages(cc->inode);
		unlock_page(fio.page);
	}

	if (fio.compr_blocks)
		f2fs_i_compr_blocks_update(inode, fio.compr_blocks - 1, false);
	f2fs_i_compr_blocks_update(inode, cc->nr_cpages, true);

	set_inode_flag(cc->inode, FI_APPEND_WRITE);
	if (cc->cluster_idx == 0)
		set_inode_flag(inode, FI_FIRST_BLOCK_WRITTEN);

	f2fs_put_dnode(&dn);
	if (IS_NOQUOTA(inode))
		up_read(&sbi->node_write);
	else
		f2fs_unlock_op(sbi);

	spin_lock(&fi->i_size_lock);
	if (fi->last_disk_size < psize)
		fi->last_disk_size = psize;
	spin_unlock(&fi->i_size_lock);

	f2fs_put_rpages(cc);
	page_array_free(cc->inode, cc->cpages, cc->nr_cpages);
	cc->cpages = NULL;
	f2fs_destroy_compress_ctx(cc);
	return 0;

out_destroy_crypt:
	page_array_free(cc->inode, cic->rpages, cc->cluster_size);

	for (--i; i >= 0; i--)
		fscrypt_finalize_bounce_page(&cc->cpages[i]);
	for (i = 0; i < cc->nr_cpages; i++) {
		if (!cc->cpages[i])
			continue;
		f2fs_put_page(cc->cpages[i], 1);
	}
out_put_cic:
	kmem_cache_free(cic_entry_slab, cic);
out_put_dnode:
	f2fs_put_dnode(&dn);
out_unlock_op:
	if (IS_NOQUOTA(inode))
		up_read(&sbi->node_write);
	else
		f2fs_unlock_op(sbi);
out_free:
	page_array_free(cc->inode, cc->cpages, cc->nr_cpages);
	cc->cpages = NULL;
	return -EAGAIN;
}

void f2fs_compress_write_end_io(struct bio *bio, struct page *page)
{
	struct f2fs_sb_info *sbi = bio->bi_private;
	struct compress_io_ctx *cic =
			(struct compress_io_ctx *)page_private(page);
	int i;

	if (unlikely(bio->bi_status))
		mapping_set_error(cic->inode->i_mapping, -EIO);

	f2fs_compress_free_page(page);

	dec_page_count(sbi, F2FS_WB_DATA);

	if (atomic_dec_return(&cic->pending_pages))
		return;

	for (i = 0; i < cic->nr_rpages; i++) {
		WARN_ON(!cic->rpages[i]);
		clear_cold_data(cic->rpages[i]);
		end_page_writeback(cic->rpages[i]);
	}

	page_array_free(cic->inode, cic->rpages, cic->nr_rpages);
	kmem_cache_free(cic_entry_slab, cic);
}

static int f2fs_write_raw_pages(struct compress_ctx *cc,
					int *submitted,
					struct writeback_control *wbc,
					enum iostat_type io_type)
{
	struct address_space *mapping = cc->inode->i_mapping;
	int _submitted, compr_blocks, ret;
	int i = -1, err = 0;

	compr_blocks = f2fs_compressed_blocks(cc);
	if (compr_blocks < 0) {
		err = compr_blocks;
		goto out_err;
	}

	for (i = 0; i < cc->cluster_size; i++) {
		if (!cc->rpages[i])
			continue;
retry_write:
		if (cc->rpages[i]->mapping != mapping) {
			unlock_page(cc->rpages[i]);
			continue;
		}

		BUG_ON(!PageLocked(cc->rpages[i]));

		ret = f2fs_write_single_data_page(cc->rpages[i], &_submitted,
						NULL, NULL, wbc, io_type,
						compr_blocks);
		if (ret) {
			if (ret == AOP_WRITEPAGE_ACTIVATE) {
				unlock_page(cc->rpages[i]);
				ret = 0;
			} else if (ret == -EAGAIN) {
				/*
				 * for quota file, just redirty left pages to
				 * avoid deadlock caused by cluster update race
				 * from foreground operation.
				 */
				if (IS_NOQUOTA(cc->inode)) {
					err = 0;
					goto out_err;
				}
				ret = 0;
				cond_resched();
				congestion_wait(BLK_RW_ASYNC,
						DEFAULT_IO_TIMEOUT);
				lock_page(cc->rpages[i]);

				if (!PageDirty(cc->rpages[i])) {
					unlock_page(cc->rpages[i]);
					continue;
				}

				clear_page_dirty_for_io(cc->rpages[i]);
				goto retry_write;
			}
			err = ret;
			goto out_err;
		}

		*submitted += _submitted;
	}
	return 0;
out_err:
	for (++i; i < cc->cluster_size; i++) {
		if (!cc->rpages[i])
			continue;
		redirty_page_for_writepage(wbc, cc->rpages[i]);
		unlock_page(cc->rpages[i]);
	}
	return err;
}

int f2fs_write_multi_pages(struct compress_ctx *cc,
					int *submitted,
					struct writeback_control *wbc,
					enum iostat_type io_type)
{
	int err;

	*submitted = 0;
	if (cluster_may_compress(cc)) {
		err = f2fs_compress_pages(cc);
		if (err == -EAGAIN) {
			goto write;
		} else if (err) {
			f2fs_put_rpages_wbc(cc, wbc, true, 1);
			goto destroy_out;
		}

		err = f2fs_write_compressed_pages(cc, submitted,
							wbc, io_type);
		if (!err)
			return 0;
		f2fs_bug_on(F2FS_I_SB(cc->inode), err != -EAGAIN);
	}
write:
	f2fs_bug_on(F2FS_I_SB(cc->inode), *submitted);

	err = f2fs_write_raw_pages(cc, submitted, wbc, io_type);
	f2fs_put_rpages_wbc(cc, wbc, false, 0);
destroy_out:
	f2fs_destroy_compress_ctx(cc);
	return err;
}

struct decompress_io_ctx *f2fs_alloc_dic(struct compress_ctx *cc)
{
	struct decompress_io_ctx *dic;
	pgoff_t start_idx = start_idx_of_cluster(cc);
	int i;

	dic = kmem_cache_zalloc(dic_entry_slab, GFP_NOFS);
	if (!dic)
		return ERR_PTR(-ENOMEM);

	dic->rpages = page_array_alloc(cc->inode, cc->cluster_size);
	if (!dic->rpages) {
		kmem_cache_free(dic_entry_slab, dic);
		return ERR_PTR(-ENOMEM);
	}

	dic->magic = F2FS_COMPRESSED_PAGE_MAGIC;
	dic->inode = cc->inode;
	atomic_set(&dic->pending_pages, cc->nr_cpages);
	dic->cluster_idx = cc->cluster_idx;
	dic->cluster_size = cc->cluster_size;
	dic->log_cluster_size = cc->log_cluster_size;
	dic->nr_cpages = cc->nr_cpages;
	dic->failed = false;

	for (i = 0; i < dic->cluster_size; i++)
		dic->rpages[i] = cc->rpages[i];
	dic->nr_rpages = cc->cluster_size;

	dic->cpages = page_array_alloc(dic->inode, dic->nr_cpages);
	if (!dic->cpages)
		goto out_free;

	for (i = 0; i < dic->nr_cpages; i++) {
		struct page *page;

		page = f2fs_compress_alloc_page();
		if (!page)
			goto out_free;

		f2fs_set_compressed_page(page, cc->inode,
					start_idx + i + 1, dic);
		dic->cpages[i] = page;
	}

	return dic;

out_free:
	f2fs_free_dic(dic);
	return ERR_PTR(-ENOMEM);
}

void f2fs_free_dic(struct decompress_io_ctx *dic)
{
	int i;

	if (dic->tpages) {
		for (i = 0; i < dic->cluster_size; i++) {
			if (dic->rpages[i])
				continue;
			if (!dic->tpages[i])
				continue;
			f2fs_compress_free_page(dic->tpages[i]);
		}
		page_array_free(dic->inode, dic->tpages, dic->cluster_size);
	}

	if (dic->cpages) {
		for (i = 0; i < dic->nr_cpages; i++) {
			if (!dic->cpages[i])
				continue;
			f2fs_compress_free_page(dic->cpages[i]);
		}
		page_array_free(dic->inode, dic->cpages, dic->nr_cpages);
	}

	page_array_free(dic->inode, dic->rpages, dic->nr_rpages);
	kmem_cache_free(dic_entry_slab, dic);
}

void f2fs_decompress_end_io(struct page **rpages,
			unsigned int cluster_size, bool err, bool verity)
{
	int i;

	for (i = 0; i < cluster_size; i++) {
		struct page *rpage = rpages[i];

		if (!rpage)
			continue;

		if (err || PageError(rpage))
			goto clear_uptodate;

		if (!verity || fsverity_verify_page(rpage)) {
			SetPageUptodate(rpage);
			goto unlock;
		}
clear_uptodate:
		ClearPageUptodate(rpage);
		ClearPageError(rpage);
unlock:
		unlock_page(rpage);
	}
}

int f2fs_init_page_array_cache(struct f2fs_sb_info *sbi)
{
	dev_t dev = sbi->sb->s_bdev->bd_dev;
	char slab_name[32];

	sprintf(slab_name, "f2fs_page_array_entry-%u:%u", MAJOR(dev), MINOR(dev));

	sbi->page_array_slab_size = sizeof(struct page *) <<
					F2FS_OPTION(sbi).compress_log_size;

	sbi->page_array_slab = f2fs_kmem_cache_create(slab_name,
					sbi->page_array_slab_size);
	if (!sbi->page_array_slab)
		return -ENOMEM;
	return 0;
}

void f2fs_destroy_page_array_cache(struct f2fs_sb_info *sbi)
{
	kmem_cache_destroy(sbi->page_array_slab);
}

static int __init f2fs_init_cic_cache(void)
{
	cic_entry_slab = f2fs_kmem_cache_create("f2fs_cic_entry",
					sizeof(struct compress_io_ctx));
	if (!cic_entry_slab)
		return -ENOMEM;
	return 0;
}

static void f2fs_destroy_cic_cache(void)
{
	kmem_cache_destroy(cic_entry_slab);
}

static int __init f2fs_init_dic_cache(void)
{
	dic_entry_slab = f2fs_kmem_cache_create("f2fs_dic_entry",
					sizeof(struct decompress_io_ctx));
	if (!dic_entry_slab)
		return -ENOMEM;
	return 0;
}

static void f2fs_destroy_dic_cache(void)
{
	kmem_cache_destroy(dic_entry_slab);
}

int __init f2fs_init_compress_cache(void)
{
	int err;

	err = f2fs_init_cic_cache();
	if (err)
		goto out;
	err = f2fs_init_dic_cache();
	if (err)
		goto free_cic;
	return 0;
free_cic:
	f2fs_destroy_cic_cache();
out:
	return -ENOMEM;
}

void f2fs_destroy_compress_cache(void)
{
	f2fs_destroy_dic_cache();
	f2fs_destroy_cic_cache();
}<|MERGE_RESOLUTION|>--- conflicted
+++ resolved
@@ -602,10 +602,7 @@
 				f2fs_cops[fi->i_compress_algorithm];
 	unsigned int max_len, new_nr_cpages;
 	struct page **new_cpages;
-<<<<<<< HEAD
-=======
 	u32 chksum = 0;
->>>>>>> a34582fe
 	int i, ret;
 
 	trace_f2fs_compress_pages_start(cc->inode, cc->cluster_idx,
